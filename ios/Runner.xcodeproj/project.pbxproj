// !$*UTF8*$!
{
	archiveVersion = 1;
	classes = {
	};
	objectVersion = 50;
	objects = {

/* Begin PBXBuildFile section */
		1498D2341E8E89220040F4C2 /* GeneratedPluginRegistrant.m in Sources */ = {isa = PBXBuildFile; fileRef = 1498D2331E8E89220040F4C2 /* GeneratedPluginRegistrant.m */; };
		3B3967161E833CAA004F5970 /* AppFrameworkInfo.plist in Resources */ = {isa = PBXBuildFile; fileRef = 3B3967151E833CAA004F5970 /* AppFrameworkInfo.plist */; };
		74858FAF1ED2DC5600515810 /* AppDelegate.swift in Sources */ = {isa = PBXBuildFile; fileRef = 74858FAE1ED2DC5600515810 /* AppDelegate.swift */; };
		7E1603B5288D73EA002F7A6F /* libepic_cash_wallet.a in Frameworks */ = {isa = PBXBuildFile; fileRef = 7E8A4F06288D5A9300F18717 /* libepic_cash_wallet.a */; };
		7E569F992798D47200056D51 /* mobileliblelantus.framework in Frameworks */ = {isa = PBXBuildFile; fileRef = 7E569F982798D47200056D51 /* mobileliblelantus.framework */; };
		7E569F9A2798D47F00056D51 /* mobileliblelantus.framework in Embed Frameworks */ = {isa = PBXBuildFile; fileRef = 7E569F982798D47200056D51 /* mobileliblelantus.framework */; settings = {ATTRIBUTES = (CodeSignOnCopy, RemoveHeadersOnCopy, ); }; };
		7E729AE82893C1B1009BBD65 /* flutter_libepiccash.framework in Frameworks */ = {isa = PBXBuildFile; fileRef = 7E1603B3288D734C002F7A6F /* flutter_libepiccash.framework */; };
		97C146FC1CF9000F007C117D /* Main.storyboard in Resources */ = {isa = PBXBuildFile; fileRef = 97C146FA1CF9000F007C117D /* Main.storyboard */; };
		97C146FE1CF9000F007C117D /* Assets.xcassets in Resources */ = {isa = PBXBuildFile; fileRef = 97C146FD1CF9000F007C117D /* Assets.xcassets */; };
		97C147011CF9000F007C117D /* LaunchScreen.storyboard in Resources */ = {isa = PBXBuildFile; fileRef = 97C146FF1CF9000F007C117D /* LaunchScreen.storyboard */; };
		C64D72F92051288D5CB5033D /* Pods_Runner.framework in Frameworks */ = {isa = PBXBuildFile; fileRef = 08E84808BC00DEE3447AF47E /* Pods_Runner.framework */; };
/* End PBXBuildFile section */

/* Begin PBXCopyFilesBuildPhase section */
		9705A1C41CF9048500538489 /* Embed Frameworks */ = {
			isa = PBXCopyFilesBuildPhase;
			buildActionMask = 2147483647;
			dstPath = "";
			dstSubfolderSpec = 10;
			files = (
				7E569F9A2798D47F00056D51 /* mobileliblelantus.framework in Embed Frameworks */,
			);
			name = "Embed Frameworks";
			runOnlyForDeploymentPostprocessing = 0;
		};
/* End PBXCopyFilesBuildPhase section */

/* Begin PBXFileReference section */
		08E84808BC00DEE3447AF47E /* Pods_Runner.framework */ = {isa = PBXFileReference; explicitFileType = wrapper.framework; includeInIndex = 0; path = Pods_Runner.framework; sourceTree = BUILT_PRODUCTS_DIR; };
		1498D2321E8E86230040F4C2 /* GeneratedPluginRegistrant.h */ = {isa = PBXFileReference; lastKnownFileType = sourcecode.c.h; path = GeneratedPluginRegistrant.h; sourceTree = "<group>"; };
		1498D2331E8E89220040F4C2 /* GeneratedPluginRegistrant.m */ = {isa = PBXFileReference; fileEncoding = 4; lastKnownFileType = sourcecode.c.objc; path = GeneratedPluginRegistrant.m; sourceTree = "<group>"; };
		3B3967151E833CAA004F5970 /* AppFrameworkInfo.plist */ = {isa = PBXFileReference; fileEncoding = 4; lastKnownFileType = text.plist.xml; name = AppFrameworkInfo.plist; path = Flutter/AppFrameworkInfo.plist; sourceTree = "<group>"; };
		689E9A74C0452C94E3479BEA /* Pods-Runner.profile.xcconfig */ = {isa = PBXFileReference; includeInIndex = 1; lastKnownFileType = text.xcconfig; name = "Pods-Runner.profile.xcconfig"; path = "Target Support Files/Pods-Runner/Pods-Runner.profile.xcconfig"; sourceTree = "<group>"; };
		74858FAD1ED2DC5600515810 /* Runner-Bridging-Header.h */ = {isa = PBXFileReference; lastKnownFileType = sourcecode.c.h; path = "Runner-Bridging-Header.h"; sourceTree = "<group>"; };
		74858FAE1ED2DC5600515810 /* AppDelegate.swift */ = {isa = PBXFileReference; fileEncoding = 4; lastKnownFileType = sourcecode.swift; path = AppDelegate.swift; sourceTree = "<group>"; };
		7AFA3C8E1D35360C0083082E /* Release.xcconfig */ = {isa = PBXFileReference; lastKnownFileType = text.xcconfig; name = Release.xcconfig; path = Flutter/Release.xcconfig; sourceTree = "<group>"; };
		7E1603B3288D734C002F7A6F /* flutter_libepiccash.framework */ = {isa = PBXFileReference; explicitFileType = wrapper.framework; path = flutter_libepiccash.framework; sourceTree = BUILT_PRODUCTS_DIR; };
		7E569F982798D47200056D51 /* mobileliblelantus.framework */ = {isa = PBXFileReference; lastKnownFileType = wrapper.framework; name = mobileliblelantus.framework; path = ../crypto_plugins/flutter_liblelantus/scripts/ios/mobileliblelantus/mobileliblelantus.framework; sourceTree = "<group>"; };
		7E8A4F02288D57DE00F18717 /* flutter_libepiccash.framework */ = {isa = PBXFileReference; explicitFileType = wrapper.framework; path = flutter_libepiccash.framework; sourceTree = BUILT_PRODUCTS_DIR; };
		7E8A4F06288D5A9300F18717 /* libepic_cash_wallet.a */ = {isa = PBXFileReference; lastKnownFileType = archive.ar; name = libepic_cash_wallet.a; path = ../crypto_plugins/flutter_libepiccash/ios/libs/libepic_cash_wallet.a; sourceTree = "<group>"; };
		7E8A4F09288D5E8F00F18717 /* flutter_libepiccash.framework */ = {isa = PBXFileReference; explicitFileType = wrapper.framework; path = flutter_libepiccash.framework; sourceTree = BUILT_PRODUCTS_DIR; };
		7E8A4F0D288D5F3900F18717 /* flutter_libepiccash.framework */ = {isa = PBXFileReference; explicitFileType = wrapper.framework; path = flutter_libepiccash.framework; sourceTree = BUILT_PRODUCTS_DIR; };
		7E8A4F10288D602C00F18717 /* flutter_libepiccash.framework */ = {isa = PBXFileReference; explicitFileType = wrapper.framework; path = flutter_libepiccash.framework; sourceTree = BUILT_PRODUCTS_DIR; };
		7E8A4F15288D645200F18717 /* flutter_libepiccash.framework */ = {isa = PBXFileReference; explicitFileType = wrapper.framework; path = flutter_libepiccash.framework; sourceTree = BUILT_PRODUCTS_DIR; };
		7E8A4F19288D721300F18717 /* flutter_libepiccash.framework */ = {isa = PBXFileReference; explicitFileType = wrapper.framework; path = flutter_libepiccash.framework; sourceTree = BUILT_PRODUCTS_DIR; };
		7E8A4F1D288D72D100F18717 /* flutter_libepiccash.framework */ = {isa = PBXFileReference; explicitFileType = wrapper.framework; path = flutter_libepiccash.framework; sourceTree = BUILT_PRODUCTS_DIR; };
		7F0C23A93667326FB8E95604 /* Pods-Runner.debug.xcconfig */ = {isa = PBXFileReference; includeInIndex = 1; lastKnownFileType = text.xcconfig; name = "Pods-Runner.debug.xcconfig"; path = "Target Support Files/Pods-Runner/Pods-Runner.debug.xcconfig"; sourceTree = "<group>"; };
		9740EEB21CF90195004384FC /* Debug.xcconfig */ = {isa = PBXFileReference; fileEncoding = 4; lastKnownFileType = text.xcconfig; name = Debug.xcconfig; path = Flutter/Debug.xcconfig; sourceTree = "<group>"; };
		9740EEB31CF90195004384FC /* Generated.xcconfig */ = {isa = PBXFileReference; fileEncoding = 4; lastKnownFileType = text.xcconfig; name = Generated.xcconfig; path = Flutter/Generated.xcconfig; sourceTree = "<group>"; };
		97C146EE1CF9000F007C117D /* Runner.app */ = {isa = PBXFileReference; explicitFileType = wrapper.application; includeInIndex = 0; path = Runner.app; sourceTree = BUILT_PRODUCTS_DIR; };
		97C146FB1CF9000F007C117D /* Base */ = {isa = PBXFileReference; lastKnownFileType = file.storyboard; name = Base; path = Base.lproj/Main.storyboard; sourceTree = "<group>"; };
		97C146FD1CF9000F007C117D /* Assets.xcassets */ = {isa = PBXFileReference; lastKnownFileType = folder.assetcatalog; path = Assets.xcassets; sourceTree = "<group>"; };
		97C147001CF9000F007C117D /* Base */ = {isa = PBXFileReference; lastKnownFileType = file.storyboard; name = Base; path = Base.lproj/LaunchScreen.storyboard; sourceTree = "<group>"; };
		97C147021CF9000F007C117D /* Info.plist */ = {isa = PBXFileReference; lastKnownFileType = text.plist.xml; path = Info.plist; sourceTree = "<group>"; };
		F69E2FD9CB433963DAA9B09E /* Pods-Runner.release.xcconfig */ = {isa = PBXFileReference; includeInIndex = 1; lastKnownFileType = text.xcconfig; name = "Pods-Runner.release.xcconfig"; path = "Target Support Files/Pods-Runner/Pods-Runner.release.xcconfig"; sourceTree = "<group>"; };
/* End PBXFileReference section */

/* Begin PBXFrameworksBuildPhase section */
		97C146EB1CF9000F007C117D /* Frameworks */ = {
			isa = PBXFrameworksBuildPhase;
			buildActionMask = 2147483647;
			files = (
				7E1603B5288D73EA002F7A6F /* libepic_cash_wallet.a in Frameworks */,
				7E729AE82893C1B1009BBD65 /* flutter_libepiccash.framework in Frameworks */,
				7E569F992798D47200056D51 /* mobileliblelantus.framework in Frameworks */,
				C64D72F92051288D5CB5033D /* Pods_Runner.framework in Frameworks */,
			);
			runOnlyForDeploymentPostprocessing = 0;
		};
/* End PBXFrameworksBuildPhase section */

/* Begin PBXGroup section */
		4D9BC5822E8E05B80CC958A0 /* Pods */ = {
			isa = PBXGroup;
			children = (
				7F0C23A93667326FB8E95604 /* Pods-Runner.debug.xcconfig */,
				F69E2FD9CB433963DAA9B09E /* Pods-Runner.release.xcconfig */,
				689E9A74C0452C94E3479BEA /* Pods-Runner.profile.xcconfig */,
			);
			path = Pods;
			sourceTree = "<group>";
		};
		911C8C3F49E7889A970A9600 /* Frameworks */ = {
			isa = PBXGroup;
			children = (
				7E1603B3288D734C002F7A6F /* flutter_libepiccash.framework */,
				7E8A4F1D288D72D100F18717 /* flutter_libepiccash.framework */,
				7E8A4F19288D721300F18717 /* flutter_libepiccash.framework */,
				7E8A4F15288D645200F18717 /* flutter_libepiccash.framework */,
				7E8A4F10288D602C00F18717 /* flutter_libepiccash.framework */,
				7E8A4F0D288D5F3900F18717 /* flutter_libepiccash.framework */,
				7E8A4F09288D5E8F00F18717 /* flutter_libepiccash.framework */,
				7E8A4F06288D5A9300F18717 /* libepic_cash_wallet.a */,
				7E8A4F02288D57DE00F18717 /* flutter_libepiccash.framework */,
				7E569F982798D47200056D51 /* mobileliblelantus.framework */,
				08E84808BC00DEE3447AF47E /* Pods_Runner.framework */,
			);
			name = Frameworks;
			sourceTree = "<group>";
		};
		9740EEB11CF90186004384FC /* Flutter */ = {
			isa = PBXGroup;
			children = (
				3B3967151E833CAA004F5970 /* AppFrameworkInfo.plist */,
				9740EEB21CF90195004384FC /* Debug.xcconfig */,
				7AFA3C8E1D35360C0083082E /* Release.xcconfig */,
				9740EEB31CF90195004384FC /* Generated.xcconfig */,
			);
			name = Flutter;
			sourceTree = "<group>";
		};
		97C146E51CF9000F007C117D = {
			isa = PBXGroup;
			children = (
				9740EEB11CF90186004384FC /* Flutter */,
				97C146F01CF9000F007C117D /* Runner */,
				97C146EF1CF9000F007C117D /* Products */,
				4D9BC5822E8E05B80CC958A0 /* Pods */,
				911C8C3F49E7889A970A9600 /* Frameworks */,
			);
			sourceTree = "<group>";
		};
		97C146EF1CF9000F007C117D /* Products */ = {
			isa = PBXGroup;
			children = (
				97C146EE1CF9000F007C117D /* Runner.app */,
			);
			name = Products;
			sourceTree = "<group>";
		};
		97C146F01CF9000F007C117D /* Runner */ = {
			isa = PBXGroup;
			children = (
				97C146FA1CF9000F007C117D /* Main.storyboard */,
				97C146FD1CF9000F007C117D /* Assets.xcassets */,
				97C146FF1CF9000F007C117D /* LaunchScreen.storyboard */,
				97C147021CF9000F007C117D /* Info.plist */,
				97C146F11CF9000F007C117D /* Supporting Files */,
				1498D2321E8E86230040F4C2 /* GeneratedPluginRegistrant.h */,
				1498D2331E8E89220040F4C2 /* GeneratedPluginRegistrant.m */,
				74858FAE1ED2DC5600515810 /* AppDelegate.swift */,
				74858FAD1ED2DC5600515810 /* Runner-Bridging-Header.h */,
			);
			path = Runner;
			sourceTree = "<group>";
		};
		97C146F11CF9000F007C117D /* Supporting Files */ = {
			isa = PBXGroup;
			children = (
			);
			name = "Supporting Files";
			sourceTree = "<group>";
		};
/* End PBXGroup section */

/* Begin PBXNativeTarget section */
		97C146ED1CF9000F007C117D /* Runner */ = {
			isa = PBXNativeTarget;
			buildConfigurationList = 97C147051CF9000F007C117D /* Build configuration list for PBXNativeTarget "Runner" */;
			buildPhases = (
				D7C3965259DE109272702285 /* [CP] Check Pods Manifest.lock */,
				9740EEB61CF901F6004384FC /* Run Script */,
				97C146EA1CF9000F007C117D /* Sources */,
				97C146EB1CF9000F007C117D /* Frameworks */,
				97C146EC1CF9000F007C117D /* Resources */,
				9705A1C41CF9048500538489 /* Embed Frameworks */,
				3B06AD1E1E4923F5004D2608 /* Thin Binary */,
				30277110A528C730AF372175 /* [CP] Embed Pods Frameworks */,
			);
			buildRules = (
			);
			dependencies = (
			);
			name = Runner;
			productName = Runner;
			productReference = 97C146EE1CF9000F007C117D /* Runner.app */;
			productType = "com.apple.product-type.application";
		};
/* End PBXNativeTarget section */

/* Begin PBXProject section */
		97C146E61CF9000F007C117D /* Project object */ = {
			isa = PBXProject;
			attributes = {
				LastUpgradeCheck = 1300;
				ORGANIZATIONNAME = "The Chromium Authors";
				TargetAttributes = {
					97C146ED1CF9000F007C117D = {
						CreatedOnToolsVersion = 7.3.1;
						DevelopmentTeam = 4DQKUWSG6C;
						LastSwiftMigration = 1100;
						ProvisioningStyle = Automatic;
					};
				};
			};
			buildConfigurationList = 97C146E91CF9000F007C117D /* Build configuration list for PBXProject "Runner" */;
			compatibilityVersion = "Xcode 3.2";
			developmentRegion = en;
			hasScannedForEncodings = 0;
			knownRegions = (
				en,
				Base,
			);
			mainGroup = 97C146E51CF9000F007C117D;
			productRefGroup = 97C146EF1CF9000F007C117D /* Products */;
			projectDirPath = "";
			projectRoot = "";
			targets = (
				97C146ED1CF9000F007C117D /* Runner */,
			);
		};
/* End PBXProject section */

/* Begin PBXResourcesBuildPhase section */
		97C146EC1CF9000F007C117D /* Resources */ = {
			isa = PBXResourcesBuildPhase;
			buildActionMask = 2147483647;
			files = (
				97C147011CF9000F007C117D /* LaunchScreen.storyboard in Resources */,
				3B3967161E833CAA004F5970 /* AppFrameworkInfo.plist in Resources */,
				97C146FE1CF9000F007C117D /* Assets.xcassets in Resources */,
				97C146FC1CF9000F007C117D /* Main.storyboard in Resources */,
			);
			runOnlyForDeploymentPostprocessing = 0;
		};
/* End PBXResourcesBuildPhase section */

/* Begin PBXShellScriptBuildPhase section */
		30277110A528C730AF372175 /* [CP] Embed Pods Frameworks */ = {
			isa = PBXShellScriptBuildPhase;
			buildActionMask = 2147483647;
			files = (
			);
			inputPaths = (
				"${PODS_ROOT}/Target Support Files/Pods-Runner/Pods-Runner-frameworks.sh",
				"${BUILT_PRODUCTS_DIR}/DKImagePickerController/DKImagePickerController.framework",
				"${BUILT_PRODUCTS_DIR}/DKPhotoGallery/DKPhotoGallery.framework",
				"${BUILT_PRODUCTS_DIR}/MTBBarcodeScanner/MTBBarcodeScanner.framework",
				"${BUILT_PRODUCTS_DIR}/ReachabilitySwift/Reachability.framework",
				"${BUILT_PRODUCTS_DIR}/SDWebImage/SDWebImage.framework",
				"${BUILT_PRODUCTS_DIR}/SwiftProtobuf/SwiftProtobuf.framework",
				"${BUILT_PRODUCTS_DIR}/SwiftyGif/SwiftyGif.framework",
				"${BUILT_PRODUCTS_DIR}/app_settings/app_settings.framework",
				"${BUILT_PRODUCTS_DIR}/barcode_scan2/barcode_scan2.framework",
				"${BUILT_PRODUCTS_DIR}/connectivity_plus/connectivity_plus.framework",
				"${BUILT_PRODUCTS_DIR}/cw_monero/cw_monero.framework",
				"${BUILT_PRODUCTS_DIR}/cw_shared_external/cw_shared_external.framework",
				"${BUILT_PRODUCTS_DIR}/cw_wownero/cw_wownero.framework",
				"${BUILT_PRODUCTS_DIR}/devicelocale/devicelocale.framework",
				"${BUILT_PRODUCTS_DIR}/file_picker/file_picker.framework",
				"${BUILT_PRODUCTS_DIR}/flutter_libmonero/flutter_libmonero.framework",
				"${BUILT_PRODUCTS_DIR}/flutter_local_notifications/flutter_local_notifications.framework",
				"${BUILT_PRODUCTS_DIR}/flutter_native_splash/flutter_native_splash.framework",
				"${BUILT_PRODUCTS_DIR}/flutter_secure_storage/flutter_secure_storage.framework",
				"${BUILT_PRODUCTS_DIR}/integration_test/integration_test.framework",
				"${BUILT_PRODUCTS_DIR}/isar_flutter_libs/isar_flutter_libs.framework",
				"${BUILT_PRODUCTS_DIR}/lelantus/lelantus.framework",
				"${BUILT_PRODUCTS_DIR}/local_auth/local_auth.framework",
				"${BUILT_PRODUCTS_DIR}/package_info_plus/package_info_plus.framework",
				"${BUILT_PRODUCTS_DIR}/path_provider_ios/path_provider_ios.framework",
				"${BUILT_PRODUCTS_DIR}/share_plus/share_plus.framework",
				"${BUILT_PRODUCTS_DIR}/shared_preferences_ios/shared_preferences_ios.framework",
				"${BUILT_PRODUCTS_DIR}/stack_wallet_backup/stack_wallet_backup.framework",
				"${BUILT_PRODUCTS_DIR}/url_launcher_ios/url_launcher_ios.framework",
				"${BUILT_PRODUCTS_DIR}/wakelock/wakelock.framework",
			);
			name = "[CP] Embed Pods Frameworks";
			outputPaths = (
				"${TARGET_BUILD_DIR}/${FRAMEWORKS_FOLDER_PATH}/DKImagePickerController.framework",
				"${TARGET_BUILD_DIR}/${FRAMEWORKS_FOLDER_PATH}/DKPhotoGallery.framework",
				"${TARGET_BUILD_DIR}/${FRAMEWORKS_FOLDER_PATH}/MTBBarcodeScanner.framework",
				"${TARGET_BUILD_DIR}/${FRAMEWORKS_FOLDER_PATH}/Reachability.framework",
				"${TARGET_BUILD_DIR}/${FRAMEWORKS_FOLDER_PATH}/SDWebImage.framework",
				"${TARGET_BUILD_DIR}/${FRAMEWORKS_FOLDER_PATH}/SwiftProtobuf.framework",
				"${TARGET_BUILD_DIR}/${FRAMEWORKS_FOLDER_PATH}/SwiftyGif.framework",
				"${TARGET_BUILD_DIR}/${FRAMEWORKS_FOLDER_PATH}/app_settings.framework",
				"${TARGET_BUILD_DIR}/${FRAMEWORKS_FOLDER_PATH}/barcode_scan2.framework",
				"${TARGET_BUILD_DIR}/${FRAMEWORKS_FOLDER_PATH}/connectivity_plus.framework",
				"${TARGET_BUILD_DIR}/${FRAMEWORKS_FOLDER_PATH}/cw_monero.framework",
				"${TARGET_BUILD_DIR}/${FRAMEWORKS_FOLDER_PATH}/cw_shared_external.framework",
				"${TARGET_BUILD_DIR}/${FRAMEWORKS_FOLDER_PATH}/cw_wownero.framework",
				"${TARGET_BUILD_DIR}/${FRAMEWORKS_FOLDER_PATH}/devicelocale.framework",
				"${TARGET_BUILD_DIR}/${FRAMEWORKS_FOLDER_PATH}/file_picker.framework",
				"${TARGET_BUILD_DIR}/${FRAMEWORKS_FOLDER_PATH}/flutter_libmonero.framework",
				"${TARGET_BUILD_DIR}/${FRAMEWORKS_FOLDER_PATH}/flutter_local_notifications.framework",
				"${TARGET_BUILD_DIR}/${FRAMEWORKS_FOLDER_PATH}/flutter_native_splash.framework",
				"${TARGET_BUILD_DIR}/${FRAMEWORKS_FOLDER_PATH}/flutter_secure_storage.framework",
				"${TARGET_BUILD_DIR}/${FRAMEWORKS_FOLDER_PATH}/integration_test.framework",
				"${TARGET_BUILD_DIR}/${FRAMEWORKS_FOLDER_PATH}/isar_flutter_libs.framework",
				"${TARGET_BUILD_DIR}/${FRAMEWORKS_FOLDER_PATH}/lelantus.framework",
				"${TARGET_BUILD_DIR}/${FRAMEWORKS_FOLDER_PATH}/local_auth.framework",
				"${TARGET_BUILD_DIR}/${FRAMEWORKS_FOLDER_PATH}/package_info_plus.framework",
				"${TARGET_BUILD_DIR}/${FRAMEWORKS_FOLDER_PATH}/path_provider_ios.framework",
				"${TARGET_BUILD_DIR}/${FRAMEWORKS_FOLDER_PATH}/share_plus.framework",
				"${TARGET_BUILD_DIR}/${FRAMEWORKS_FOLDER_PATH}/shared_preferences_ios.framework",
				"${TARGET_BUILD_DIR}/${FRAMEWORKS_FOLDER_PATH}/stack_wallet_backup.framework",
				"${TARGET_BUILD_DIR}/${FRAMEWORKS_FOLDER_PATH}/url_launcher_ios.framework",
				"${TARGET_BUILD_DIR}/${FRAMEWORKS_FOLDER_PATH}/wakelock.framework",
			);
			runOnlyForDeploymentPostprocessing = 0;
			shellPath = /bin/sh;
			shellScript = "\"${PODS_ROOT}/Target Support Files/Pods-Runner/Pods-Runner-frameworks.sh\"\n";
			showEnvVarsInLog = 0;
		};
		3B06AD1E1E4923F5004D2608 /* Thin Binary */ = {
			isa = PBXShellScriptBuildPhase;
			buildActionMask = 2147483647;
			files = (
			);
			inputPaths = (
			);
			name = "Thin Binary";
			outputPaths = (
			);
			runOnlyForDeploymentPostprocessing = 0;
			shellPath = /bin/sh;
			shellScript = "/bin/sh \"$FLUTTER_ROOT/packages/flutter_tools/bin/xcode_backend.sh\" embed_and_thin\n";
		};
		9740EEB61CF901F6004384FC /* Run Script */ = {
			isa = PBXShellScriptBuildPhase;
			buildActionMask = 2147483647;
			files = (
			);
			inputPaths = (
			);
			name = "Run Script";
			outputPaths = (
			);
			runOnlyForDeploymentPostprocessing = 0;
			shellPath = /bin/sh;
			shellScript = "/bin/sh \"$FLUTTER_ROOT/packages/flutter_tools/bin/xcode_backend.sh\" build\n";
		};
		D7C3965259DE109272702285 /* [CP] Check Pods Manifest.lock */ = {
			isa = PBXShellScriptBuildPhase;
			buildActionMask = 2147483647;
			files = (
			);
			inputFileListPaths = (
			);
			inputPaths = (
				"${PODS_PODFILE_DIR_PATH}/Podfile.lock",
				"${PODS_ROOT}/Manifest.lock",
			);
			name = "[CP] Check Pods Manifest.lock";
			outputFileListPaths = (
			);
			outputPaths = (
				"$(DERIVED_FILE_DIR)/Pods-Runner-checkManifestLockResult.txt",
			);
			runOnlyForDeploymentPostprocessing = 0;
			shellPath = /bin/sh;
			shellScript = "diff \"${PODS_PODFILE_DIR_PATH}/Podfile.lock\" \"${PODS_ROOT}/Manifest.lock\" > /dev/null\nif [ $? != 0 ] ; then\n    # print error to STDERR\n    echo \"error: The sandbox is not in sync with the Podfile.lock. Run 'pod install' or update your CocoaPods installation.\" >&2\n    exit 1\nfi\n# This output is used by Xcode 'outputs' to avoid re-running this script phase.\necho \"SUCCESS\" > \"${SCRIPT_OUTPUT_FILE_0}\"\n";
			showEnvVarsInLog = 0;
		};
/* End PBXShellScriptBuildPhase section */

/* Begin PBXSourcesBuildPhase section */
		97C146EA1CF9000F007C117D /* Sources */ = {
			isa = PBXSourcesBuildPhase;
			buildActionMask = 2147483647;
			files = (
				74858FAF1ED2DC5600515810 /* AppDelegate.swift in Sources */,
				1498D2341E8E89220040F4C2 /* GeneratedPluginRegistrant.m in Sources */,
			);
			runOnlyForDeploymentPostprocessing = 0;
		};
/* End PBXSourcesBuildPhase section */

/* Begin PBXVariantGroup section */
		97C146FA1CF9000F007C117D /* Main.storyboard */ = {
			isa = PBXVariantGroup;
			children = (
				97C146FB1CF9000F007C117D /* Base */,
			);
			name = Main.storyboard;
			sourceTree = "<group>";
		};
		97C146FF1CF9000F007C117D /* LaunchScreen.storyboard */ = {
			isa = PBXVariantGroup;
			children = (
				97C147001CF9000F007C117D /* Base */,
			);
			name = LaunchScreen.storyboard;
			sourceTree = "<group>";
		};
/* End PBXVariantGroup section */

/* Begin XCBuildConfiguration section */
		249021D3217E4FDB00AE95B9 /* Profile */ = {
			isa = XCBuildConfiguration;
			buildSettings = {
				ALWAYS_SEARCH_USER_PATHS = NO;
				CLANG_ANALYZER_NONNULL = YES;
				CLANG_CXX_LANGUAGE_STANDARD = "gnu++0x";
				CLANG_CXX_LIBRARY = "libc++";
				CLANG_ENABLE_MODULES = YES;
				CLANG_ENABLE_OBJC_ARC = YES;
				CLANG_WARN_BLOCK_CAPTURE_AUTORELEASING = YES;
				CLANG_WARN_BOOL_CONVERSION = YES;
				CLANG_WARN_COMMA = YES;
				CLANG_WARN_CONSTANT_CONVERSION = YES;
				CLANG_WARN_DEPRECATED_OBJC_IMPLEMENTATIONS = YES;
				CLANG_WARN_DIRECT_OBJC_ISA_USAGE = YES_ERROR;
				CLANG_WARN_EMPTY_BODY = YES;
				CLANG_WARN_ENUM_CONVERSION = YES;
				CLANG_WARN_INFINITE_RECURSION = YES;
				CLANG_WARN_INT_CONVERSION = YES;
				CLANG_WARN_NON_LITERAL_NULL_CONVERSION = YES;
				CLANG_WARN_OBJC_IMPLICIT_RETAIN_SELF = YES;
				CLANG_WARN_OBJC_LITERAL_CONVERSION = YES;
				CLANG_WARN_OBJC_ROOT_CLASS = YES_ERROR;
				CLANG_WARN_QUOTED_INCLUDE_IN_FRAMEWORK_HEADER = YES;
				CLANG_WARN_RANGE_LOOP_ANALYSIS = YES;
				CLANG_WARN_STRICT_PROTOTYPES = YES;
				CLANG_WARN_SUSPICIOUS_MOVE = YES;
				CLANG_WARN_UNREACHABLE_CODE = YES;
				CLANG_WARN__DUPLICATE_METHOD_MATCH = YES;
				"CODE_SIGN_IDENTITY[sdk=iphoneos*]" = "iPhone Developer";
				COPY_PHASE_STRIP = NO;
				DEBUG_INFORMATION_FORMAT = "dwarf-with-dsym";
				ENABLE_NS_ASSERTIONS = NO;
				ENABLE_STRICT_OBJC_MSGSEND = YES;
				GCC_C_LANGUAGE_STANDARD = gnu99;
				GCC_NO_COMMON_BLOCKS = YES;
				GCC_WARN_64_TO_32_BIT_CONVERSION = YES;
				GCC_WARN_ABOUT_RETURN_TYPE = YES_ERROR;
				GCC_WARN_UNDECLARED_SELECTOR = YES;
				GCC_WARN_UNINITIALIZED_AUTOS = YES_AGGRESSIVE;
				GCC_WARN_UNUSED_FUNCTION = YES;
				GCC_WARN_UNUSED_VARIABLE = YES;
				IPHONEOS_DEPLOYMENT_TARGET = 12.0;
				MTL_ENABLE_DEBUG_INFO = NO;
				SDKROOT = iphoneos;
				SUPPORTED_PLATFORMS = iphoneos;
				TARGETED_DEVICE_FAMILY = "1,2";
				VALIDATE_PRODUCT = YES;
			};
			name = Profile;
		};
		249021D4217E4FDB00AE95B9 /* Profile */ = {
			isa = XCBuildConfiguration;
			baseConfigurationReference = 7AFA3C8E1D35360C0083082E /* Release.xcconfig */;
			buildSettings = {
				ASSETCATALOG_COMPILER_APPICON_NAME = AppIcon;
				CLANG_ENABLE_MODULES = YES;
<<<<<<< HEAD
				CODE_SIGN_IDENTITY = "Apple Development";
				CODE_SIGN_STYLE = Automatic;
				CURRENT_PROJECT_VERSION = 75;
=======
				CURRENT_PROJECT_VERSION = 78;
>>>>>>> 0057851a
				DEVELOPMENT_TEAM = 4DQKUWSG6C;
				ENABLE_BITCODE = NO;
				FRAMEWORK_SEARCH_PATHS = (
					"$(inherited)",
					"$(PROJECT_DIR)/Flutter",
					"$(PROJECT_DIR)/../crypto_plugins/flutter_liblelantus/scripts/ios/mobileliblelantus",
					"$(PROJECT_DIR)/../crypto_plugins/flutter_libmonero/cw_shared_external/ios/External/ios",
				);
				HEADER_SEARCH_PATHS = (
					"$(inherited)",
					"\"${PODS_CONFIGURATION_BUILD_DIR}/MTBBarcodeScanner/MTBBarcodeScanner.framework/Headers\"",
					"\"${PODS_CONFIGURATION_BUILD_DIR}/Reachability/Reachability.framework/Headers\"",
					"\"${PODS_CONFIGURATION_BUILD_DIR}/SwiftProtobuf/SwiftProtobuf.framework/Headers\"",
					"\"${PODS_CONFIGURATION_BUILD_DIR}/app_settings/app_settings.framework/Headers\"",
					"\"${PODS_CONFIGURATION_BUILD_DIR}/barcode_scan2/barcode_scan2.framework/Headers\"",
					"\"${PODS_CONFIGURATION_BUILD_DIR}/connectivity/connectivity.framework/Headers\"",
					"\"${PODS_CONFIGURATION_BUILD_DIR}/cryptography_flutter/cryptography_flutter.framework/Headers\"",
					"\"${PODS_CONFIGURATION_BUILD_DIR}/cw_monero/cw_monero.framework/Headers\"",
					"\"${PODS_CONFIGURATION_BUILD_DIR}/cw_shared_external/cw_shared_external.framework/Headers\"",
					"\"${PODS_CONFIGURATION_BUILD_DIR}/devicelocale/devicelocale.framework/Headers\"",
					"\"${PODS_CONFIGURATION_BUILD_DIR}/flutter_libepiccash/flutter_libepiccash.framework/Headers\"",
					"\"${PODS_CONFIGURATION_BUILD_DIR}/flutter_libmonero/flutter_libmonero.framework/Headers\"",
					"\"${PODS_CONFIGURATION_BUILD_DIR}/flutter_local_notifications/flutter_local_notifications.framework/Headers\"",
					"\"${PODS_CONFIGURATION_BUILD_DIR}/flutter_native_splash/flutter_native_splash.framework/Headers\"",
					"\"${PODS_CONFIGURATION_BUILD_DIR}/flutter_secure_storage/flutter_secure_storage.framework/Headers\"",
					"\"${PODS_CONFIGURATION_BUILD_DIR}/integration_test/integration_test.framework/Headers\"",
					"\"${PODS_CONFIGURATION_BUILD_DIR}/lelantus/lelantus.framework/Headers\"",
					"\"${PODS_CONFIGURATION_BUILD_DIR}/local_auth/local_auth.framework/Headers\"",
					"\"${PODS_CONFIGURATION_BUILD_DIR}/package_info_plus/package_info_plus.framework/Headers\"",
					"\"${PODS_CONFIGURATION_BUILD_DIR}/path_provider_ios/path_provider_ios.framework/Headers\"",
					"\"${PODS_CONFIGURATION_BUILD_DIR}/permission_handler_apple/permission_handler_apple.framework/Headers\"",
					"\"${PODS_CONFIGURATION_BUILD_DIR}/share_plus/share_plus.framework/Headers\"",
					"\"${PODS_CONFIGURATION_BUILD_DIR}/shared_preferences_ios/shared_preferences_ios.framework/Headers\"",
					"\"${PODS_CONFIGURATION_BUILD_DIR}/stack_wallet_backup/stack_wallet_backup.framework/Headers\"",
					"\"${PODS_CONFIGURATION_BUILD_DIR}/url_launcher_ios/url_launcher_ios.framework/Headers\"",
					"\"${PODS_CONFIGURATION_BUILD_DIR}/wakelock/wakelock.framework/Headers\"",
					"${PODS_ROOT}/cw_monero/Classes/*.h",
					"${PODS_ROOT}/cw_monero/Classes/*.h",
					"${PODS_ROOT}/cw_monero/External/ios/include/**",
					"${PODS_ROOT}/cw_monero/Classes/*.h",
					"${PODS_ROOT}/cw_monero/External/ios/include",
					"${PODS_ROOT}/cw_shared_external/External/ios/include/**",
					"$(PROJECT_DIR)/../crypto_plugins/flutter_libepiccash/ios/include",
				);
				INFOPLIST_FILE = Runner/Info.plist;
				IPHONEOS_DEPLOYMENT_TARGET = 15.0;
				LD_RUNPATH_SEARCH_PATHS = "$(inherited) @executable_path/Frameworks";
				LIBRARY_SEARCH_PATHS = (
					"$(inherited)",
					"$(PROJECT_DIR)/Flutter",
					"$(PROJECT_DIR)/../crypto_plugins/flutter_libmonero/cw_shared_external/ios/External/ios/**",
					"$(PROJECT_DIR)/../crypto_plugins/flutter_libepiccash/ios/libs",
				);
				MARKETING_VERSION = 1.5.8;
				ONLY_ACTIVE_ARCH = NO;
				PRODUCT_BUNDLE_IDENTIFIER = com.cypherstack.stackwallet;
				PRODUCT_NAME = "$(TARGET_NAME)";
				PROVISIONING_PROFILE_SPECIFIER = "";
				STRIP_INSTALLED_PRODUCT = NO;
				STRIP_STYLE = "non-global";
				SWIFT_OBJC_BRIDGING_HEADER = "Runner/Runner-Bridging-Header.h";
				SWIFT_VERSION = 5.0;
				SYSTEM_HEADER_SEARCH_PATHS = "\"$(PROJECT_DIR)/../crypto_plugins/flutter_libepiccash/ios/linclude/\"";
				TARGETED_DEVICE_FAMILY = "1,2";
				VALIDATE_WORKSPACE = NO;
				VERSIONING_SYSTEM = "apple-generic";
			};
			name = Profile;
		};
		97C147031CF9000F007C117D /* Debug */ = {
			isa = XCBuildConfiguration;
			buildSettings = {
				ALWAYS_SEARCH_USER_PATHS = NO;
				CLANG_ANALYZER_NONNULL = YES;
				CLANG_CXX_LANGUAGE_STANDARD = "gnu++0x";
				CLANG_CXX_LIBRARY = "libc++";
				CLANG_ENABLE_MODULES = YES;
				CLANG_ENABLE_OBJC_ARC = YES;
				CLANG_WARN_BLOCK_CAPTURE_AUTORELEASING = YES;
				CLANG_WARN_BOOL_CONVERSION = YES;
				CLANG_WARN_COMMA = YES;
				CLANG_WARN_CONSTANT_CONVERSION = YES;
				CLANG_WARN_DEPRECATED_OBJC_IMPLEMENTATIONS = YES;
				CLANG_WARN_DIRECT_OBJC_ISA_USAGE = YES_ERROR;
				CLANG_WARN_EMPTY_BODY = YES;
				CLANG_WARN_ENUM_CONVERSION = YES;
				CLANG_WARN_INFINITE_RECURSION = YES;
				CLANG_WARN_INT_CONVERSION = YES;
				CLANG_WARN_NON_LITERAL_NULL_CONVERSION = YES;
				CLANG_WARN_OBJC_IMPLICIT_RETAIN_SELF = YES;
				CLANG_WARN_OBJC_LITERAL_CONVERSION = YES;
				CLANG_WARN_OBJC_ROOT_CLASS = YES_ERROR;
				CLANG_WARN_QUOTED_INCLUDE_IN_FRAMEWORK_HEADER = YES;
				CLANG_WARN_RANGE_LOOP_ANALYSIS = YES;
				CLANG_WARN_STRICT_PROTOTYPES = YES;
				CLANG_WARN_SUSPICIOUS_MOVE = YES;
				CLANG_WARN_UNREACHABLE_CODE = YES;
				CLANG_WARN__DUPLICATE_METHOD_MATCH = YES;
				"CODE_SIGN_IDENTITY[sdk=iphoneos*]" = "iPhone Developer";
				COPY_PHASE_STRIP = NO;
				DEBUG_INFORMATION_FORMAT = dwarf;
				ENABLE_STRICT_OBJC_MSGSEND = YES;
				ENABLE_TESTABILITY = YES;
				GCC_C_LANGUAGE_STANDARD = gnu99;
				GCC_DYNAMIC_NO_PIC = NO;
				GCC_NO_COMMON_BLOCKS = YES;
				GCC_OPTIMIZATION_LEVEL = 0;
				GCC_PREPROCESSOR_DEFINITIONS = (
					"DEBUG=1",
					"$(inherited)",
				);
				GCC_WARN_64_TO_32_BIT_CONVERSION = YES;
				GCC_WARN_ABOUT_RETURN_TYPE = YES_ERROR;
				GCC_WARN_UNDECLARED_SELECTOR = YES;
				GCC_WARN_UNINITIALIZED_AUTOS = YES_AGGRESSIVE;
				GCC_WARN_UNUSED_FUNCTION = YES;
				GCC_WARN_UNUSED_VARIABLE = YES;
				IPHONEOS_DEPLOYMENT_TARGET = 12.0;
				MTL_ENABLE_DEBUG_INFO = YES;
				ONLY_ACTIVE_ARCH = YES;
				SDKROOT = iphoneos;
				TARGETED_DEVICE_FAMILY = "1,2";
			};
			name = Debug;
		};
		97C147041CF9000F007C117D /* Release */ = {
			isa = XCBuildConfiguration;
			buildSettings = {
				ALWAYS_SEARCH_USER_PATHS = NO;
				CLANG_ANALYZER_NONNULL = YES;
				CLANG_CXX_LANGUAGE_STANDARD = "gnu++0x";
				CLANG_CXX_LIBRARY = "libc++";
				CLANG_ENABLE_MODULES = YES;
				CLANG_ENABLE_OBJC_ARC = YES;
				CLANG_WARN_BLOCK_CAPTURE_AUTORELEASING = YES;
				CLANG_WARN_BOOL_CONVERSION = YES;
				CLANG_WARN_COMMA = YES;
				CLANG_WARN_CONSTANT_CONVERSION = YES;
				CLANG_WARN_DEPRECATED_OBJC_IMPLEMENTATIONS = YES;
				CLANG_WARN_DIRECT_OBJC_ISA_USAGE = YES_ERROR;
				CLANG_WARN_EMPTY_BODY = YES;
				CLANG_WARN_ENUM_CONVERSION = YES;
				CLANG_WARN_INFINITE_RECURSION = YES;
				CLANG_WARN_INT_CONVERSION = YES;
				CLANG_WARN_NON_LITERAL_NULL_CONVERSION = YES;
				CLANG_WARN_OBJC_IMPLICIT_RETAIN_SELF = YES;
				CLANG_WARN_OBJC_LITERAL_CONVERSION = YES;
				CLANG_WARN_OBJC_ROOT_CLASS = YES_ERROR;
				CLANG_WARN_QUOTED_INCLUDE_IN_FRAMEWORK_HEADER = YES;
				CLANG_WARN_RANGE_LOOP_ANALYSIS = YES;
				CLANG_WARN_STRICT_PROTOTYPES = YES;
				CLANG_WARN_SUSPICIOUS_MOVE = YES;
				CLANG_WARN_UNREACHABLE_CODE = YES;
				CLANG_WARN__DUPLICATE_METHOD_MATCH = YES;
				"CODE_SIGN_IDENTITY[sdk=iphoneos*]" = "iPhone Developer";
				COPY_PHASE_STRIP = NO;
				DEBUG_INFORMATION_FORMAT = "dwarf-with-dsym";
				ENABLE_NS_ASSERTIONS = NO;
				ENABLE_STRICT_OBJC_MSGSEND = YES;
				GCC_C_LANGUAGE_STANDARD = gnu99;
				GCC_NO_COMMON_BLOCKS = YES;
				GCC_WARN_64_TO_32_BIT_CONVERSION = YES;
				GCC_WARN_ABOUT_RETURN_TYPE = YES_ERROR;
				GCC_WARN_UNDECLARED_SELECTOR = YES;
				GCC_WARN_UNINITIALIZED_AUTOS = YES_AGGRESSIVE;
				GCC_WARN_UNUSED_FUNCTION = YES;
				GCC_WARN_UNUSED_VARIABLE = YES;
				IPHONEOS_DEPLOYMENT_TARGET = 12.0;
				MTL_ENABLE_DEBUG_INFO = NO;
				SDKROOT = iphoneos;
				SUPPORTED_PLATFORMS = iphoneos;
				SWIFT_COMPILATION_MODE = wholemodule;
				SWIFT_OPTIMIZATION_LEVEL = "-Owholemodule";
				TARGETED_DEVICE_FAMILY = "1,2";
				VALIDATE_PRODUCT = YES;
			};
			name = Release;
		};
		97C147061CF9000F007C117D /* Debug */ = {
			isa = XCBuildConfiguration;
			baseConfigurationReference = 9740EEB21CF90195004384FC /* Debug.xcconfig */;
			buildSettings = {
				ASSETCATALOG_COMPILER_APPICON_NAME = AppIcon;
				CLANG_ENABLE_MODULES = YES;
<<<<<<< HEAD
				CODE_SIGN_IDENTITY = "Apple Development";
				CODE_SIGN_STYLE = Automatic;
				CURRENT_PROJECT_VERSION = 75;
=======
				CURRENT_PROJECT_VERSION = 78;
>>>>>>> 0057851a
				DEVELOPMENT_TEAM = 4DQKUWSG6C;
				ENABLE_BITCODE = NO;
				FRAMEWORK_SEARCH_PATHS = (
					"$(inherited)",
					"$(PROJECT_DIR)/Flutter",
					"$(PROJECT_DIR)/../crypto_plugins/flutter_liblelantus/scripts/ios/mobileliblelantus",
					"$(PROJECT_DIR)/../crypto_plugins/flutter_libmonero/cw_shared_external/ios/External/ios/**",
				);
				HEADER_SEARCH_PATHS = (
					"$(inherited)",
					"\"${PODS_CONFIGURATION_BUILD_DIR}/MTBBarcodeScanner/MTBBarcodeScanner.framework/Headers\"",
					"\"${PODS_CONFIGURATION_BUILD_DIR}/Reachability/Reachability.framework/Headers\"",
					"\"${PODS_CONFIGURATION_BUILD_DIR}/SwiftProtobuf/SwiftProtobuf.framework/Headers\"",
					"\"${PODS_CONFIGURATION_BUILD_DIR}/app_settings/app_settings.framework/Headers\"",
					"\"${PODS_CONFIGURATION_BUILD_DIR}/barcode_scan2/barcode_scan2.framework/Headers\"",
					"\"${PODS_CONFIGURATION_BUILD_DIR}/connectivity/connectivity.framework/Headers\"",
					"\"${PODS_CONFIGURATION_BUILD_DIR}/cryptography_flutter/cryptography_flutter.framework/Headers\"",
					"\"${PODS_CONFIGURATION_BUILD_DIR}/cw_monero/cw_monero.framework/Headers\"",
					"\"${PODS_CONFIGURATION_BUILD_DIR}/cw_shared_external/cw_shared_external.framework/Headers\"",
					"\"${PODS_CONFIGURATION_BUILD_DIR}/devicelocale/devicelocale.framework/Headers\"",
					"\"${PODS_CONFIGURATION_BUILD_DIR}/flutter_libepiccash/flutter_libepiccash.framework/Headers\"",
					"\"${PODS_CONFIGURATION_BUILD_DIR}/flutter_libmonero/flutter_libmonero.framework/Headers\"",
					"\"${PODS_CONFIGURATION_BUILD_DIR}/flutter_local_notifications/flutter_local_notifications.framework/Headers\"",
					"\"${PODS_CONFIGURATION_BUILD_DIR}/flutter_native_splash/flutter_native_splash.framework/Headers\"",
					"\"${PODS_CONFIGURATION_BUILD_DIR}/flutter_secure_storage/flutter_secure_storage.framework/Headers\"",
					"\"${PODS_CONFIGURATION_BUILD_DIR}/integration_test/integration_test.framework/Headers\"",
					"\"${PODS_CONFIGURATION_BUILD_DIR}/lelantus/lelantus.framework/Headers\"",
					"\"${PODS_CONFIGURATION_BUILD_DIR}/local_auth/local_auth.framework/Headers\"",
					"\"${PODS_CONFIGURATION_BUILD_DIR}/package_info_plus/package_info_plus.framework/Headers\"",
					"\"${PODS_CONFIGURATION_BUILD_DIR}/path_provider_ios/path_provider_ios.framework/Headers\"",
					"\"${PODS_CONFIGURATION_BUILD_DIR}/permission_handler_apple/permission_handler_apple.framework/Headers\"",
					"\"${PODS_CONFIGURATION_BUILD_DIR}/share_plus/share_plus.framework/Headers\"",
					"\"${PODS_CONFIGURATION_BUILD_DIR}/shared_preferences_ios/shared_preferences_ios.framework/Headers\"",
					"\"${PODS_CONFIGURATION_BUILD_DIR}/stack_wallet_backup/stack_wallet_backup.framework/Headers\"",
					"\"${PODS_CONFIGURATION_BUILD_DIR}/url_launcher_ios/url_launcher_ios.framework/Headers\"",
					"\"${PODS_CONFIGURATION_BUILD_DIR}/wakelock/wakelock.framework/Headers\"",
					"${PODS_ROOT}/cw_monero/Classes/*.h",
					"${PODS_ROOT}/cw_monero/Classes/*.h",
					"${PODS_ROOT}/cw_monero/External/ios/include/**",
					"${PODS_ROOT}/cw_monero/Classes/*.h",
					"${PODS_ROOT}/cw_monero/External/ios/include",
					"${PODS_ROOT}/cw_shared_external/External/ios/include/**",
					"$(PROJECT_DIR)/../crypto_plugins/flutter_libepiccash/ios/include",
				);
				INFOPLIST_FILE = Runner/Info.plist;
				IPHONEOS_DEPLOYMENT_TARGET = 15.0;
				LD_RUNPATH_SEARCH_PATHS = "$(inherited) @executable_path/Frameworks";
				LIBRARY_SEARCH_PATHS = (
					"$(inherited)",
					"$(PROJECT_DIR)/Flutter",
					"$(PROJECT_DIR)/../crypto_plugins/flutter_libmonero/cw_shared_external/ios/External/ios/**",
					"$(PROJECT_DIR)/../crypto_plugins/flutter_libepiccash/ios/libs",
				);
				MARKETING_VERSION = 1.5.8;
				ONLY_ACTIVE_ARCH = NO;
				PRODUCT_BUNDLE_IDENTIFIER = com.cypherstack.stackwallet;
				PRODUCT_NAME = "$(TARGET_NAME)";
				PROVISIONING_PROFILE_SPECIFIER = "";
				STRIP_INSTALLED_PRODUCT = NO;
				STRIP_STYLE = "non-global";
				SWIFT_OBJC_BRIDGING_HEADER = "Runner/Runner-Bridging-Header.h";
				SWIFT_OPTIMIZATION_LEVEL = "-Onone";
				SWIFT_VERSION = 5.0;
				SYSTEM_HEADER_SEARCH_PATHS = "\"$(PROJECT_DIR)/../crypto_plugins/flutter_libepiccash/ios/linclude/\"";
				TARGETED_DEVICE_FAMILY = "1,2";
				VALIDATE_WORKSPACE = NO;
				VERSIONING_SYSTEM = "apple-generic";
			};
			name = Debug;
		};
		97C147071CF9000F007C117D /* Release */ = {
			isa = XCBuildConfiguration;
			baseConfigurationReference = 7AFA3C8E1D35360C0083082E /* Release.xcconfig */;
			buildSettings = {
				ASSETCATALOG_COMPILER_APPICON_NAME = AppIcon;
				CLANG_ENABLE_MODULES = YES;
<<<<<<< HEAD
				CODE_SIGN_IDENTITY = "Apple Development";
				CODE_SIGN_STYLE = Automatic;
				CURRENT_PROJECT_VERSION = 75;
=======
				CURRENT_PROJECT_VERSION = 78;
>>>>>>> 0057851a
				DEVELOPMENT_TEAM = 4DQKUWSG6C;
				ENABLE_BITCODE = NO;
				FRAMEWORK_SEARCH_PATHS = (
					"$(inherited)",
					"$(PROJECT_DIR)/Flutter",
					"$(PROJECT_DIR)/../crypto_plugins/flutter_liblelantus/scripts/ios/mobileliblelantus/**",
					"$(PROJECT_DIR)/../crypto_plugins/flutter_libmonero/cw_shared_external/ios/External/ios",
				);
				HEADER_SEARCH_PATHS = (
					"$(inherited)",
					"\"${PODS_CONFIGURATION_BUILD_DIR}/MTBBarcodeScanner/MTBBarcodeScanner.framework/Headers\"",
					"\"${PODS_CONFIGURATION_BUILD_DIR}/Reachability/Reachability.framework/Headers\"",
					"\"${PODS_CONFIGURATION_BUILD_DIR}/SwiftProtobuf/SwiftProtobuf.framework/Headers\"",
					"\"${PODS_CONFIGURATION_BUILD_DIR}/app_settings/app_settings.framework/Headers\"",
					"\"${PODS_CONFIGURATION_BUILD_DIR}/barcode_scan2/barcode_scan2.framework/Headers\"",
					"\"${PODS_CONFIGURATION_BUILD_DIR}/connectivity/connectivity.framework/Headers\"",
					"\"${PODS_CONFIGURATION_BUILD_DIR}/cryptography_flutter/cryptography_flutter.framework/Headers\"",
					"\"${PODS_CONFIGURATION_BUILD_DIR}/cw_monero/cw_monero.framework/Headers\"",
					"\"${PODS_CONFIGURATION_BUILD_DIR}/cw_shared_external/cw_shared_external.framework/Headers\"",
					"\"${PODS_CONFIGURATION_BUILD_DIR}/devicelocale/devicelocale.framework/Headers\"",
					"\"${PODS_CONFIGURATION_BUILD_DIR}/flutter_libepiccash/flutter_libepiccash.framework/Headers\"",
					"\"${PODS_CONFIGURATION_BUILD_DIR}/flutter_libmonero/flutter_libmonero.framework/Headers\"",
					"\"${PODS_CONFIGURATION_BUILD_DIR}/flutter_local_notifications/flutter_local_notifications.framework/Headers\"",
					"\"${PODS_CONFIGURATION_BUILD_DIR}/flutter_native_splash/flutter_native_splash.framework/Headers\"",
					"\"${PODS_CONFIGURATION_BUILD_DIR}/flutter_secure_storage/flutter_secure_storage.framework/Headers\"",
					"\"${PODS_CONFIGURATION_BUILD_DIR}/integration_test/integration_test.framework/Headers\"",
					"\"${PODS_CONFIGURATION_BUILD_DIR}/lelantus/lelantus.framework/Headers\"",
					"\"${PODS_CONFIGURATION_BUILD_DIR}/local_auth/local_auth.framework/Headers\"",
					"\"${PODS_CONFIGURATION_BUILD_DIR}/package_info_plus/package_info_plus.framework/Headers\"",
					"\"${PODS_CONFIGURATION_BUILD_DIR}/path_provider_ios/path_provider_ios.framework/Headers\"",
					"\"${PODS_CONFIGURATION_BUILD_DIR}/permission_handler_apple/permission_handler_apple.framework/Headers\"",
					"\"${PODS_CONFIGURATION_BUILD_DIR}/share_plus/share_plus.framework/Headers\"",
					"\"${PODS_CONFIGURATION_BUILD_DIR}/shared_preferences_ios/shared_preferences_ios.framework/Headers\"",
					"\"${PODS_CONFIGURATION_BUILD_DIR}/stack_wallet_backup/stack_wallet_backup.framework/Headers\"",
					"\"${PODS_CONFIGURATION_BUILD_DIR}/url_launcher_ios/url_launcher_ios.framework/Headers\"",
					"\"${PODS_CONFIGURATION_BUILD_DIR}/wakelock/wakelock.framework/Headers\"",
					"${PODS_ROOT}/cw_monero/Classes/*.h",
					"${PODS_ROOT}/cw_monero/Classes/*.h",
					"${PODS_ROOT}/cw_monero/External/ios/include/**",
					"${PODS_ROOT}/cw_monero/Classes/*.h",
					"${PODS_ROOT}/cw_monero/External/ios/include",
					"${PODS_ROOT}/cw_shared_external/External/ios/include/**",
					"$(PROJECT_DIR)/../crypto_plugins/flutter_libepiccash/ios/include",
				);
				INFOPLIST_FILE = Runner/Info.plist;
				IPHONEOS_DEPLOYMENT_TARGET = 15.0;
				LD_RUNPATH_SEARCH_PATHS = "$(inherited) @executable_path/Frameworks";
				LIBRARY_SEARCH_PATHS = (
					"$(inherited)",
					"$(PROJECT_DIR)/Flutter",
					"$(PROJECT_DIR)/../crypto_plugins/flutter_libmonero/cw_shared_external/ios/External/ios/**",
					"$(PROJECT_DIR)/../crypto_plugins/flutter_libepiccash/ios/libs",
				);
				MARKETING_VERSION = 1.5.8;
				ONLY_ACTIVE_ARCH = NO;
				PRODUCT_BUNDLE_IDENTIFIER = com.cypherstack.stackwallet;
				PRODUCT_NAME = "$(TARGET_NAME)";
				PROVISIONING_PROFILE_SPECIFIER = "";
				STRIP_INSTALLED_PRODUCT = NO;
				STRIP_STYLE = "non-global";
				SWIFT_OBJC_BRIDGING_HEADER = "Runner/Runner-Bridging-Header.h";
				SWIFT_VERSION = 5.0;
				SYSTEM_HEADER_SEARCH_PATHS = "\"$(PROJECT_DIR)/../crypto_plugins/flutter_libepiccash/ios/linclude/\"";
				TARGETED_DEVICE_FAMILY = "1,2";
				VALIDATE_WORKSPACE = NO;
				VERSIONING_SYSTEM = "apple-generic";
			};
			name = Release;
		};
/* End XCBuildConfiguration section */

/* Begin XCConfigurationList section */
		97C146E91CF9000F007C117D /* Build configuration list for PBXProject "Runner" */ = {
			isa = XCConfigurationList;
			buildConfigurations = (
				97C147031CF9000F007C117D /* Debug */,
				97C147041CF9000F007C117D /* Release */,
				249021D3217E4FDB00AE95B9 /* Profile */,
			);
			defaultConfigurationIsVisible = 0;
			defaultConfigurationName = Release;
		};
		97C147051CF9000F007C117D /* Build configuration list for PBXNativeTarget "Runner" */ = {
			isa = XCConfigurationList;
			buildConfigurations = (
				97C147061CF9000F007C117D /* Debug */,
				97C147071CF9000F007C117D /* Release */,
				249021D4217E4FDB00AE95B9 /* Profile */,
			);
			defaultConfigurationIsVisible = 0;
			defaultConfigurationName = Release;
		};
/* End XCConfigurationList section */
	};
	rootObject = 97C146E61CF9000F007C117D /* Project object */;
}<|MERGE_RESOLUTION|>--- conflicted
+++ resolved
@@ -452,13 +452,9 @@
 			buildSettings = {
 				ASSETCATALOG_COMPILER_APPICON_NAME = AppIcon;
 				CLANG_ENABLE_MODULES = YES;
-<<<<<<< HEAD
 				CODE_SIGN_IDENTITY = "Apple Development";
 				CODE_SIGN_STYLE = Automatic;
-				CURRENT_PROJECT_VERSION = 75;
-=======
 				CURRENT_PROJECT_VERSION = 78;
->>>>>>> 0057851a
 				DEVELOPMENT_TEAM = 4DQKUWSG6C;
 				ENABLE_BITCODE = NO;
 				FRAMEWORK_SEARCH_PATHS = (
@@ -643,13 +639,9 @@
 			buildSettings = {
 				ASSETCATALOG_COMPILER_APPICON_NAME = AppIcon;
 				CLANG_ENABLE_MODULES = YES;
-<<<<<<< HEAD
 				CODE_SIGN_IDENTITY = "Apple Development";
 				CODE_SIGN_STYLE = Automatic;
-				CURRENT_PROJECT_VERSION = 75;
-=======
 				CURRENT_PROJECT_VERSION = 78;
->>>>>>> 0057851a
 				DEVELOPMENT_TEAM = 4DQKUWSG6C;
 				ENABLE_BITCODE = NO;
 				FRAMEWORK_SEARCH_PATHS = (
@@ -726,13 +718,9 @@
 			buildSettings = {
 				ASSETCATALOG_COMPILER_APPICON_NAME = AppIcon;
 				CLANG_ENABLE_MODULES = YES;
-<<<<<<< HEAD
 				CODE_SIGN_IDENTITY = "Apple Development";
 				CODE_SIGN_STYLE = Automatic;
-				CURRENT_PROJECT_VERSION = 75;
-=======
 				CURRENT_PROJECT_VERSION = 78;
->>>>>>> 0057851a
 				DEVELOPMENT_TEAM = 4DQKUWSG6C;
 				ENABLE_BITCODE = NO;
 				FRAMEWORK_SEARCH_PATHS = (
