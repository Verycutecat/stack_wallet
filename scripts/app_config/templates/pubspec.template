--- conflicted
+++ resolved
@@ -33,11 +33,7 @@
   flutter_libsparkmobile:
     git:
       url: https://github.com/cypherstack/flutter_libsparkmobile.git
-<<<<<<< HEAD
-      ref: d88de9506fda95a3114134817d172a841d93947e
-=======
       ref: cc7b43b731e4a7906dd25d4364a08e34554cee19
->>>>>>> 4594801c
 
   # cs_monero compat (unpublished)
   compat:
