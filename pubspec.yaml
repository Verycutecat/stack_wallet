name: stackwallet
description: Stack Wallet

# The following defines the version and build number for your application.
# A version number is three numbers separated by dots, like 1.2.43
# followed by an optional build number separated by a +.
# Both the version and the builder number may be overridden in flutter
# build by specifying --build-name and --build-number, respectively.
# In Android, build-name is used as versionName while build-number used as versionCode.
# Read more about Android versioning at https://developer.android.com/studio/publish/versioning
# In iOS, build-name is used as CFBundleShortVersionString while build-number used as CFBundleVersion.
# Read more about iOS versioning at
# https://developer.apple.com/library/archive/documentation/General/Reference/InfoPlistKeyReference/Articles/CoreFoundationKeys.html
version: 1.4.50+65

environment:
  sdk: ">=2.17.0 <3.0.0"

dependencies:
  flutter:
    sdk: flutter
  ffi: ^2.0.1
  mutex: ^3.0.0

  lelantus:
    path: ./crypto_plugins/flutter_liblelantus

  flutter_libmonero:
    path: ./crypto_plugins/flutter_libmonero

  cw_monero:
    path: ./crypto_plugins/flutter_libmonero/cw_monero

  cw_wownero:
    path: ./crypto_plugins/flutter_libmonero/cw_wownero

  cw_core:
    path: ./crypto_plugins/flutter_libmonero/cw_core

  flutter_libepiccash:
    path: ./crypto_plugins/flutter_libepiccash

#  firo_flutter:
#    git:
#      url: https://github.com/cypherstack/firo_flutter.git
#      ref: update
  #    path: ./crypto_plugins/firo_flutter

  bitcoindart:
    git:
      url: https://github.com/cypherstack/bitcoindart.git
      ref: 65eb920719c8f7895c5402a07497647e7fc4b346

  stack_wallet_backup:
    git:
      url: https://github.com/cypherstack/stack_wallet_backup.git
      ref: b7b184ec36466f2a24104a7056de88881cb0c1e9

  # Utility plugins
#  provider: ^6.0.1
  http: ^0.13.4
  local_auth: ^1.1.10
  permission_handler: ^10.0.0
  flutter_local_notifications: ^9.4.0
  rxdart: ^0.27.3
#  filesystem_picker: ^3.0.0-beta.1
  zxcvbn: ^1.0.0
  dart_numerics: ^0.0.6

  window_size:
    git:
      url: https://github.com/google/flutter-desktop-embedding.git
      path: plugins/window_size

  # Bitcoin plugins
  bip39:
    git:
      url: https://github.com/cypherstack/stack-bip39.git
      ref: 3bef5acc21340f3cc78df0ad1dce5868a3ed68a5
  bitbox:
    git:
      url: https://github.com/Quppy/bitbox-flutter.git
      ref: ea65073efbaf395a5557e8cd7bd72f195cd7eb11
  bip32: ^2.0.0
  bech32:
    git:
      url: https://github.com/cypherstack/bech32.git
      ref: 22279d4bb24ed541b431acd269a1bc50af0f36a0
  bs58check: ^1.0.2

  # Storage plugins
  flutter_secure_storage: ^5.0.2
  hive: ^2.0.5
  hive_flutter: ^1.1.0
  path_provider: ^2.0.8

  # UI/Component plugins
  flutter_native_splash: ^2.2.4
  animations: ^2.0.2
  toast: ^0.1.5
  flare_flutter: ^3.0.2
  google_fonts: ^2.2.0
  url_launcher: ^6.0.5
  flutter_svg: ^1.0.1
  flutter_feather_icons: ^2.0.0+1
  flutter_spinkit: ^5.1.0
  decimal: ^2.1.0
  event_bus: ^2.0.0
  uuid: ^3.0.5
  flutter_rounded_date_picker: ^3.0.1
  crypto: ^3.0.2
  jsonrpc2: ^3.0.1
  barcode_scan2: ^4.2.0
  app_settings: ^4.1.1
  wakelock: ^0.6.2
  intl: ^0.17.0
  devicelocale: ^0.5.0
  keyboard_dismisser: ^3.0.0
  another_flushbar: ^1.10.28
  tuple: ^2.0.0
  flutter_riverpod: ^1.0.3
  qr_flutter: ^4.0.0
  share_plus: ^4.0.10
  emojis: ^0.9.9
  pointycastle: ^3.6.0
  package_info_plus: ^1.4.2
  lottie: ^1.3.0
  shared_preferences: ^2.0.15
  file_picker: ^5.0.1
  connectivity_plus: 2.3.6+1
#  document_file_save_plus: ^1.0.5
  isar: 3.0.0-dev.10
  isar_flutter_libs: 3.0.0-dev.10 # contains the binaries
  dropdown_button2: 1.7.2

dev_dependencies:
  flutter_test:
    sdk: flutter
  integration_test:
      sdk: flutter
  build_runner: ^2.1.7
  flutter_launcher_icons: ^0.9.3
  hive_generator: ^1.1.2
  dependency_validator: ^3.1.2
  hive_test: ^1.0.1
  mockito: ^5.1.0
  mockingjay: ^0.2.0
#  lint: ^1.10.0
  analyzer: ^4.6.0
  import_sorter: ^4.6.0
  flutter_lints: ^2.0.1
  isar_generator: 3.0.0-dev.10

flutter_icons:
  android: true
  ios: true
  image_path: assets/icon/icon.png
  image_path_android: assets/icon/app_icon_alpha.png
  image_path_ios: assets/icon/icon.png
  remove_alpha_ios: true

flutter_native_splash:
  image: assets/images/splash.png
  color: "F7F7F7"
  android_disable_fullscreen: true

dependency_overrides:
  bip39:
    git:
      url: https://github.com/cypherstack/stack-bip39.git
      ref: 3bef5acc21340f3cc78df0ad1dce5868a3ed68a5
  crypto: 3.0.2
# For information on the generic Dart part of this file, see the
# following page: https://dart.dev/tools/pub/pubspec

# The following section is specific to Flutter.
flutter:
  # The following line ensures that the Material Icons font is
  # included with your application, so that you can use the icons in
  # the material Icons class.
  uses-material-design: true

  # To add assets to your application, add an assets section, like this:
  # assets:
  #  - images/a_dot_burr.jpeg
  #  - images/a_dot_ham.jpeg
  assets:
    - assets/images/splash.png
    - assets/icon/icon.png
    - google_fonts/
    - assets/svg/circle-check.svg
    - assets/svg/clipboard.svg
    - assets/images/stack.png
    - assets/images/monero.png
    - assets/images/wownero.png
    - assets/images/firo.png
    - assets/images/doge.png
    - assets/images/bitcoin.png
    - assets/images/epic-cash.png
    - assets/images/bitcoincash.png
    - assets/images/namecoin.png
    - assets/svg/plus.svg
    - assets/svg/gear.svg
    - assets/svg/bell.svg
    - assets/svg/light/bell-new.svg
    - assets/svg/dark/bell-new.svg
    - assets/svg/stack-icon1.svg
    - assets/svg/arrow-left-fa.svg
    - assets/svg/copy-fa.svg
    - assets/svg/star.svg
    - assets/svg/x-circle.svg
    - assets/svg/check.svg
    - assets/svg/alert-circle.svg
    - assets/svg/alert-circle2.svg
    - assets/svg/arrow-down-left.svg
    - assets/svg/arrow-up-right.svg
    - assets/svg/bars.svg
    - assets/svg/filter.svg
    - assets/svg/pending.svg
    - assets/svg/dark/exchange-2.svg
    - assets/svg/light/exchange-2.svg
    - assets/svg/signal-stream.svg
    - assets/svg/buy-coins-icon.svg
    - assets/svg/Ellipse-43.svg
    - assets/svg/Ellipse-42.svg
    - assets/svg/arrow-rotate.svg
    - assets/svg/arrow-rotate2.svg
    - assets/svg/qrcode1.svg
    - assets/svg/gear-3.svg
    - assets/svg/swap.svg
    - assets/svg/chevron-down.svg
    - assets/svg/lock-keyhole.svg
    - assets/svg/rotate-exclamation.svg
    - assets/svg/folder-down.svg
    - assets/svg/network-wired.svg
    - assets/svg/address-book.svg
    - assets/svg/address-book2.svg
    - assets/svg/arrow-right.svg
    - assets/svg/delete.svg
    - assets/svg/dollar-sign.svg
    - assets/svg/sun-bright2.svg
    - assets/svg/language2.svg
    - assets/svg/pen-solid-fa.svg
    - assets/svg/magnifying-glass.svg
    - assets/svg/x.svg
    - assets/svg/x-fat.svg
    - assets/svg/user.svg
    - assets/svg/trash.svg
    - assets/svg/eye.svg
    - assets/svg/eye-slash.svg
    - assets/svg/folder.svg
    - assets/svg/calendar-days.svg
    - assets/svg/circle-question.svg
    - assets/svg/info-circle.svg
    - assets/svg/key.svg
    - assets/svg/node-alt.svg
    - assets/svg/signal-problem-alt.svg
    - assets/svg/signal-sync-alt.svg
    - assets/svg/wallet-settings.svg
    - assets/svg/ellipsis-vertical1.svg
    - assets/svg/dice-alt.svg
    - assets/svg/circle-arrow-up-right2.svg
    - assets/svg/dark/tx-exchange-icon.svg
    - assets/svg/light/tx-exchange-icon.svg
    - assets/svg/dark/tx-exchange-icon-pending.svg
    - assets/svg/light/tx-exchange-icon-pending.svg
    - assets/svg/dark/tx-exchange-icon-failed.svg
    - assets/svg/light/tx-exchange-icon-failed.svg
    - assets/svg/loader.svg
    - assets/svg/dark/tx-icon-send.svg
    - assets/svg/light/tx-icon-send.svg
    - assets/svg/dark/tx-icon-send-pending.svg
    - assets/svg/light/tx-icon-send-pending.svg
    - assets/svg/dark/tx-icon-send-failed.svg
    - assets/svg/light/tx-icon-send-failed.svg
    - assets/svg/dark/tx-icon-receive.svg
    - assets/svg/light/tx-icon-receive.svg
    - assets/svg/dark/tx-icon-receive-pending.svg
    - assets/svg/light/tx-icon-receive-pending.svg
    - assets/svg/dark/tx-icon-receive-failed.svg
    - assets/svg/light/tx-icon-receive-failed.svg
    - assets/svg/add-backup.svg
    - assets/svg/auto-backup.svg
    - assets/svg/restore-backup.svg
    - assets/svg/sliders-solid.svg
    - assets/svg/message-question.svg
    - assets/svg/envelope.svg
    - assets/svg/share-2.svg
    - assets/svg/tx-icon-anonymize.svg
    - assets/svg/tx-icon-anonymize-pending.svg
    - assets/svg/tx-icon-anonymize-failed.svg
    # coin icons
    - assets/svg/coin_icons/Bitcoin.svg
    - assets/svg/coin_icons/Bitcoincash.svg
    - assets/svg/coin_icons/Dogecoin.svg
    - assets/svg/coin_icons/EpicCash.svg
    - assets/svg/coin_icons/Firo.svg
    - assets/svg/coin_icons/Monero.svg
<<<<<<< HEAD
    - assets/svg/coin_icons/Wownero.svg
=======
    - assets/svg/coin_icons/Namecoin.svg
>>>>>>> b5ade065
    # lottie animations
    - assets/lottie/test.json
    - assets/lottie/test2.json
    # socials
    - assets/svg/socials/discord.svg
    - assets/svg/socials/reddit-alien-brands.svg
    - assets/svg/socials/twitter-brands.svg
    - assets/svg/socials/telegram-brands.svg
    - assets/svg/chevron-right.svg
    - assets/svg/minimize.svg
    - assets/svg/wallet-fa.svg
    - assets/svg/exchange-3.svg
    - assets/svg/message-question-1.svg
    - assets/svg/drd-icon.svg

  # An image asset can refer to one or more resolution-specific "variants", see
  # https://flutter.dev/assets-and-images/#resolution-aware.
  # For details regarding adding assets from package dependencies, see
  # https://flutter.dev/assets-and-images/#from-packages
  # To add custom fonts to your application, add a fonts section here,
  # in this "flutter" section. Each entry in this list should have a
  # "family" key with the font family name, and a "fonts" key with a
  # list giving the asset and other descriptors for the font. For
  # example:
  # fonts:
  #   - family: Schyler
  #     fonts:
  #       - asset: fonts/Schyler-Regular.ttf
  #       - asset: fonts/Schyler-Italic.ttf
  #         style: italic
  #   - family: Trajan Pro
  #     fonts:
  #       - asset: fonts/TrajanPro.ttf
  #       - asset: fonts/TrajanPro_Bold.ttf
  #         weight: 700
  #
  # For details regarding fonts from package dependencies,
  # see https://flutter.dev/custom-fonts/#from-packages

import_sorter:
  comments: false # Optional, defaults to true
  ignored_files: # Optional, defaults to []
    - \/test\/*
    - \/crypto_plugins\/*
    - \/integration_test\/*<|MERGE_RESOLUTION|>--- conflicted
+++ resolved
@@ -296,11 +296,8 @@
     - assets/svg/coin_icons/EpicCash.svg
     - assets/svg/coin_icons/Firo.svg
     - assets/svg/coin_icons/Monero.svg
-<<<<<<< HEAD
     - assets/svg/coin_icons/Wownero.svg
-=======
     - assets/svg/coin_icons/Namecoin.svg
->>>>>>> b5ade065
     # lottie animations
     - assets/lottie/test.json
     - assets/lottie/test2.json
