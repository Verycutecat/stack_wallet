name: stackwallet
description: Stack Wallet

# The following defines the version and build number for your application.
# A version number is three numbers separated by dots, like 1.2.43
# followed by an optional build number separated by a +.
# Both the version and the builder number may be overridden in flutter
# build by specifying --build-name and --build-number, respectively.
# In Android, build-name is used as versionName while build-number used as versionCode.
# Read more about Android versioning at https://developer.android.com/studio/publish/versioning
# In iOS, build-name is used as CFBundleShortVersionString while build-number used as CFBundleVersion.
# Read more about iOS versioning at
# https://developer.apple.com/library/archive/documentation/General/Reference/InfoPlistKeyReference/Articles/CoreFoundationKeys.html
version: 1.4.53+69

environment:
  sdk: ">=2.17.0 <3.0.0"

dependencies:
  flutter:
    sdk: flutter
  ffi: ^2.0.1
  mutex: ^3.0.0

  lelantus:
    path: ./crypto_plugins/flutter_liblelantus

  flutter_libmonero:
    path: ./crypto_plugins/flutter_libmonero

  cw_monero:
    path: ./crypto_plugins/flutter_libmonero/cw_monero

  cw_wownero:
    path: ./crypto_plugins/flutter_libmonero/cw_wownero

  cw_core:
    path: ./crypto_plugins/flutter_libmonero/cw_core

  flutter_libepiccash:
    path: ./crypto_plugins/flutter_libepiccash

#  firo_flutter:
#    git:
#      url: https://github.com/cypherstack/firo_flutter.git
#      ref: update
  #    path: ./crypto_plugins/firo_flutter

  bitcoindart:
    git:
      url: https://github.com/cypherstack/bitcoindart.git
      ref: 65eb920719c8f7895c5402a07497647e7fc4b346

  stack_wallet_backup:
    git:
      url: https://github.com/cypherstack/stack_wallet_backup.git
      ref: b7b184ec36466f2a24104a7056de88881cb0c1e9

  # Utility plugins
#  provider: ^6.0.1
  http: ^0.13.4
  local_auth: ^1.1.10
  permission_handler: ^10.0.0
  flutter_local_notifications: ^9.4.0
  rxdart: ^0.27.3
#  filesystem_picker: ^3.0.0-beta.1
  zxcvbn: ^1.0.0
  dart_numerics: ^0.0.6

  window_size:
    git:
      url: https://github.com/google/flutter-desktop-embedding.git
      path: plugins/window_size

  # Bitcoin plugins
  bip39:
    git:
      url: https://github.com/cypherstack/stack-bip39.git
      ref: 3bef5acc21340f3cc78df0ad1dce5868a3ed68a5
  bitbox:
    git:
      url: https://github.com/Quppy/bitbox-flutter.git
      ref: ea65073efbaf395a5557e8cd7bd72f195cd7eb11
  bip32: ^2.0.0
  bech32:
    git:
      url: https://github.com/cypherstack/bech32.git
      ref: 22279d4bb24ed541b431acd269a1bc50af0f36a0
  bs58check: ^1.0.2

  # Storage plugins
  flutter_secure_storage: ^5.0.2
  hive: ^2.0.5
  hive_flutter: ^1.1.0
  path_provider: ^2.0.8

  # UI/Component plugins
  flutter_native_splash: ^2.2.4
  animations: ^2.0.2
  toast: ^0.1.5
  flare_flutter: ^3.0.2
  google_fonts: ^2.2.0
  url_launcher: ^6.0.5
  flutter_svg: ^1.0.1
  flutter_feather_icons: ^2.0.0+1
  flutter_spinkit: ^5.1.0
  decimal: ^2.1.0
  event_bus: ^2.0.0
  uuid: ^3.0.5
  flutter_rounded_date_picker: ^3.0.1
  crypto: ^3.0.2
  jsonrpc2: ^3.0.1
  barcode_scan2: ^4.2.0
  app_settings: ^4.1.1
  wakelock: ^0.6.2
  intl: ^0.17.0
  devicelocale: ^0.5.0
  keyboard_dismisser: ^3.0.0
  another_flushbar: ^1.10.28
  tuple: ^2.0.0
  flutter_riverpod: ^1.0.3
  qr_flutter: ^4.0.0
  share_plus: ^4.0.10
  emojis: ^0.9.9
  pointycastle: ^3.6.0
  package_info_plus: ^1.4.2
  lottie: ^1.3.0
  shared_preferences: ^2.0.15
  file_picker: ^5.0.1
  connectivity_plus: 2.3.6+1
#  document_file_save_plus: ^1.0.5
  isar: 3.0.0-dev.10
  isar_flutter_libs: 3.0.0-dev.10 # contains the binaries
  dropdown_button2: 1.7.2

dev_dependencies:
  flutter_test:
    sdk: flutter
  integration_test:
      sdk: flutter
  build_runner: ^2.1.7
  flutter_launcher_icons: ^0.9.3
  hive_generator: ^1.1.2
  dependency_validator: ^3.1.2
  hive_test: ^1.0.1
  mockito: ^5.1.0
  mockingjay: ^0.2.0
#  lint: ^1.10.0
  analyzer: ^4.6.0
  import_sorter: ^4.6.0
  flutter_lints: ^2.0.1
  isar_generator: 3.0.0-dev.10

flutter_icons:
  android: true
  ios: true
  image_path: assets/icon/icon.png
  image_path_android: assets/icon/app_icon_alpha.png
  image_path_ios: assets/icon/icon.png
  remove_alpha_ios: true

flutter_native_splash:
  image: assets/images/splash.png
  color: "F7F7F7"
  android_disable_fullscreen: true

dependency_overrides:
  bip39:
    git:
      url: https://github.com/cypherstack/stack-bip39.git
      ref: 3bef5acc21340f3cc78df0ad1dce5868a3ed68a5
  crypto: 3.0.2
# For information on the generic Dart part of this file, see the
# following page: https://dart.dev/tools/pub/pubspec

# The following section is specific to Flutter.
flutter:
  # The following line ensures that the Material Icons font is
  # included with your application, so that you can use the icons in
  # the material Icons class.
  uses-material-design: true

  # To add assets to your application, add an assets section, like this:
  # assets:
  #  - images/a_dot_burr.jpeg
  #  - images/a_dot_ham.jpeg
  assets:
    - assets/images/splash.png
    - assets/icon/icon.png
    - google_fonts/
    - assets/svg/circle-check.svg
    - assets/svg/clipboard.svg
    - assets/images/stack.png
    - assets/images/monero.png
    - assets/images/wownero.png
    - assets/images/firo.png
    - assets/images/doge.png
    - assets/images/bitcoin.png
    - assets/images/epic-cash.png
    - assets/images/bitcoincash.png
    - assets/images/namecoin.png
    - assets/svg/plus.svg
    - assets/svg/gear.svg
    - assets/svg/bell.svg
    - assets/svg/light/bell-new.svg
    - assets/svg/dark/bell-new.svg
    - assets/svg/stack-icon1.svg
    - assets/svg/arrow-left-fa.svg
    - assets/svg/copy-fa.svg
    - assets/svg/star.svg
    - assets/svg/x-circle.svg
    - assets/svg/check.svg
    - assets/svg/alert-circle.svg
    - assets/svg/alert-circle2.svg
    - assets/svg/arrow-down-left.svg
    - assets/svg/arrow-up-right.svg
    - assets/svg/bars.svg
    - assets/svg/filter.svg
    - assets/svg/pending.svg
    - assets/svg/dark/exchange-2.svg
    - assets/svg/light/exchange-2.svg
    - assets/svg/signal-stream.svg
    - assets/svg/buy-coins-icon.svg
    - assets/svg/Ellipse-43.svg
    - assets/svg/Ellipse-42.svg
    - assets/svg/arrow-rotate.svg
    - assets/svg/arrow-rotate2.svg
    - assets/svg/qrcode1.svg
    - assets/svg/gear-3.svg
    - assets/svg/swap.svg
    - assets/svg/chevron-down.svg
    - assets/svg/lock-keyhole.svg
    - assets/svg/rotate-exclamation.svg
    - assets/svg/folder-down.svg
    - assets/svg/network-wired.svg
    - assets/svg/address-book.svg
    - assets/svg/address-book2.svg
    - assets/svg/arrow-right.svg
    - assets/svg/delete.svg
    - assets/svg/dollar-sign.svg
    - assets/svg/sun-bright2.svg
    - assets/svg/language2.svg
    - assets/svg/pen-solid-fa.svg
    - assets/svg/magnifying-glass.svg
    - assets/svg/x.svg
    - assets/svg/x-fat.svg
    - assets/svg/user.svg
    - assets/svg/trash.svg
    - assets/svg/eye.svg
    - assets/svg/eye-slash.svg
    - assets/svg/folder.svg
    - assets/svg/calendar-days.svg
    - assets/svg/circle-question.svg
    - assets/svg/info-circle.svg
    - assets/svg/key.svg
    - assets/svg/node-alt.svg
    - assets/svg/signal-problem-alt.svg
    - assets/svg/signal-sync-alt.svg
    - assets/svg/wallet-settings.svg
    - assets/svg/ellipsis-vertical1.svg
    - assets/svg/dice-alt.svg
    - assets/svg/circle-arrow-up-right2.svg
    - assets/svg/dark/tx-exchange-icon.svg
    - assets/svg/light/tx-exchange-icon.svg
    - assets/svg/dark/tx-exchange-icon-pending.svg
    - assets/svg/light/tx-exchange-icon-pending.svg
    - assets/svg/dark/tx-exchange-icon-failed.svg
    - assets/svg/light/tx-exchange-icon-failed.svg
    - assets/svg/loader.svg
    - assets/svg/dark/tx-icon-send.svg
    - assets/svg/light/tx-icon-send.svg
    - assets/svg/dark/tx-icon-send-pending.svg
    - assets/svg/light/tx-icon-send-pending.svg
    - assets/svg/dark/tx-icon-send-failed.svg
    - assets/svg/light/tx-icon-send-failed.svg
    - assets/svg/dark/tx-icon-receive.svg
    - assets/svg/light/tx-icon-receive.svg
    - assets/svg/dark/tx-icon-receive-pending.svg
    - assets/svg/light/tx-icon-receive-pending.svg
    - assets/svg/dark/tx-icon-receive-failed.svg
    - assets/svg/light/tx-icon-receive-failed.svg
    - assets/svg/add-backup.svg
    - assets/svg/auto-backup.svg
    - assets/svg/restore-backup.svg
    - assets/svg/sliders-solid.svg
    - assets/svg/message-question.svg
    - assets/svg/envelope.svg
    - assets/svg/share-2.svg
    - assets/svg/tx-icon-anonymize.svg
    - assets/svg/tx-icon-anonymize-pending.svg
    - assets/svg/tx-icon-anonymize-failed.svg
    - assets/svg/Polygon.svg
    # coin icons
    - assets/svg/coin_icons/Bitcoin.svg
    - assets/svg/coin_icons/Bitcoincash.svg
    - assets/svg/coin_icons/Dogecoin.svg
    - assets/svg/coin_icons/EpicCash.svg
    - assets/svg/coin_icons/Firo.svg
    - assets/svg/coin_icons/Monero.svg
    - assets/svg/coin_icons/Wownero.svg
    - assets/svg/coin_icons/Namecoin.svg
    # lottie animations
    - assets/lottie/test.json
    - assets/lottie/test2.json
    # socials
    - assets/svg/socials/discord.svg
    - assets/svg/socials/reddit-alien-brands.svg
    - assets/svg/socials/twitter-brands.svg
    - assets/svg/socials/telegram-brands.svg
    - assets/svg/chevron-right.svg
    - assets/svg/minimize.svg
    - assets/svg/wallet-fa.svg
    - assets/svg/exchange-3.svg
    - assets/svg/message-question-1.svg
    - assets/svg/drd-icon.svg
<<<<<<< HEAD
    - assets/svg/box-auto.svg
=======
    # exchange icons
    - assets/svg/exchange_icons/change_now_logo_1.svg
    - assets/svg/exchange_icons/simpleswap-icon.svg
>>>>>>> 9acdf9cf

  # An image asset can refer to one or more resolution-specific "variants", see
  # https://flutter.dev/assets-and-images/#resolution-aware.
  # For details regarding adding assets from package dependencies, see
  # https://flutter.dev/assets-and-images/#from-packages
  # To add custom fonts to your application, add a fonts section here,
  # in this "flutter" section. Each entry in this list should have a
  # "family" key with the font family name, and a "fonts" key with a
  # list giving the asset and other descriptors for the font. For
  # example:
  # fonts:
  #   - family: Schyler
  #     fonts:
  #       - asset: fonts/Schyler-Regular.ttf
  #       - asset: fonts/Schyler-Italic.ttf
  #         style: italic
  #   - family: Trajan Pro
  #     fonts:
  #       - asset: fonts/TrajanPro.ttf
  #       - asset: fonts/TrajanPro_Bold.ttf
  #         weight: 700
  #
  # For details regarding fonts from package dependencies,
  # see https://flutter.dev/custom-fonts/#from-packages

import_sorter:
  comments: false # Optional, defaults to true
  ignored_files: # Optional, defaults to []
    - \/test\/*
    - \/crypto_plugins\/*
    - \/integration_test\/*<|MERGE_RESOLUTION|>--- conflicted
+++ resolved
@@ -313,13 +313,10 @@
     - assets/svg/exchange-3.svg
     - assets/svg/message-question-1.svg
     - assets/svg/drd-icon.svg
-<<<<<<< HEAD
     - assets/svg/box-auto.svg
-=======
     # exchange icons
     - assets/svg/exchange_icons/change_now_logo_1.svg
     - assets/svg/exchange_icons/simpleswap-icon.svg
->>>>>>> 9acdf9cf
 
   # An image asset can refer to one or more resolution-specific "variants", see
   # https://flutter.dev/assets-and-images/#resolution-aware.
