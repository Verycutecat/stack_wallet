name: stackwallet
description: Stack Wallet

# The following defines the version and build number for your application.
# A version number is three numbers separated by dots, like 1.2.43
# followed by an optional build number separated by a +.
# Both the version and the builder number may be overridden in flutter
# build by specifying --build-name and --build-number, respectively.
# In Android, build-name is used as versionName while build-number used as versionCode.
# Read more about Android versioning at https://developer.android.com/studio/publish/versioning
# In iOS, build-name is used as CFBundleShortVersionString while build-number used as CFBundleVersion.
# Read more about iOS versioning at
# https://developer.apple.com/library/archive/documentation/General/Reference/InfoPlistKeyReference/Articles/CoreFoundationKeys.html
version: 1.5.39+126

environment:
  sdk: ">=2.17.0 <3.0.0"

dependencies:
  flutter:
    sdk: flutter
  ffi: ^2.0.1
  mutex: ^3.0.0

  lelantus:
    path: ./crypto_plugins/flutter_liblelantus

  flutter_libmonero:
    path: ./crypto_plugins/flutter_libmonero

  cw_monero:
    path: ./crypto_plugins/flutter_libmonero/cw_monero

  cw_wownero:
    path: ./crypto_plugins/flutter_libmonero/cw_wownero

  cw_core:
    path: ./crypto_plugins/flutter_libmonero/cw_core

  flutter_libepiccash:
    path: ./crypto_plugins/flutter_libepiccash

#  firo_flutter:
#    git:
#      url: https://github.com/cypherstack/firo_flutter.git
#      ref: update
  #    path: ./crypto_plugins/firo_flutter

  bitcoindart:
    git:
      url: https://github.com/cypherstack/bitcoindart.git
      ref: 004d6f82dff7389b561e5078b4649adcd2d9c10f

  stack_wallet_backup:
    git:
      url: https://github.com/cypherstack/stack_wallet_backup.git
      ref: e4b08d2b8965a5ae49bd57f598fa9011dd0c25e9

  bip47:
    git:
      url: https://github.com/cypherstack/bip47.git
      ref: 87bb760be323228aed6ca7bd4532a709a4f10690

  # Utility plugins
#  provider: ^6.0.1
  http: ^0.13.4
  local_auth: ^1.1.10
  permission_handler: ^10.0.0
  flutter_local_notifications: ^9.4.0
  rxdart: ^0.27.3
#  filesystem_picker: ^3.0.0-beta.1
  zxcvbn: ^1.0.0
  dart_numerics: ^0.0.6

  window_size:
    git:
      url: https://github.com/google/flutter-desktop-embedding.git
      path: plugins/window_size

  # Bitcoin plugins
  bip39:
    git:
      url: https://github.com/cypherstack/stack-bip39.git
      ref: 3bef5acc21340f3cc78df0ad1dce5868a3ed68a5
  bitbox:
    git:
      url: https://github.com/Quppy/bitbox-flutter.git
      ref: ea65073efbaf395a5557e8cd7bd72f195cd7eb11
  bip32: ^2.0.0
  bech32:
    git:
      url: https://github.com/cypherstack/bech32.git
      ref: 22279d4bb24ed541b431acd269a1bc50af0f36a0
  bs58check: ^1.0.2

  # Eth Plugins
  web3dart: 2.3.5
  string_to_hex: 0.2.2
  ethereum_addresses: 1.0.2

  # Storage plugins
  flutter_secure_storage: ^5.0.2
  hive: ^2.0.5
  hive_flutter: ^1.1.0
  path_provider: ^2.0.8

  # UI/Component plugins
  flutter_native_splash: ^2.2.4
  animations: ^2.0.2
  toast: ^0.1.5
  flare_flutter: ^3.0.2
  google_fonts: ^2.2.0
  url_launcher: ^6.0.5
  flutter_svg: ^1.0.1
  flutter_feather_icons: ^2.0.0+1
  flutter_spinkit: ^5.1.0
  decimal: ^2.1.0
  event_bus: ^2.0.0
  uuid: ^3.0.5
  flutter_rounded_date_picker: ^3.0.1
  crypto: ^3.0.2
  jsonrpc2: ^3.0.1
  barcode_scan2: ^4.2.0
  app_settings: ^4.1.1
  wakelock: ^0.6.2
  intl: ^0.17.0
  devicelocale: ^0.5.0
  device_info_plus: ^7.0.1
  keyboard_dismisser: ^3.0.0
  another_flushbar: ^1.10.28
  tuple: ^2.0.0
  flutter_riverpod: ^1.0.3
  qr_flutter: ^4.0.0
  share_plus: ^6.3.0
  emojis: ^0.9.9
  pointycastle: ^3.6.0
  package_info_plus: ^1.4.2
  lottie: ^1.3.0
#  shared_preferences: ^2.0.15
  file_picker: ^5.0.1
  connectivity_plus: 2.3.6+1
#  document_file_save_plus: ^1.0.5
  isar: 3.0.5
  isar_flutter_libs: 3.0.5 # contains the binaries
  dropdown_button2: 1.7.2
  string_validator: ^0.3.0
  equatable: ^2.0.5

dev_dependencies:
  flutter_test:
    sdk: flutter
  integration_test:
      sdk: flutter
  build_runner: ^2.1.7
  flutter_launcher_icons: ^0.11.0
  hive_generator: ^1.1.2
  dependency_validator: ^3.1.2
  hive_test: ^1.0.1
  mockito: ^5.1.0
  mockingjay: ^0.2.0
#  lint: ^1.10.0
  analyzer: ^4.6.0
  import_sorter: ^4.6.0
  flutter_lints: ^2.0.1
  isar_generator: 3.0.5

flutter_icons:
  android: true
  ios: true
  image_path: assets/icon/icon.png
  image_path_android: assets/icon/app_icon_alpha.png
  image_path_ios: assets/icon/icon.png
  remove_alpha_ios: true
  windows:
    generate: true
    image_path: assets/icon/icon.png
    icon_size: 48 # min:48, max:256, default: 48
  macos:
    generate: true
    image_path: assets/icon/icon.png

flutter_native_splash:
  image: assets/images/splash.png
  color: "F7F7F7"
  android_disable_fullscreen: true

dependency_overrides:
  bip39:
    git:
      url: https://github.com/cypherstack/stack-bip39.git
      ref: 3bef5acc21340f3cc78df0ad1dce5868a3ed68a5
  crypto: 3.0.2
# For information on the generic Dart part of this file, see the
# following page: https://dart.dev/tools/pub/pubspec

# The following section is specific to Flutter.
flutter:
  # The following line ensures that the Material Icons font is
  # included with your application, so that you can use the icons in
  # the material Icons class.
  uses-material-design: true

  # To add assets to your application, add an assets section, like this:
  # assets:
  #  - images/a_dot_burr.jpeg
  #  - images/a_dot_ham.jpeg
  assets:
    - assets/images/splash.png
    - assets/icon/icon.png
    - google_fonts/
    - assets/svg/circle-check.svg
    - assets/svg/clipboard.svg
<<<<<<< HEAD
    - assets/images/stack.png
    - assets/images/monero.png
    - assets/images/wownero.png
    - assets/images/firo.png
    - assets/images/litecoin.png
    - assets/images/doge.png
    - assets/images/bitcoin.png
    - assets/images/epic-cash.png
    - assets/images/ethereum.png
    - assets/images/bitcoincash.png
    - assets/images/namecoin.png
=======
    - assets/images/unclaimed.png
>>>>>>> 8e959e06
    - assets/images/glasses.png
    - assets/images/glasses-hidden.png
    - assets/svg/plus.svg
    - assets/svg/gear.svg
    - assets/svg/bell.svg
    - assets/svg/arrow-left-fa.svg
    - assets/svg/copy-fa.svg
    - assets/svg/star.svg
    - assets/svg/x-circle.svg
    - assets/svg/check.svg
    - assets/svg/alert-circle.svg
    - assets/svg/alert-circle2.svg
    - assets/svg/arrow-down-left.svg
    - assets/svg/arrow-up-right.svg
    - assets/svg/bars.svg
    - assets/svg/filter.svg
    - assets/svg/pending.svg
    - assets/svg/signal-stream.svg
    - assets/svg/Ellipse-43.svg
    - assets/svg/Ellipse-42.svg
    - assets/svg/arrow-rotate.svg
    - assets/svg/arrow-rotate2.svg
    - assets/svg/qrcode1.svg
    - assets/svg/gear-3.svg
    - assets/svg/swap.svg
    - assets/svg/chevron-down.svg
    - assets/svg/chevron-up.svg
    - assets/svg/lock-keyhole.svg
    - assets/svg/lock-open.svg
    - assets/svg/rotate-exclamation.svg
    - assets/svg/folder-down.svg
    - assets/svg/network-wired.svg
    - assets/svg/network-wired-2.svg
    - assets/svg/address-book.svg
    - assets/svg/address-book2.svg
    - assets/svg/arrow-right.svg
    - assets/svg/delete.svg
    - assets/svg/dollar-sign.svg
    - assets/svg/sun-bright2.svg
    - assets/svg/language2.svg
    - assets/svg/pen-solid-fa.svg
    - assets/svg/magnifying-glass.svg
    - assets/svg/x.svg
    - assets/svg/x-fat.svg
    - assets/svg/user.svg
    - assets/svg/user-plus.svg
    - assets/svg/user-minus.svg
    - assets/svg/trash.svg
    - assets/svg/eye.svg
    - assets/svg/eye-slash.svg
    - assets/svg/folder.svg
    - assets/svg/calendar-days.svg
    - assets/svg/circle-question.svg
    - assets/svg/info-circle.svg
    - assets/svg/key.svg
    - assets/svg/node-alt.svg
    - assets/svg/signal-problem-alt.svg
    - assets/svg/signal-sync-alt.svg
    - assets/svg/wallet-settings.svg
    - assets/svg/ellipsis-vertical1.svg
    - assets/svg/dice-alt.svg
    - assets/svg/circle-arrow-up-right2.svg
    - assets/svg/loader.svg
    - assets/svg/add-backup.svg
    - assets/svg/auto-backup.svg
    - assets/svg/restore-backup.svg
    - assets/svg/sliders-solid.svg
    - assets/svg/message-question.svg
    - assets/svg/envelope.svg
    - assets/svg/share-2.svg
    - assets/svg/tx-icon-anonymize.svg
    - assets/svg/tx-icon-anonymize-pending.svg
    - assets/svg/tx-icon-anonymize-failed.svg
    - assets/svg/Polygon.svg
    - assets/svg/Button.svg
    - assets/svg/enabled-button.svg
    - assets/svg/lock-circle.svg
    - assets/svg/dollar-sign-circle.svg
    - assets/svg/language-circle.svg
    - assets/svg/rotate-circle.svg
    - assets/svg/sun-circle.svg
    - assets/svg/node-circle.svg
    - assets/svg/address-book-desktop.svg
    - assets/svg/about-desktop.svg
    - assets/svg/exchange-desktop.svg
    - assets/svg/wallet-desktop.svg
    - assets/svg/exit-desktop.svg
    - assets/svg/keys.svg
    - assets/svg/arrow-down.svg
    - assets/svg/plus-circle.svg
    - assets/svg/circle-plus-filled.svg
    - assets/svg/configuration.svg
<<<<<<< HEAD
    - assets/svg/tokens.svg
    - assets/svg/circle-plus.svg
    # coin icons
    - assets/svg/coin_icons/Bitcoin.svg
    - assets/svg/coin_icons/Litecoin.svg
    - assets/svg/coin_icons/Bitcoincash.svg
    - assets/svg/coin_icons/Dogecoin.svg
    - assets/svg/coin_icons/EpicCash.svg
    - assets/svg/coin_icons/Ethereum.svg
    - assets/svg/coin_icons/Firo.svg
    - assets/svg/coin_icons/Monero.svg
    - assets/svg/coin_icons/Wownero.svg
    - assets/svg/coin_icons/Namecoin.svg
=======
    - assets/svg/robot-head.svg
    - assets/svg/whirlpool.svg
    - assets/svg/fingerprint.svg
    - assets/svg/faceid.svg
    # light theme coin
    - assets/images/light/

    # dark theme coin
    - assets/images/dark/

    # oled black theme coin
    - assets/images/oledBlack/

    # fruit sorbet theme coin
    - assets/images/fruitSorbet/

    # forest theme coin
    - assets/images/forest/

    # coin icons
    - assets/svg/coin_icons/

>>>>>>> 8e959e06
    # lottie animations
    - assets/lottie/test.json
    - assets/lottie/test2.json
    # socials
    - assets/svg/socials/discord.svg
    - assets/svg/socials/reddit-alien-brands.svg
    - assets/svg/socials/twitter-brands.svg
    - assets/svg/socials/telegram-brands.svg
    - assets/svg/chevron-right.svg
    - assets/svg/minimize.svg
    - assets/svg/wallet-fa.svg
    - assets/svg/exchange-3.svg
    - assets/svg/message-question-1.svg
    - assets/svg/drd-icon.svg
    - assets/svg/box-auto.svg
    - assets/svg/framed-address-book.svg
    - assets/svg/framed-gear.svg
    # exchange icons
    - assets/svg/exchange_icons/change_now_logo_1.svg
    - assets/svg/exchange_icons/simpleswap-icon.svg
    - assets/svg/exchange_icons/mb_green.svg
    - assets/svg/exchange_icons/mb_blue.svg

    # theme selectors
    - assets/svg/dark-theme.svg
    - assets/svg/light-mode.svg
    - assets/svg/ocean-breeze-theme.svg
    - assets/svg/oled-black-theme.svg
    - assets/svg/fruit-sorbet-theme.svg
    - assets/svg/forest-theme.svg

    # light theme specific
    - assets/svg/light/

    # dark theme specific
    - assets/svg/dark/

    # ocean theme specific
    - assets/svg/oceanBreeze/

    # OLED black theme specific
    - assets/svg/oledBlack/

    # fruit sorbet theme specific
    - assets/svg/fruitSorbet/

    # forest theme specific
    - assets/svg/forest/

    # buy
    - assets/svg/buy/Simplex-Nuvei-Logo.svg
    - assets/svg/buy/Simplex-Nuvei-Logo-light.svg

  # An image asset can refer to one or more resolution-specific "variants", see
  # https://flutter.dev/assets-and-images/#resolution-aware.
  # For details regarding adding assets from package dependencies, see
  # https://flutter.dev/assets-and-images/#from-packages
  # To add custom fonts to your application, add a fonts section here,
  # in this "flutter" section. Each entry in this list should have a
  # "family" key with the font family name, and a "fonts" key with a
  # list giving the asset and other descriptors for the font. For
  # example:
  # fonts:
  #   - family: Schyler
  #     fonts:
  #       - asset: fonts/Schyler-Regular.ttf
  #       - asset: fonts/Schyler-Italic.ttf
  #         style: italic
  #   - family: Trajan Pro
  #     fonts:
  #       - asset: fonts/TrajanPro.ttf
  #       - asset: fonts/TrajanPro_Bold.ttf
  #         weight: 700
  #
  # For details regarding fonts from package dependencies,
  # see https://flutter.dev/custom-fonts/#from-packages

import_sorter:
  comments: false # Optional, defaults to true
  ignored_files: # Optional, defaults to []
    - \/test\/*
    - \/crypto_plugins\/*
    - \/integration_test\/*<|MERGE_RESOLUTION|>--- conflicted
+++ resolved
@@ -210,21 +210,7 @@
     - google_fonts/
     - assets/svg/circle-check.svg
     - assets/svg/clipboard.svg
-<<<<<<< HEAD
-    - assets/images/stack.png
-    - assets/images/monero.png
-    - assets/images/wownero.png
-    - assets/images/firo.png
-    - assets/images/litecoin.png
-    - assets/images/doge.png
-    - assets/images/bitcoin.png
-    - assets/images/epic-cash.png
-    - assets/images/ethereum.png
-    - assets/images/bitcoincash.png
-    - assets/images/namecoin.png
-=======
     - assets/images/unclaimed.png
->>>>>>> 8e959e06
     - assets/images/glasses.png
     - assets/images/glasses-hidden.png
     - assets/svg/plus.svg
@@ -317,21 +303,8 @@
     - assets/svg/plus-circle.svg
     - assets/svg/circle-plus-filled.svg
     - assets/svg/configuration.svg
-<<<<<<< HEAD
     - assets/svg/tokens.svg
     - assets/svg/circle-plus.svg
-    # coin icons
-    - assets/svg/coin_icons/Bitcoin.svg
-    - assets/svg/coin_icons/Litecoin.svg
-    - assets/svg/coin_icons/Bitcoincash.svg
-    - assets/svg/coin_icons/Dogecoin.svg
-    - assets/svg/coin_icons/EpicCash.svg
-    - assets/svg/coin_icons/Ethereum.svg
-    - assets/svg/coin_icons/Firo.svg
-    - assets/svg/coin_icons/Monero.svg
-    - assets/svg/coin_icons/Wownero.svg
-    - assets/svg/coin_icons/Namecoin.svg
-=======
     - assets/svg/robot-head.svg
     - assets/svg/whirlpool.svg
     - assets/svg/fingerprint.svg
@@ -354,7 +327,6 @@
     # coin icons
     - assets/svg/coin_icons/
 
->>>>>>> 8e959e06
     # lottie animations
     - assets/lottie/test.json
     - assets/lottie/test2.json
