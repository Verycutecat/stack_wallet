--- conflicted
+++ resolved
@@ -136,11 +136,8 @@
   hex: ^0.2.0
   archive: ^3.3.2
   desktop_drop: ^0.4.1
-<<<<<<< HEAD
   nanodart: ^2.0.0
   basic_utils: ^5.5.4
-=======
->>>>>>> dd971d76
   tezart: ^2.0.5
 
 dev_dependencies:
@@ -200,14 +197,9 @@
   bip39:
     git:
       url: https://github.com/cypherstack/stack-bip39.git
-<<<<<<< HEAD
-
       ref: 0cd6d54e2860bea68fc50c801cb9db2a760192fb
-  crypto: ^3.0.2
-=======
-      ref: 3bef5acc21340f3cc78df0ad1dce5868a3ed68a5
+
   crypto: 3.0.2
->>>>>>> dd971d76
   analyzer: ^5.2.0
 # For information on the generic Dart part of this file, see the
 # following page: https://dart.dev/tools/pub/pubspec
