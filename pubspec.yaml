name: stackwallet
description: Stack Wallet

# The following defines the version and build number for your application.
# A version number is three numbers separated by dots, like 1.2.43
# followed by an optional build number separated by a +.
# Both the version and the builder number may be overridden in flutter
# build by specifying --build-name and --build-number, respectively.
# In Android, build-name is used as versionName while build-number used as versionCode.
# Read more about Android versioning at https://developer.android.com/studio/publish/versioning
# In iOS, build-name is used as CFBundleShortVersionString while build-number used as CFBundleVersion.
# Read more about iOS versioning at
# https://developer.apple.com/library/archive/documentation/General/Reference/InfoPlistKeyReference/Articles/CoreFoundationKeys.html
version: 2.0.0+219

environment:
  sdk: ">=3.3.3 <4.0.0"
  flutter: ^3.19.5

dependencies:
  flutter:
    sdk: flutter
  ffi: ^2.0.1
  mutex: ^3.0.0
  web_socket_channel: ^2.4.5

  lelantus:
    path: ./crypto_plugins/flutter_liblelantus

  frostdart:
    path: ./crypto_plugins/frostdart

  flutter_libsparkmobile:
    git:
      url: https://github.com/cypherstack/flutter_libsparkmobile.git
      ref: 65a6676e37f1bcaf2e293afbd50e50c81394276c

  flutter_libmonero:
    path: ./crypto_plugins/flutter_libmonero

  cw_monero:
    path: ./crypto_plugins/flutter_libmonero/cw_monero

  cw_wownero:
    path: ./crypto_plugins/flutter_libmonero/cw_wownero

  cw_core:
    path: ./crypto_plugins/flutter_libmonero/cw_core

  flutter_libepiccash:
    path: ./crypto_plugins/flutter_libepiccash

  bitcoindart:
    git:
      url: https://github.com/cypherstack/bitcoindart.git
      ref: af6d6c27edfe2e7cc35772ed2684eb4cc826f0e4

  stack_wallet_backup:
    git:
      url: https://github.com/cypherstack/stack_wallet_backup.git
      ref: ee1da8a9ba1cbeb50c5b354ea1fd5a25b7c5a3ed

  bip47:
    git:
      url: https://github.com/cypherstack/bip47.git
      ref: a6e7941b98a43a613708b1a12564bc17e712cfc7

  tor_ffi_plugin:
    git:
      url: https://github.com/cypherstack/tor.git
      ref: e37dc4e22f7acb2746b70bdc935f0eb3c50b8b71

  fusiondart:
    git:
      url: https://github.com/cypherstack/fusiondart.git
      ref: 7dd8ff0dc9cb0caaac795fa44841a26437edfec3

  # Utility plugins
  http: ^0.13.0
  local_auth: ^1.1.10
  permission_handler: ^11.0.0
  flutter_local_notifications: ^17.0.0
  rxdart: ^0.27.3
  zxcvbn: ^1.0.0
  dart_numerics: ^0.0.6

  window_size:
    git:
      url: https://github.com/google/flutter-desktop-embedding.git
      path: plugins/window_size

  # Bitcoin plugins
  bip39:
    git:
      url: https://github.com/cypherstack/stack-bip39.git
      ref: 0cd6d54e2860bea68fc50c801cb9db2a760192fb
  bitbox:
    git:
      url: https://github.com/PiRK/bitbox-flutter.git
      ref: 50bf29957514a5712466ba37590a851212a244bf
  bip32: ^2.0.0
  bech32:
    git:
      url: https://github.com/cypherstack/bech32.git
      ref: b6d2a5b4cd17311d917787c0f9505f04932659b1
  bs58check: ^1.0.2

  # Eth Plugins
  web3dart: 2.6.1
  ethereum_addresses: 1.0.2

  # Storage plugins
  flutter_secure_storage: ^8.0.0
  hive: ^2.0.5
  hive_flutter: ^1.1.0
  path_provider: ^2.0.15

  # UI/Component plugins
  flutter_native_splash: ^2.2.4
  google_fonts: ^4.0.4
  url_launcher: ^6.0.5
  flutter_svg: ^2.0.7
  flutter_feather_icons: ^2.0.0+1
  decimal: ^2.1.0
  event_bus: ^2.0.0
  uuid: ^3.0.5
  flutter_rounded_date_picker: ^3.0.1
  crypto: ^3.0.2
  barcode_scan2: ^4.2.3
  wakelock: ^0.6.2
  intl: ^0.17.0
  devicelocale: ^0.6.0
  device_info_plus: ^9.0.2
  keyboard_dismisser: ^3.0.0
  another_flushbar: ^1.10.28
  tuple: ^2.0.0
  flutter_riverpod: ^1.0.3
  qr_flutter: ^4.0.0
  share_plus: ^7.0.2
  emojis: ^0.9.9
  pointycastle: ^3.6.0
  package_info_plus: ^4.0.2
  lottie: ^2.3.2
  file_picker: ^5.5.0
  connectivity_plus: ^4.0.1
  isar: 3.0.5
  isar_flutter_libs: 3.0.5 # contains the binaries
  dropdown_button2: ^2.1.3
  string_validator: ^0.3.0
  equatable: ^2.0.5
  async: ^2.10.0
  dart_bs58: ^1.0.1
  dart_bs58check: ^3.0.2
  hex: ^0.2.0
  archive: ^3.3.2
  desktop_drop: ^0.4.1
  nanodart: ^2.0.0
  basic_utils: ^5.5.4
<<<<<<< HEAD
  stellar_flutter_sdk: ^1.5.3
=======
  stellar_flutter_sdk: # ^1.5.3
    git: # TODO [prio=low]: Revert to official package once Tor support is merged upstream.
      url: https://github.com/cypherstack/stellar_flutter_sdk.git
      ref: eca1d730e952cf6a6d64502f977cfc03876b75d4 # tor-backport branch (based on 1.5.3).
  socks_socket:
    git:
      url: https://github.com/cypherstack/socks_socket.git
      ref: master
>>>>>>> 4f55765a
  bip340: ^0.2.0
#  tezart: ^2.0.5
  tezart:
    git:
      url: https://github.com/cypherstack/tezart.git
      ref: 1fb2669e2b530367a449217e952f220d5e667043
  socks5_proxy: ^1.0.3+dev.3
  convert: ^3.1.1
  flutter_hooks: ^0.20.3
  meta: ^1.9.1
  coinlib_flutter: ^2.0.0
  electrum_adapter:
    git:
      url: https://github.com/cypherstack/electrum_adapter.git
      ref: 9e9441fc1e9ace8907256fff05fe2c607b0933b6
  stream_channel: ^2.1.0
  solana:
    git: # TODO [prio=low]: Revert to official package once Tor support is merged upstream.
      url: https://github.com/cypherstack/espresso-cash-public.git
      ref: 0ada1f775c2a2c815de640424270a229f5e91e2f
      path: packages/solana

dev_dependencies:
  flutter_test:
    sdk: flutter
  integration_test:
      sdk: flutter
  build_runner: ^2.1.7
  flutter_launcher_icons: ^0.13.1
  hive_generator: ^2.0.0
  dependency_validator: ^3.1.2
  hive_test: ^1.0.1
  mockito: ^5.4.1
  mockingjay: ^0.2.0
#  lint: ^1.10.0
  analyzer: ^5.13.0
  import_sorter: ^4.6.0
  flutter_lints: ^3.0.1
  isar_generator: 3.0.5

flutter_launcher_icons:
  android: true
  ios: true
  image_path: assets/icon/icon.png
  image_path_android: assets/icon/app_icon_alpha.png
  image_path_ios: assets/icon/icon.png
  remove_alpha_ios: true
  windows:
    generate: true
    image_path: assets/icon/icon.png
    icon_size: 48 # min:48, max:256, default: 48
  macos:
    generate: true
    image_path: assets/icon/macos-icon.png

flutter_native_splash:
  image: assets/images/splash.png
  color: "F7F7F7"
  android_disable_fullscreen: true

dependency_overrides:

  bip47:
    git:
      url: https://github.com/cypherstack/bip47.git
      ref: a6e7941b98a43a613708b1a12564bc17e712cfc7

  # required for dart 3, at least until a fix is merged upstream
  wakelock_windows:
    git:
      url: https://github.com/diegotori/wakelock
      ref: 2a9bca63a540771f241d688562351482b2cf234c
      path: wakelock_windows

  # required for libmonero - can remove once libmonero has been updated, PR has been merged in swb
  stack_wallet_backup:
    git:
      url: https://github.com/cypherstack/stack_wallet_backup.git
      ref: ee1da8a9ba1cbeb50c5b354ea1fd5a25b7c5a3ed

  # required override for nanodart
  bip39:
    git:
      url: https://github.com/cypherstack/stack-bip39.git
      ref: 0cd6d54e2860bea68fc50c801cb9db2a760192fb


  file_picker:
    git:
      url: https://github.com/muttsu-623/flutter_file_picker.git
      ref: f0930d9fa79d347b2a0e25a7de4f5a4a88a9a907

  crypto: 3.0.2
  analyzer: ^5.2.0
  pinenacl: ^0.3.3
  http: ^0.13.0

# For information on the generic Dart part of this file, see the
# following page: https://dart.dev/tools/pub/pubspec

# The following section is specific to Flutter.
flutter:
  # The following line ensures that the Material Icons font is
  # included with your application, so that you can use the icons in
  # the material Icons class.
  uses-material-design: true

  # To add assets to your application, add an assets section, like this:
  # assets:
  #  - images/a_dot_burr.jpeg
  #  - images/a_dot_ham.jpeg
  assets:
    - assets/images/
    - assets/icon/
    - google_fonts/
    - assets/svg/

    # coin control icons
    - assets/svg/coin_control/

    # socials
    - assets/svg/socials/

    # exchange icons
    - assets/svg/exchange_icons/

    # buy
    - assets/svg/buy/

    # gif
    - assets/gif/

    # lottie animations
    # basic
    - assets/lottie/test2.json
    - assets/lottie/icon_send.json
    - assets/lottie/loader_and_checkmark.json
    - assets/lottie/arrow_rotate.json
    - assets/lottie/onion_animation.json

    # default themes_testing
    - assets/default_themes/

  # An image asset can refer to one or more resolution-specific "variants", see
  # https://flutter.dev/assets-and-images/#resolution-aware.
  # For details regarding adding assets from package dependencies, see
  # https://flutter.dev/assets-and-images/#from-packages
  # To add custom fonts to your application, add a fonts section here,
  # in this "flutter" section. Each entry in this list should have a
  # "family" key with the font family name, and a "fonts" key with a
  # list giving the asset and other descriptors for the font. For
  # example:
  # fonts:
  #   - family: Schyler
  #     fonts:
  #       - asset: fonts/Schyler-Regular.ttf
  #       - asset: fonts/Schyler-Italic.ttf
  #         style: italic
  #   - family: Trajan Pro
  #     fonts:
  #       - asset: fonts/TrajanPro.ttf
  #       - asset: fonts/TrajanPro_Bold.ttf
  #         weight: 700
  #
  # For details regarding fonts from package dependencies,
  # see https://flutter.dev/custom-fonts/#from-packages

import_sorter:
  comments: false # Optional, defaults to true
  ignored_files: # Optional, defaults to []
    - \/test\/*
    - \/crypto_plugins\/*
    - \/integration_test\/*<|MERGE_RESOLUTION|>--- conflicted
+++ resolved
@@ -156,18 +156,10 @@
   desktop_drop: ^0.4.1
   nanodart: ^2.0.0
   basic_utils: ^5.5.4
-<<<<<<< HEAD
-  stellar_flutter_sdk: ^1.5.3
-=======
   stellar_flutter_sdk: # ^1.5.3
     git: # TODO [prio=low]: Revert to official package once Tor support is merged upstream.
       url: https://github.com/cypherstack/stellar_flutter_sdk.git
       ref: eca1d730e952cf6a6d64502f977cfc03876b75d4 # tor-backport branch (based on 1.5.3).
-  socks_socket:
-    git:
-      url: https://github.com/cypherstack/socks_socket.git
-      ref: master
->>>>>>> 4f55765a
   bip340: ^0.2.0
 #  tezart: ^2.0.5
   tezart:
