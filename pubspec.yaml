--- conflicted
+++ resolved
@@ -156,13 +156,9 @@
   bip340: ^0.2.0
   tezart: ^2.0.5
   socks5_proxy: ^1.0.3+dev.3
-<<<<<<< HEAD
-  coinlib: ^1.0.0-rc.3
-=======
   coinlib_flutter: ^1.0.0
   convert: ^3.1.1
   flutter_hooks: ^0.20.3
->>>>>>> 9e105956
 
 dev_dependencies:
   flutter_test:
