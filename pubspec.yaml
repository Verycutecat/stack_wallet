--- conflicted
+++ resolved
@@ -141,17 +141,12 @@
   desktop_drop: ^0.4.1
   nanodart: ^2.0.0
   basic_utils: ^5.5.4
-<<<<<<< HEAD
   stellar_flutter_sdk: ^1.6.0
   fusiondart:
     path: ./fusiondart
   bip340: ^0.2.0
-
-=======
-  stellar_flutter_sdk: ^1.5.3
   tezart: ^2.0.5
   socks5_proxy: ^1.0.3+dev.3
->>>>>>> 5ac7ae95
 
 dev_dependencies:
   flutter_test:
