# This file configures the analyzer, which statically analyzes Dart code to
# check for errors, warnings, and lints.
#
# The issues identified by the analyzer are surfaced in the UI of Dart-enabled
# IDEs (https://dart.dev/tools#ides-and-editors). The analyzer can also be
# invoked from the command line by running `flutter analyze`.

# The following line activates a set of recommended lints for Flutter apps,
# packages, and plugins designed to encourage good coding practices.
include: package:flutter_lints/flutter.yaml
analyzer:
  exclude:
    - "**/*.g.dart"
    - "**/*.freezed.dart"
    - "test/.test_coverage.dart"
    - "integrated_test/**"
    - "integration_test/**.dart"
    - "crypto_plugins/**"
    - "bin/cache/**"
    - "lib/generated_plugin_registrant.dart"

  # For more information see:
  # https://dart.dev/guides/language/analysis-options#enabling-additional-type-checks
  language:
    strict-casts: true
    strict-inference: true
    strict-raw-types: true


  errors:
    # Without ignore here, we cause import of all_lint_rules to warn, because some rules conflict.
    # We explicitly enabled even conflicting rules and are fixing the conflicts in this file.
    # Put it to warning temporarily, if you need troubleshoot lint rule settings.
    included_file_warning: ignore

    # Treat missing required parameters as an error, not as a hint or a warning.
    missing_required_param: error

    # Treat missing returns as an error, not as a hint or a warning.
    missing_return: error

    # Allow self-reference to deprecated members. This is done because otherwise we have
    # to annotate every member in every test, assert, etc., when we deprecate something.
    deprecated_member_use_from_same_package: ignore

    # DON'T assign new values to parameters of methods or functions.
    #
    # https://dart-lang.github.io/linter/lints/parameter_assignments.html
    #
    # Treat assigning new values to a parameter as a warning. We would almost like to set this
    # to an error. However, this warning rule or even more so if set to an error, can sometimes
    # be a bit problematic you include other code directly that does it a lot.
    # It does however, make code safer when this cannot be done without involving
    # an extra local variable for clarity and safety. Enabling this error, even as just a warning,
    # does get in the way a bit if all you want to do is a null to default value release runtime
    # safety/fallback assignment. For that use case you have to add a local rule override. With
    # null-safety, the need for this kind of null check and re-assignment to default if null,
    # is rarely needed. Considering the comment in:
    # https://dart-lang.github.io/linter/lints/parameter_assignments.html:
    # "Assigning new values to parameters is generally a bad practice unless an operator
    # such as ??= is used. Otherwise, arbitrarily reassigning parameters is usually a mistake."
    # One might even think the rule would allow using the ??= operator, but it does not. For now,
    # we keep this lint as warning and overriding locally with:
    #
    # When we need it for the ??= operator, or some copy/paste in of some code that does things
    # that needs it too, and that we don't want to deal with fixing at the moment.
    parameter_assignments: warning

    # Allow having TODOs in the code.
    todo: ignore

linter:
  # The lint rules applied to this project can be customized in the
  # section below to disable rules from the `package:flutter_lints/flutter.yaml`
  # included above or to enable additional rules. A list of all available lints
  # and their documentation is published at
  # https://dart-lang.github.io/linter/lints/index.html.
  #
  # Instead of disabling a lint rule for the entire project in the
  # section below, it can also be suppressed for a single line of code
  # or a specific dart file by using the `// ignore: name_of_lint` and
  # `// ignore_for_file: name_of_lint` syntax on the line or in the file
  # producing the lint.
  rules:
    prefer_relative_imports: true
    avoid_relative_lib_imports: true
    no_leading_underscores_for_local_identifiers: false
    no_leading_underscores_for_library_prefixes: false
    avoid_print: true
    unawaited_futures: true
    avoid_double_and_int_checks: false
    constant_identifier_names: false
    prefer_final_locals: true
    prefer_final_in_for_each: true
<<<<<<< HEAD
#    require_trailing_commas: true # new dart format hates this
=======
#    require_trailing_commas: true // causes issues with dart 3.7
>>>>>>> 3a81eb78
  # avoid_print: false  # Uncomment to disable the `avoid_print` rule
  # prefer_single_quotes: true  # Uncomment to enable the `prefer_single_quotes` rule

# Additional information about this file can be found at
# https://dart.dev/guides/language/analysis-options<|MERGE_RESOLUTION|>--- conflicted
+++ resolved
@@ -92,11 +92,7 @@
     constant_identifier_names: false
     prefer_final_locals: true
     prefer_final_in_for_each: true
-<<<<<<< HEAD
-#    require_trailing_commas: true # new dart format hates this
-=======
 #    require_trailing_commas: true // causes issues with dart 3.7
->>>>>>> 3a81eb78
   # avoid_print: false  # Uncomment to disable the `avoid_print` rule
   # prefer_single_quotes: true  # Uncomment to enable the `prefer_single_quotes` rule
 
