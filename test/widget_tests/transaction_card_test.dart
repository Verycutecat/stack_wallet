import 'package:decimal/decimal.dart';
import 'package:flutter/material.dart';
import 'package:flutter_feather_icons/flutter_feather_icons.dart';
<<<<<<< HEAD
import 'package:flutter_test/flutter_test.dart';
import 'package:mockingjay/mockingjay.dart' as mockingjay;
import 'package:mockito/annotations.dart';
import 'package:flutter_riverpod/flutter_riverpod.dart';
import 'package:mockito/mockito.dart';
import 'package:stackwallet/models/models.dart';
=======
import 'package:flutter_riverpod/flutter_riverpod.dart';
import 'package:flutter_test/flutter_test.dart';
import 'package:mockingjay/mockingjay.dart' as mockingjay;
import 'package:mockito/annotations.dart';
import 'package:mockito/mockito.dart';
import 'package:stackwallet/models/models.dart';
import 'package:stackwallet/pages/wallet_view/transaction_views/transaction_details_view.dart';
>>>>>>> faee22f8
import 'package:stackwallet/providers/providers.dart';
import 'package:stackwallet/services/coins/coin_service.dart';
import 'package:stackwallet/services/coins/firo/firo_wallet.dart';
import 'package:stackwallet/services/coins/manager.dart';
import 'package:stackwallet/services/locale_service.dart';
import 'package:stackwallet/services/notes_service.dart';
import 'package:stackwallet/services/price_service.dart';
import 'package:stackwallet/services/wallets.dart';
<<<<<<< HEAD
import 'package:stackwallet/utilities/default_nodes.dart';
import 'package:stackwallet/utilities/enums/coin_enum.dart';
import 'package:stackwallet/utilities/listenable_map.dart';
import 'package:stackwallet/utilities/prefs.dart';
import 'package:stackwallet/widgets/transaction_card.dart';
import 'package:stackwallet/utilities/theme/light_colors.dart';
import 'package:stackwallet/utilities/theme/stack_colors.dart';
=======
import 'package:stackwallet/utilities/enums/coin_enum.dart';
import 'package:stackwallet/utilities/prefs.dart';
import 'package:stackwallet/utilities/theme/light_colors.dart';
import 'package:stackwallet/utilities/theme/stack_colors.dart';
import 'package:stackwallet/utilities/util.dart';
import 'package:stackwallet/widgets/transaction_card.dart';
>>>>>>> faee22f8
import 'package:tuple/tuple.dart';

import 'transaction_card_test.mocks.dart';

@GenerateMocks([
  Wallets,
  Manager,
  CoinServiceAPI,
  FiroWallet,
  LocaleService,
  Prefs,
  PriceService,
  NotesService
], customMocks: [])
void main() {
  TestWidgetsFlutterBinding.ensureInitialized();
  testWidgets("Sent confirmed tx displays correctly", (tester) async {
    final mockManager = MockManager();
    final mockLocaleService = MockLocaleService();
    final wallets = MockWallets();
    final mockPrefs = MockPrefs();
    final mockPriceService = MockPriceService();

    final tx = Transaction(
        txid: "some txid",
        confirmedStatus: true,
        timestamp: 1648595998,
        txType: "Sent",
        amount: 100000000,
        aliens: [],
        worthNow: "0.01",
        worthAtBlockTimestamp: "0.01",
        fees: 3794,
        inputSize: 1,
        outputSize: 1,
        inputs: [],
        outputs: [],
        address: "",
        height: 450123,
        subType: "",
        confirmations: 10,
        isCancelled: false);

    final CoinServiceAPI wallet = MockFiroWallet();

    when(wallet.coin.ticker).thenAnswer((_) => "FIRO");
    when(mockLocaleService.locale).thenAnswer((_) => "en_US");
    when(mockPrefs.currency).thenAnswer((_) => "USD");
    when(mockPrefs.externalCalls).thenAnswer((_) => true);
    when(mockPriceService.getPrice(Coin.firo))
        .thenAnswer((realInvocation) => Tuple2(Decimal.ten, 0.00));

    when(wallet.coin).thenAnswer((_) => Coin.firo);

    when(wallets.getManager("wallet-id"))
        .thenAnswer((realInvocation) => Manager(wallet));
    //
    await tester.pumpWidget(
      ProviderScope(
        overrides: [
          walletsChangeNotifierProvider.overrideWithValue(wallets),
          localeServiceChangeNotifierProvider
              .overrideWithValue(mockLocaleService),
          prefsChangeNotifierProvider.overrideWithValue(mockPrefs),
          priceAnd24hChangeNotifierProvider.overrideWithValue(mockPriceService)
        ],
        child: MaterialApp(
          theme: ThemeData(
            extensions: [
              StackColors.fromStackColorTheme(
                LightColors(),
              ),
            ],
          ),
          home: TransactionCard(transaction: tx, walletId: "wallet-id"),
        ),
      ),
    );

    //
    final title = find.text("Sent");
    // final price1 = find.text("0.00 USD");
<<<<<<< HEAD
=======
    final amount = Util.isDesktop
        ? find.text("-1.00000000 FIRO")
        : find.text("1.00000000 FIRO");

    final icon = find.byIcon(FeatherIcons.arrowUp);

    expect(title, findsOneWidget);
    // expect(price1, findsOneWidget);
    expect(amount, findsOneWidget);
    // expect(icon, findsOneWidget);
    //
    await tester.pumpAndSettle(const Duration(seconds: 2));
    //
    // final price2 = find.text("\$10.00");
    // expect(price2, findsOneWidget);
    //
    // verify(mockManager.addListener(any)).called(1);
    verify(mockLocaleService.addListener(any)).called(1);

    verify(mockPrefs.currency).called(1);
    verify(mockPriceService.getPrice(Coin.firo)).called(1);
    verify(wallet.coin.ticker).called(1);

    verify(mockLocaleService.locale).called(1);

    verifyNoMoreInteractions(mockManager);
    verifyNoMoreInteractions(mockLocaleService);
  });

  testWidgets("Anonymized confirmed tx displays correctly", (tester) async {
    final mockManager = MockManager();
    final mockLocaleService = MockLocaleService();
    final wallets = MockWallets();
    final mockPrefs = MockPrefs();
    final mockPriceService = MockPriceService();

    final tx = Transaction(
        txid: "some txid",
        confirmedStatus: true,
        timestamp: 1648595998,
        txType: "Anonymized",
        amount: 100000000,
        aliens: [],
        worthNow: "0.01",
        worthAtBlockTimestamp: "0.01",
        fees: 3794,
        inputSize: 1,
        outputSize: 1,
        inputs: [],
        outputs: [],
        address: "",
        height: 450123,
        subType: "mint",
        confirmations: 10,
        isCancelled: false);

    final CoinServiceAPI wallet = MockFiroWallet();

    when(wallet.coin.ticker).thenAnswer((_) => "FIRO");
    when(mockLocaleService.locale).thenAnswer((_) => "en_US");
    when(mockPrefs.currency).thenAnswer((_) => "USD");
    when(mockPrefs.externalCalls).thenAnswer((_) => true);
    when(mockPriceService.getPrice(Coin.firo))
        .thenAnswer((realInvocation) => Tuple2(Decimal.ten, 0.00));

    when(wallet.coin).thenAnswer((_) => Coin.firo);

    when(wallets.getManager("wallet-id"))
        .thenAnswer((realInvocation) => Manager(wallet));
    //
    await tester.pumpWidget(
      ProviderScope(
        overrides: [
          walletsChangeNotifierProvider.overrideWithValue(wallets),
          localeServiceChangeNotifierProvider
              .overrideWithValue(mockLocaleService),
          prefsChangeNotifierProvider.overrideWithValue(mockPrefs),
          priceAnd24hChangeNotifierProvider.overrideWithValue(mockPriceService)
        ],
        child: MaterialApp(
          theme: ThemeData(
            extensions: [
              StackColors.fromStackColorTheme(
                LightColors(),
              ),
            ],
          ),
          home: TransactionCard(transaction: tx, walletId: "wallet-id"),
        ),
      ),
    );

    //
    final title = find.text("Anonymized");
    // final price1 = find.text("0.00 USD");
>>>>>>> faee22f8
    final amount = find.text("1.00000000 FIRO");

    final icon = find.byIcon(FeatherIcons.arrowUp);

    expect(title, findsOneWidget);
    // expect(price1, findsOneWidget);
    expect(amount, findsOneWidget);
    // expect(icon, findsOneWidget);
    //
<<<<<<< HEAD
    await tester.pumpAndSettle(Duration(seconds: 2));
=======
    await tester.pumpAndSettle(const Duration(seconds: 2));
>>>>>>> faee22f8
    //
    // final price2 = find.text("\$10.00");
    // expect(price2, findsOneWidget);
    //
    // verify(mockManager.addListener(any)).called(1);
    verify(mockLocaleService.addListener(any)).called(1);

    verify(mockPrefs.currency).called(1);
    verify(mockPriceService.getPrice(Coin.firo)).called(1);
    verify(wallet.coin.ticker).called(1);

    verify(mockLocaleService.locale).called(1);

    verifyNoMoreInteractions(mockManager);
    verifyNoMoreInteractions(mockLocaleService);
  });

  testWidgets("Received unconfirmed tx displays correctly", (tester) async {
    final mockManager = MockManager();
    final mockLocaleService = MockLocaleService();
    final wallets = MockWallets();
    final mockPrefs = MockPrefs();
    final mockPriceService = MockPriceService();

    final tx = Transaction(
      txid: "some txid",
      confirmedStatus: false,
      timestamp: 1648595998,
      txType: "Received",
      amount: 100000000,
      aliens: [],
      worthNow: "0.01",
      worthAtBlockTimestamp: "0.01",
      fees: 3794,
      inputSize: 1,
      outputSize: 1,
      inputs: [],
      outputs: [],
      address: "",
      height: 0,
      subType: "",
      confirmations: 0,
    );

    final CoinServiceAPI wallet = MockFiroWallet();

    when(wallet.coin.ticker).thenAnswer((_) => "FIRO");
    when(mockLocaleService.locale).thenAnswer((_) => "en_US");
    when(mockPrefs.currency).thenAnswer((_) => "USD");
    when(mockPrefs.externalCalls).thenAnswer((_) => true);
    when(mockPriceService.getPrice(Coin.firo))
        .thenAnswer((realInvocation) => Tuple2(Decimal.ten, 0.00));

    when(wallet.coin).thenAnswer((_) => Coin.firo);

    when(wallets.getManager("wallet-id"))
        .thenAnswer((realInvocation) => Manager(wallet));

    await tester.pumpWidget(
      ProviderScope(
        overrides: [
          walletsChangeNotifierProvider.overrideWithValue(wallets),
          localeServiceChangeNotifierProvider
              .overrideWithValue(mockLocaleService),
          prefsChangeNotifierProvider.overrideWithValue(mockPrefs),
          priceAnd24hChangeNotifierProvider.overrideWithValue(mockPriceService)
        ],
        child: MaterialApp(
          theme: ThemeData(
            extensions: [
              StackColors.fromStackColorTheme(
                LightColors(),
              ),
            ],
          ),
          home: TransactionCard(transaction: tx, walletId: "wallet-id"),
        ),
      ),
    );

    final title = find.text("Receiving");
<<<<<<< HEAD
    final amount = find.text("1.00000000 FIRO");
=======
    final amount = Util.isDesktop
        ? find.text("+1.00000000 FIRO")
        : find.text("1.00000000 FIRO");
>>>>>>> faee22f8

    expect(title, findsOneWidget);
    expect(amount, findsOneWidget);

<<<<<<< HEAD
    await tester.pumpAndSettle(Duration(seconds: 2));
=======
    await tester.pumpAndSettle(const Duration(seconds: 2));
>>>>>>> faee22f8

    verify(mockLocaleService.addListener(any)).called(1);

    verify(mockPrefs.currency).called(1);
    verify(mockPriceService.getPrice(Coin.firo)).called(1);
    verify(wallet.coin.ticker).called(1);

    verify(mockLocaleService.locale).called(1);

    verifyNoMoreInteractions(mockManager);
    verifyNoMoreInteractions(mockLocaleService);
  });

  testWidgets("Tap gesture", (tester) async {
    final mockManager = MockManager();
    final mockLocaleService = MockLocaleService();
    final wallets = MockWallets();
    final mockPrefs = MockPrefs();
    final mockPriceService = MockPriceService();
    final navigator = mockingjay.MockNavigator();

    final tx = Transaction(
      txid: "some txid",
      confirmedStatus: false,
      timestamp: 1648595998,
      txType: "Received",
      amount: 100000000,
      aliens: [],
      worthNow: "0.01",
      worthAtBlockTimestamp: "0.01",
      fees: 3794,
      inputSize: 1,
      outputSize: 1,
      inputs: [],
      outputs: [],
      address: "",
      height: 250,
      subType: "",
      confirmations: 10,
    );

    final CoinServiceAPI wallet = MockFiroWallet();

    when(wallet.coin.ticker).thenAnswer((_) => "FIRO");
    when(mockLocaleService.locale).thenAnswer((_) => "en_US");
    when(mockPrefs.currency).thenAnswer((_) => "USD");
    when(mockPrefs.externalCalls).thenAnswer((_) => true);
    when(mockPriceService.getPrice(Coin.firo))
        .thenAnswer((realInvocation) => Tuple2(Decimal.ten, 0.00));

    when(wallet.coin).thenAnswer((_) => Coin.firo);

    when(wallets.getManager("wallet id"))
        .thenAnswer((realInvocation) => Manager(wallet));

    mockingjay
        .when(() => navigator.pushNamed("/transactionDetails",
            arguments: Tuple3(tx, Coin.firo, "wallet id")))
        .thenAnswer((_) async => {});

    await tester.pumpWidget(
      ProviderScope(
        overrides: [
          walletsChangeNotifierProvider.overrideWithValue(wallets),
          localeServiceChangeNotifierProvider
              .overrideWithValue(mockLocaleService),
          prefsChangeNotifierProvider.overrideWithValue(mockPrefs),
          priceAnd24hChangeNotifierProvider.overrideWithValue(mockPriceService)
        ],
        child: MaterialApp(
          theme: ThemeData(
            extensions: [
              StackColors.fromStackColorTheme(LightColors()),
            ],
          ),
          home: mockingjay.MockNavigatorProvider(
              navigator: navigator,
              child: TransactionCard(transaction: tx, walletId: "wallet id")),
        ),
      ),
    );

    expect(find.byType(GestureDetector), findsOneWidget);

    await tester.tap(find.byType(GestureDetector));
    await tester.pump();

    verify(mockLocaleService.addListener(any)).called(1);

<<<<<<< HEAD
    verify(mockPrefs.currency).called(1);
    verify(mockLocaleService.locale).called(1);
=======
    verify(mockPrefs.currency).called(2);
    verify(mockLocaleService.locale).called(4);
>>>>>>> faee22f8
    verify(wallet.coin.ticker).called(1);

    verifyNoMoreInteractions(wallet);
    verifyNoMoreInteractions(mockLocaleService);

<<<<<<< HEAD
    mockingjay
        .verify(() => navigator.pushNamed("/transactionDetails",
            arguments: Tuple3(tx, Coin.firo, "wallet id")))
        .called(1);
=======
    if (Util.isDesktop) {
      expect(find.byType(TransactionDetailsView), findsOneWidget);
    } else {
      mockingjay
          .verify(() => navigator.pushNamed("/transactionDetails",
              arguments: Tuple3(tx, Coin.firo, "wallet id")))
          .called(1);
    }
>>>>>>> faee22f8
  });
}<|MERGE_RESOLUTION|>--- conflicted
+++ resolved
@@ -1,14 +1,6 @@
 import 'package:decimal/decimal.dart';
 import 'package:flutter/material.dart';
 import 'package:flutter_feather_icons/flutter_feather_icons.dart';
-<<<<<<< HEAD
-import 'package:flutter_test/flutter_test.dart';
-import 'package:mockingjay/mockingjay.dart' as mockingjay;
-import 'package:mockito/annotations.dart';
-import 'package:flutter_riverpod/flutter_riverpod.dart';
-import 'package:mockito/mockito.dart';
-import 'package:stackwallet/models/models.dart';
-=======
 import 'package:flutter_riverpod/flutter_riverpod.dart';
 import 'package:flutter_test/flutter_test.dart';
 import 'package:mockingjay/mockingjay.dart' as mockingjay;
@@ -16,7 +8,6 @@
 import 'package:mockito/mockito.dart';
 import 'package:stackwallet/models/models.dart';
 import 'package:stackwallet/pages/wallet_view/transaction_views/transaction_details_view.dart';
->>>>>>> faee22f8
 import 'package:stackwallet/providers/providers.dart';
 import 'package:stackwallet/services/coins/coin_service.dart';
 import 'package:stackwallet/services/coins/firo/firo_wallet.dart';
@@ -25,22 +16,12 @@
 import 'package:stackwallet/services/notes_service.dart';
 import 'package:stackwallet/services/price_service.dart';
 import 'package:stackwallet/services/wallets.dart';
-<<<<<<< HEAD
-import 'package:stackwallet/utilities/default_nodes.dart';
-import 'package:stackwallet/utilities/enums/coin_enum.dart';
-import 'package:stackwallet/utilities/listenable_map.dart';
-import 'package:stackwallet/utilities/prefs.dart';
-import 'package:stackwallet/widgets/transaction_card.dart';
-import 'package:stackwallet/utilities/theme/light_colors.dart';
-import 'package:stackwallet/utilities/theme/stack_colors.dart';
-=======
 import 'package:stackwallet/utilities/enums/coin_enum.dart';
 import 'package:stackwallet/utilities/prefs.dart';
 import 'package:stackwallet/utilities/theme/light_colors.dart';
 import 'package:stackwallet/utilities/theme/stack_colors.dart';
 import 'package:stackwallet/utilities/util.dart';
 import 'package:stackwallet/widgets/transaction_card.dart';
->>>>>>> faee22f8
 import 'package:tuple/tuple.dart';
 
 import 'transaction_card_test.mocks.dart';
@@ -123,8 +104,6 @@
     //
     final title = find.text("Sent");
     // final price1 = find.text("0.00 USD");
-<<<<<<< HEAD
-=======
     final amount = Util.isDesktop
         ? find.text("-1.00000000 FIRO")
         : find.text("1.00000000 FIRO");
@@ -220,7 +199,6 @@
     //
     final title = find.text("Anonymized");
     // final price1 = find.text("0.00 USD");
->>>>>>> faee22f8
     final amount = find.text("1.00000000 FIRO");
 
     final icon = find.byIcon(FeatherIcons.arrowUp);
@@ -230,11 +208,7 @@
     expect(amount, findsOneWidget);
     // expect(icon, findsOneWidget);
     //
-<<<<<<< HEAD
-    await tester.pumpAndSettle(Duration(seconds: 2));
-=======
     await tester.pumpAndSettle(const Duration(seconds: 2));
->>>>>>> faee22f8
     //
     // final price2 = find.text("\$10.00");
     // expect(price2, findsOneWidget);
@@ -316,22 +290,14 @@
     );
 
     final title = find.text("Receiving");
-<<<<<<< HEAD
-    final amount = find.text("1.00000000 FIRO");
-=======
     final amount = Util.isDesktop
         ? find.text("+1.00000000 FIRO")
         : find.text("1.00000000 FIRO");
->>>>>>> faee22f8
 
     expect(title, findsOneWidget);
     expect(amount, findsOneWidget);
 
-<<<<<<< HEAD
-    await tester.pumpAndSettle(Duration(seconds: 2));
-=======
     await tester.pumpAndSettle(const Duration(seconds: 2));
->>>>>>> faee22f8
 
     verify(mockLocaleService.addListener(any)).called(1);
 
@@ -421,24 +387,13 @@
 
     verify(mockLocaleService.addListener(any)).called(1);
 
-<<<<<<< HEAD
-    verify(mockPrefs.currency).called(1);
-    verify(mockLocaleService.locale).called(1);
-=======
     verify(mockPrefs.currency).called(2);
     verify(mockLocaleService.locale).called(4);
->>>>>>> faee22f8
     verify(wallet.coin.ticker).called(1);
 
     verifyNoMoreInteractions(wallet);
     verifyNoMoreInteractions(mockLocaleService);
 
-<<<<<<< HEAD
-    mockingjay
-        .verify(() => navigator.pushNamed("/transactionDetails",
-            arguments: Tuple3(tx, Coin.firo, "wallet id")))
-        .called(1);
-=======
     if (Util.isDesktop) {
       expect(find.byType(TransactionDetailsView), findsOneWidget);
     } else {
@@ -447,6 +402,5 @@
               arguments: Tuple3(tx, Coin.firo, "wallet id")))
           .called(1);
     }
->>>>>>> faee22f8
   });
 }