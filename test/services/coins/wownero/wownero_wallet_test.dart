import 'dart:core';
import 'dart:core' as core;
import 'dart:io';
import 'dart:math';

import 'package:cw_core/node.dart';
import 'package:cw_core/unspent_coins_info.dart';
import 'package:cw_core/wallet_base.dart';
import 'package:cw_core/wallet_credentials.dart';
import 'package:cw_core/wallet_info.dart';
import 'package:cw_core/wallet_service.dart';
import 'package:cw_core/wallet_type.dart';
import 'package:cw_wownero/wownero_wallet.dart';
import 'package:flutter_libmonero/core/key_service.dart';
import 'package:flutter_libmonero/core/wallet_creation_service.dart';
import 'package:flutter_libmonero/wownero/wownero.dart';
import 'package:flutter_test/flutter_test.dart';
import 'package:hive/hive.dart';
import 'package:hive_test/hive_test.dart';
import 'package:mockito/annotations.dart';
import 'package:path_provider/path_provider.dart';
import 'package:shared_preferences/shared_preferences.dart';
import 'package:stackwallet/utilities/flutter_secure_storage_interface.dart';

import 'wownero_wallet_test_data.dart';

FakeSecureStorage? storage;
WalletService? walletService;
SharedPreferences? prefs;
KeyService? keysStorage;
WowneroWalletBase? walletBase;
late WalletCreationService _walletCreationService;
dynamic _walletInfoSource;

String path = '';

String name = '';
int nettype = 0;
WalletType type = WalletType.wownero;

@GenerateMocks([])
void main() async {
  storage = FakeSecureStorage();
  prefs = await SharedPreferences.getInstance();
  keysStorage = KeyService(storage!);
  WalletInfo walletInfo = WalletInfo.external(
      id: '',
      name: '',
      type: type,
      isRecovery: false,
      restoreHeight: 0,
      date: DateTime.now(),
      path: '',
      address: '',
      dirPath: '');
  late WalletCredentials credentials;

<<<<<<< HEAD
=======
  WidgetsFlutterBinding.ensureInitialized();
  Directory appDir = (await getApplicationDocumentsDirectory());
  if (Platform.isIOS) {
    appDir = (await getLibraryDirectory());
  }

>>>>>>> 8eece2b9
  wownero.onStartup();

  bool hiveAdaptersRegistered = false;

  group("Wownero 14 word seed generation", () {
    setUp(() async {
      await setUpTestHive();
      if (!hiveAdaptersRegistered) {
        hiveAdaptersRegistered = true;

        Hive.registerAdapter(NodeAdapter());
        Hive.registerAdapter(WalletInfoAdapter());
        Hive.registerAdapter(WalletTypeAdapter());
        Hive.registerAdapter(UnspentCoinsInfoAdapter());

        final wallets = await Hive.openBox('wallets');
        await wallets.put('currentWalletName', name);

        _walletInfoSource = await Hive.openBox<WalletInfo>(WalletInfo.boxName);
<<<<<<< HEAD
        walletService = wownero
            .createWowneroWalletService(_walletInfoSource as Box<WalletInfo>);
=======
        walletService = wownero.createWowneroWalletService(_walletInfoSource);
>>>>>>> 8eece2b9
      }

      bool hasThrown = false;
      try {
        name = 'namee${Random().nextInt(10000000)}';
        final dirPath = await pathForWalletDir(name: name, type: type);
        path = await pathForWallet(name: name, type: type);
        credentials = wownero.createWowneroNewWalletCredentials(
            name: name,
            language: "English",
            seedWordsLength: 14); // TODO catch failure

        walletInfo = WalletInfo.external(
            id: WalletBase.idFor(name, type),
            name: name,
            type: type,
            isRecovery: false,
            restoreHeight: credentials.height ?? 0,
            date: DateTime.now(),
            path: path,
            address: "",
            dirPath: dirPath);
        credentials.walletInfo = walletInfo;

        _walletCreationService = WalletCreationService(
          secureStorage: storage,
          sharedPreferences: prefs,
          walletService: walletService,
          keyService: keysStorage,
        );
        _walletCreationService.changeWalletType();
      } catch (e, s) {
        print(e);
        print(s);
        hasThrown = true;
      }
      expect(hasThrown, false);
    });

    test("Test address validation", () async { // TODO I'd like to refactor/separate this out so I can test addresses alone, without having to first create a wallet.
      final wallet = await _walletCreationService.restoreFromSeed(credentials);
      walletBase = wallet as WowneroWalletBase;

      expect(
          await walletBase!.validateAddress(''), false);
      expect(
          await walletBase!.validateAddress('Wo3jmHvTMLwE6h29fpgcb8PbJSpaKuqM7XTXVfiiu8bLCZsJvrQCbQSJR48Vo3BWNQKsMsXZ4VixndXTH25QtorC27NCjmsEi'), true);
      expect(
          await walletBase!.validateAddress('WasdfHvTMLwE6h29fpgcb8PbJSpaKuqM7XTXVfiiu8bLCZsJvrQCbQSJR48Vo3BWNQKsMsXZ4VixndXTH25QtorC27NCjmjkl'), false);
    });

    test("Wownero 14 word seed address generation", () async {
      final wallet = await _walletCreationService.create(credentials);
      // TODO validate mnemonic
      walletInfo.address = wallet.walletAddresses.address;

      bool hasThrown = false;
      try {
        await _walletInfoSource.add(walletInfo);
        walletBase?.close();
        walletBase = wallet as WowneroWalletBase;

        // TODO validate
        //expect(walletInfo.address, mainnetTestData14[0][0]);
      } catch (_) {
        hasThrown = true;
      }
      expect(hasThrown, false);

      walletBase?.close();
      walletBase = wallet as WowneroWalletBase;
    });

    // TODO delete left over wallet file with name: name
  });

  group("Wownero 14 word seed restoration", () {
    setUp(() async {
      bool hasThrown = false;
      try {
        name = 'namee${Random().nextInt(10000000)}';
        final dirPath = await pathForWalletDir(name: name, type: type);
        path = await pathForWallet(name: name, type: type);
        credentials = wownero.createWowneroRestoreWalletFromSeedCredentials(
            name: name,
            height: 465760,
            mnemonic: testMnemonic14); // TODO catch failure

        walletInfo = WalletInfo.external(
            id: WalletBase.idFor(name, type),
            name: name,
            type: type,
            isRecovery: false,
            restoreHeight: credentials.height ?? 0,
            date: DateTime.now(),
            path: path,
            address: "",
            dirPath: dirPath);
        credentials.walletInfo = walletInfo;

        _walletCreationService = WalletCreationService(
          secureStorage: storage,
          sharedPreferences: prefs,
          walletService: walletService,
          keyService: keysStorage,
        );
        _walletCreationService.changeWalletType();
      } catch (e, s) {
        print(e);
        print(s);
        hasThrown = true;
      }
      expect(hasThrown, false);
    });

    test("Wownero 14 word seed address generation", () async {
      final wallet = await _walletCreationService.restoreFromSeed(credentials);
      walletInfo.address = wallet.walletAddresses.address;

      bool hasThrown = false;
      try {
        await _walletInfoSource.add(walletInfo);
        walletBase?.close();
        walletBase = wallet as WowneroWalletBase;

        expect(walletInfo.address, mainnetTestData14[0][0]);
        expect(await walletBase!.getTransactionAddress(0, 0),
            mainnetTestData14[0][0]);
        expect(await walletBase!.getTransactionAddress(0, 1),
            mainnetTestData14[0][1]);
        expect(await walletBase!.getTransactionAddress(0, 2),
            mainnetTestData14[0][2]);
        expect(await walletBase!.getTransactionAddress(1, 0),
            mainnetTestData14[1][0]);
        expect(await walletBase!.getTransactionAddress(1, 1),
            mainnetTestData14[1][1]);
        expect(await walletBase!.getTransactionAddress(1, 2),
            mainnetTestData14[1][2]);
      } catch (_) {
        hasThrown = true;
      }
      expect(hasThrown, false);

      walletBase?.close();
      walletBase = wallet as WowneroWalletBase;
    });

    // TODO delete left over wallet file with name: name
  });

  group("Wownero 25 word seed generation", () {
    setUp(() async {
      bool hasThrown = false;
      try {
        name = 'namee${Random().nextInt(10000000)}';
        final dirPath = await pathForWalletDir(name: name, type: type);
        path = await pathForWallet(name: name, type: type);
        credentials = wownero.createWowneroNewWalletCredentials(
            name: name,
            language: "English",
            seedWordsLength: 25); // TODO catch failure

        walletInfo = WalletInfo.external(
            id: WalletBase.idFor(name, type),
            name: name,
            type: type,
            isRecovery: false,
            restoreHeight: credentials.height ?? 0,
            date: DateTime.now(),
            path: path,
            address: "",
            dirPath: dirPath);
        credentials.walletInfo = walletInfo;

        _walletCreationService = WalletCreationService(
          secureStorage: storage,
          sharedPreferences: prefs,
          walletService: walletService,
          keyService: keysStorage,
        );
        _walletCreationService.changeWalletType();
      } catch (e, s) {
        print(e);
        print(s);
        hasThrown = true;
      }
      expect(hasThrown, false);
    });

    test("Wownero 25 word seed address generation", () async {
      final wallet = await _walletCreationService.create(credentials);
      // TODO validate mnemonic
      walletInfo.address = wallet.walletAddresses.address;

      bool hasThrown = false;
      try {
        await _walletInfoSource.add(walletInfo);
        walletBase?.close();
        walletBase = wallet as WowneroWalletBase;

        // TODO validate
        //expect(walletInfo.address, mainnetTestData14[0][0]);
      } catch (_) {
        hasThrown = true;
      }
      expect(hasThrown, false);

      walletBase?.close();
      walletBase = wallet as WowneroWalletBase;
    });

    // TODO delete left over wallet file with name: name
  });

  group("Wownero 25 word seed restoration", () {
    setUp(() async {
      bool hasThrown = false;
      try {
        name = 'namee${Random().nextInt(10000000)}';
        final dirPath = await pathForWalletDir(name: name, type: type);
        path = await pathForWallet(name: name, type: type);
        credentials = wownero.createWowneroRestoreWalletFromSeedCredentials(
            name: name,
            height: 465760,
            mnemonic: testMnemonic25); // TODO catch failure

        walletInfo = WalletInfo.external(
            id: WalletBase.idFor(name, type),
            name: name,
            type: type,
            isRecovery: false,
            restoreHeight: credentials.height ?? 0,
            date: DateTime.now(),
            path: path,
            address: "",
            dirPath: dirPath);
        credentials.walletInfo = walletInfo;

        _walletCreationService = WalletCreationService(
          secureStorage: storage,
          sharedPreferences: prefs,
          walletService: walletService,
          keyService: keysStorage,
        );
        _walletCreationService.changeWalletType();
      } catch (e, s) {
        print(e);
        print(s);
        hasThrown = true;
      }
      expect(hasThrown, false);
    });

    test("Wownero 25 word seed address generation", () async {
      final wallet = await _walletCreationService.restoreFromSeed(credentials);
      walletInfo.address = wallet.walletAddresses.address;

      bool hasThrown = false;
      try {
        await _walletInfoSource.add(walletInfo);
        walletBase?.close();
        walletBase = wallet as WowneroWalletBase;

        expect(walletInfo.address, mainnetTestData25[0][0]);
      } catch (_) {
        hasThrown = true;
      }
      expect(hasThrown, false);

      walletBase?.close();
      walletBase = wallet as WowneroWalletBase;
    });

    // TODO delete left over wallet file with name: name
  });
}

Future<String> pathForWalletDir(
    {required String name, required WalletType type}) async {
  Directory root = (await getApplicationDocumentsDirectory());
  if (Platform.isIOS) {
    root = (await getLibraryDirectory());
  }
  final prefix = walletTypeToString(type).toLowerCase();
  final walletsDir = Directory('${root.path}/wallets');
  final walletDire = Directory('${walletsDir.path}/$prefix/$name');

  if (!walletDire.existsSync()) {
    walletDire.createSync(recursive: true);
  }

  return walletDire.path;
}

Future<String> pathForWallet(
        {required String name, required WalletType type}) async =>
    await pathForWalletDir(name: name, type: type)
        .then((path) => path + '/$name');<|MERGE_RESOLUTION|>--- conflicted
+++ resolved
@@ -55,15 +55,12 @@
       dirPath: '');
   late WalletCredentials credentials;
 
-<<<<<<< HEAD
-=======
   WidgetsFlutterBinding.ensureInitialized();
   Directory appDir = (await getApplicationDocumentsDirectory());
   if (Platform.isIOS) {
     appDir = (await getLibraryDirectory());
   }
-
->>>>>>> 8eece2b9
+  
   wownero.onStartup();
 
   bool hiveAdaptersRegistered = false;
@@ -83,12 +80,7 @@
         await wallets.put('currentWalletName', name);
 
         _walletInfoSource = await Hive.openBox<WalletInfo>(WalletInfo.boxName);
-<<<<<<< HEAD
-        walletService = wownero
-            .createWowneroWalletService(_walletInfoSource as Box<WalletInfo>);
-=======
         walletService = wownero.createWowneroWalletService(_walletInfoSource);
->>>>>>> 8eece2b9
       }
 
       bool hasThrown = false;
