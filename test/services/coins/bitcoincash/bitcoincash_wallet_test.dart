--- conflicted
+++ resolved
@@ -1,2856 +1,3 @@
-<<<<<<< HEAD
-// import 'package:bitcoindart/bitcoindart.dart';
-// import 'package:decimal/decimal.dart';
-// import 'package:flutter_test/flutter_test.dart';
-// import 'package:hive/hive.dart';
-// import 'package:hive_test/hive_test.dart';
-// import 'package:mockito/annotations.dart';
-// import 'package:mockito/mockito.dart';
-// import 'package:stackwallet/electrumx_rpc/cached_electrumx.dart';
-// import 'package:stackwallet/electrumx_rpc/electrumx.dart';
-// import 'package:stackwallet/hive/db.dart';
-// import 'package:stackwallet/models/paymint/fee_object_model.dart';
-// import 'package:stackwallet/models/paymint/transactions_model.dart';
-// import 'package:stackwallet/models/paymint/utxo_model.dart';
-// import 'package:stackwallet/services/coins/bitcoincash/bitcoincash_wallet.dart';
-// import 'package:stackwallet/services/price.dart';
-// import 'package:stackwallet/services/transaction_notification_tracker.dart';
-// import 'package:stackwallet/utilities/enums/coin_enum.dart';
-// import 'package:stackwallet/utilities/flutter_secure_storage_interface.dart';
-//
-// import 'bitcoincash_history_sample_data.dart';
-// import 'bitcoincash_wallet_test.mocks.dart';
-// import 'bitcoincash_wallet_test_parameters.dart';
-//
-// @GenerateMocks(
-//     [ElectrumX, CachedElectrumX, PriceAPI, TransactionNotificationTracker])
-void main() {}
-//   group("bitcoincash constants", () {
-//     test("bitcoincash minimum confirmations", () async {
-//       expect(MINIMUM_CONFIRMATIONS, 3);
-//     });
-//     test("bitcoincash dust limit", () async {
-//       expect(DUST_LIMIT, 546);
-//     });
-//     test("bitcoincash mainnet genesis block hash", () async {
-//       expect(GENESIS_HASH_MAINNET,
-//           "000000000019d6689c085ae165831e934ff763ae46a2a6c172b3f1b60a8ce26f");
-//     });
-//
-//     test("bitcoincash testnet genesis block hash", () async {
-//       expect(GENESIS_HASH_TESTNET,
-//           "000000000933ea01ad0ee984209779baaec3ced90fa3f408719526f8d77f4943");
-//     });
-//   });
-//
-//   test("bitcoincash DerivePathType enum", () {
-//     expect(DerivePathType.values.length, 1);
-//     expect(DerivePathType.values.toString(), "[DerivePathType.bip44]");
-//   });
-//
-//   group("bip32 node/root", () {
-//     test("getBip32Root", () {
-//       final root = getBip32Root(TEST_MNEMONIC, bitcoincash);
-//       expect(root.toWIF(), ROOT_WIF);
-//     });
-//
-//     test("basic getBip32Node", () {
-//       final node =
-//           getBip32Node(0, 0, TEST_MNEMONIC, bitcoincash, DerivePathType.bip44);
-//       expect(node.toWIF(), NODE_WIF_44);
-//     });
-//   });
-//
-//   group("validate mainnet bitcoincash addresses", () {
-//     MockElectrumX? client;
-//     MockCachedElectrumX? cachedClient;
-//     MockPriceAPI? priceAPI;
-//     FakeSecureStorage? secureStore;
-//     MockTransactionNotificationTracker? tracker;
-//
-//     BitcoinCashWallet? mainnetWallet;
-//
-//     setUp(() {
-//       client = MockElectrumX();
-//       cachedClient = MockCachedElectrumX();
-//       priceAPI = MockPriceAPI();
-//       secureStore = FakeSecureStorage();
-//       tracker = MockTransactionNotificationTracker();
-//
-//       mainnetWallet = BitcoinCashWallet(
-//         walletId: "validateAddressMainNet",
-//         walletName: "validateAddressMainNet",
-//         coin: Coin.bitcoincash,
-//         client: client!,
-//         cachedClient: cachedClient!,
-//         tracker: tracker!,
-//         priceAPI: priceAPI,
-//         secureStore: secureStore,
-//       );
-//     });
-//
-//     test("valid mainnet legacy/p2pkh address type", () {
-//       expect(
-//           mainnetWallet?.addressType(
-//               address: "1DP3PUePwMa5CoZwzjznVKhzdLsZftjcAT"),
-//           DerivePathType.bip44);
-//       expect(secureStore?.interactions, 0);
-//       verifyNoMoreInteractions(client);
-//       verifyNoMoreInteractions(cachedClient);
-//       verifyNoMoreInteractions(tracker);
-//       verifyNoMoreInteractions(priceAPI);
-//     });
-//
-//     test("invalid base58 address type", () {
-//       expect(
-//           () => mainnetWallet?.addressType(
-//               address: "mhqpGtwhcR6gFuuRjLTpHo41919QfuGy8Y"),
-//           throwsArgumentError);
-//       expect(secureStore?.interactions, 0);
-//       verifyNoMoreInteractions(client);
-//       verifyNoMoreInteractions(cachedClient);
-//       verifyNoMoreInteractions(tracker);
-//       verifyNoMoreInteractions(priceAPI);
-//     });
-//
-//     test("invalid bech32 address type", () {
-//       expect(
-//           () => mainnetWallet?.addressType(
-//               address: "tb1qzzlm6mnc8k54mx6akehl8p9ray8r439va5ndyq"),
-//           throwsArgumentError);
-//       expect(secureStore?.interactions, 0);
-//       verifyNoMoreInteractions(client);
-//       verifyNoMoreInteractions(cachedClient);
-//       verifyNoMoreInteractions(tracker);
-//       verifyNoMoreInteractions(priceAPI);
-//     });
-//
-//     test("address has no matching script", () {
-//       expect(
-//           () => mainnetWallet?.addressType(
-//               address: "mpMk94ETazqonHutyC1v6ajshgtP8oiFKU"),
-//           throwsArgumentError);
-//       expect(secureStore?.interactions, 0);
-//       verifyNoMoreInteractions(client);
-//       verifyNoMoreInteractions(cachedClient);
-//       verifyNoMoreInteractions(tracker);
-//       verifyNoMoreInteractions(priceAPI);
-//     });
-//
-//     test("invalid mainnet bitcoincash legacy/p2pkh address", () {
-//       expect(
-//           mainnetWallet?.validateAddress("mhqpGtwhcR6gFuuRjLTpHo41919QfuGy8Y"),
-//           true);
-//       expect(secureStore?.interactions, 0);
-//       verifyNoMoreInteractions(client);
-//       verifyNoMoreInteractions(cachedClient);
-//       verifyNoMoreInteractions(tracker);
-//       verifyNoMoreInteractions(priceAPI);
-//     });
-//   });
-//
-//   group("testNetworkConnection", () {
-//     MockElectrumX? client;
-//     MockCachedElectrumX? cachedClient;
-//     MockPriceAPI? priceAPI;
-//     FakeSecureStorage? secureStore;
-//     MockTransactionNotificationTracker? tracker;
-//
-//     BitcoinCashWallet? bch;
-//
-//     setUp(() {
-//       client = MockElectrumX();
-//       cachedClient = MockCachedElectrumX();
-//       priceAPI = MockPriceAPI();
-//       secureStore = FakeSecureStorage();
-//       tracker = MockTransactionNotificationTracker();
-//
-//       bch = BitcoinCashWallet(
-//         walletId: "testNetworkConnection",
-//         walletName: "testNetworkConnection",
-//         coin: Coin.bitcoincash,
-//         client: client!,
-//         cachedClient: cachedClient!,
-//         tracker: tracker!,
-//         priceAPI: priceAPI,
-//         secureStore: secureStore,
-//       );
-//     });
-//
-//     test("attempted connection fails due to server error", () async {
-//       when(client?.ping()).thenAnswer((_) async => false);
-//       final bool? result = await bch?.testNetworkConnection();
-//       expect(result, false);
-//       expect(secureStore?.interactions, 0);
-//       verify(client?.ping()).called(1);
-//       verifyNoMoreInteractions(client);
-//       verifyNoMoreInteractions(cachedClient);
-//       verifyNoMoreInteractions(tracker);
-//       verifyNoMoreInteractions(priceAPI);
-//     });
-//
-//     test("attempted connection fails due to exception", () async {
-//       when(client?.ping()).thenThrow(Exception);
-//       final bool? result = await bch?.testNetworkConnection();
-//       expect(result, false);
-//       expect(secureStore?.interactions, 0);
-//       verify(client?.ping()).called(1);
-//       verifyNoMoreInteractions(client);
-//       verifyNoMoreInteractions(cachedClient);
-//       verifyNoMoreInteractions(tracker);
-//       verifyNoMoreInteractions(priceAPI);
-//     });
-//
-//     test("attempted connection test success", () async {
-//       when(client?.ping()).thenAnswer((_) async => true);
-//       final bool? result = await bch?.testNetworkConnection();
-//       expect(result, true);
-//       expect(secureStore?.interactions, 0);
-//       verify(client?.ping()).called(1);
-//       verifyNoMoreInteractions(client);
-//       verifyNoMoreInteractions(cachedClient);
-//       verifyNoMoreInteractions(tracker);
-//       verifyNoMoreInteractions(priceAPI);
-//     });
-//   });
-//
-//   group("basic getters, setters, and functions", () {
-//     final bchcoin = Coin.bitcoincash;
-//     final testWalletId = "BCHtestWalletID";
-//     final testWalletName = "BCHWallet";
-//
-//     MockElectrumX? client;
-//     MockCachedElectrumX? cachedClient;
-//     MockPriceAPI? priceAPI;
-//     FakeSecureStorage? secureStore;
-//     MockTransactionNotificationTracker? tracker;
-//
-//     BitcoinCashWallet? bch;
-//
-//     setUp(() async {
-//       client = MockElectrumX();
-//       cachedClient = MockCachedElectrumX();
-//       priceAPI = MockPriceAPI();
-//       secureStore = FakeSecureStorage();
-//       tracker = MockTransactionNotificationTracker();
-//
-//       bch = BitcoinCashWallet(
-//         walletId: testWalletId,
-//         walletName: testWalletName,
-//         coin: bchcoin,
-//         client: client!,
-//         cachedClient: cachedClient!,
-//         tracker: tracker!,
-//         priceAPI: priceAPI,
-//         secureStore: secureStore,
-//       );
-//     });
-//
-//     test("get networkType main", () async {
-//       expect(bch?.coin, bchcoin);
-//       expect(secureStore?.interactions, 0);
-//       verifyNoMoreInteractions(client);
-//       verifyNoMoreInteractions(cachedClient);
-//       verifyNoMoreInteractions(tracker);
-//       verifyNoMoreInteractions(priceAPI);
-//     });
-//
-//     test("get networkType test", () async {
-//       bch = BitcoinCashWallet(
-//         walletId: testWalletId,
-//         walletName: testWalletName,
-//         coin: bchcoin,
-//         client: client!,
-//         cachedClient: cachedClient!,
-//         tracker: tracker!,
-//         priceAPI: priceAPI,
-//         secureStore: secureStore,
-//       );
-//       expect(bch?.coin, bchcoin);
-//       expect(secureStore?.interactions, 0);
-//       verifyNoMoreInteractions(client);
-//       verifyNoMoreInteractions(cachedClient);
-//       verifyNoMoreInteractions(tracker);
-//       verifyNoMoreInteractions(priceAPI);
-//     });
-//
-//     test("get cryptoCurrency", () async {
-//       expect(Coin.bitcoincash, Coin.bitcoincash);
-//       expect(secureStore?.interactions, 0);
-//       verifyNoMoreInteractions(client);
-//       verifyNoMoreInteractions(cachedClient);
-//       verifyNoMoreInteractions(tracker);
-//       verifyNoMoreInteractions(priceAPI);
-//     });
-//
-//     test("get coinName", () async {
-//       expect(Coin.bitcoincash, Coin.bitcoincash);
-//       expect(secureStore?.interactions, 0);
-//       verifyNoMoreInteractions(client);
-//       verifyNoMoreInteractions(cachedClient);
-//       verifyNoMoreInteractions(tracker);
-//       verifyNoMoreInteractions(priceAPI);
-//     });
-//
-//     test("get coinTicker", () async {
-//       expect(Coin.bitcoincash, Coin.bitcoincash);
-//       expect(secureStore?.interactions, 0);
-//       verifyNoMoreInteractions(client);
-//       verifyNoMoreInteractions(cachedClient);
-//       verifyNoMoreInteractions(tracker);
-//       verifyNoMoreInteractions(priceAPI);
-//     });
-//
-//     test("get and set walletName", () async {
-//       expect(Coin.bitcoincash, Coin.bitcoincash);
-//       bch?.walletName = "new name";
-//       expect(bch?.walletName, "new name");
-//       expect(secureStore?.interactions, 0);
-//       verifyNoMoreInteractions(client);
-//       verifyNoMoreInteractions(cachedClient);
-//       verifyNoMoreInteractions(tracker);
-//       verifyNoMoreInteractions(priceAPI);
-//     });
-//
-//     test("estimateTxFee", () async {
-//       expect(bch?.estimateTxFee(vSize: 356, feeRatePerKB: 1), 356);
-//       expect(bch?.estimateTxFee(vSize: 356, feeRatePerKB: 900), 356);
-//       expect(bch?.estimateTxFee(vSize: 356, feeRatePerKB: 999), 356);
-//       expect(bch?.estimateTxFee(vSize: 356, feeRatePerKB: 1000), 356);
-//       expect(bch?.estimateTxFee(vSize: 356, feeRatePerKB: 1001), 712);
-//       expect(bch?.estimateTxFee(vSize: 356, feeRatePerKB: 1699), 712);
-//       expect(bch?.estimateTxFee(vSize: 356, feeRatePerKB: 2000), 712);
-//       expect(bch?.estimateTxFee(vSize: 356, feeRatePerKB: 12345), 4628);
-//       expect(secureStore?.interactions, 0);
-//       verifyNoMoreInteractions(client);
-//       verifyNoMoreInteractions(cachedClient);
-//       verifyNoMoreInteractions(tracker);
-//       verifyNoMoreInteractions(priceAPI);
-//     });
-//
-//     test("get fees succeeds", () async {
-//       when(client?.ping()).thenAnswer((_) async => true);
-//       when(client?.getServerFeatures()).thenAnswer((_) async => {
-//             "hosts": {},
-//             "pruning": null,
-//             "server_version": "Unit tests",
-//             "protocol_min": "1.4",
-//             "protocol_max": "1.4.2",
-//             "genesis_hash": GENESIS_HASH_TESTNET,
-//             "hash_function": "sha256",
-//             "services": []
-//           });
-//       when(client?.estimateFee(blocks: 1))
-//           .thenAnswer((realInvocation) async => Decimal.zero);
-//       when(client?.estimateFee(blocks: 5))
-//           .thenAnswer((realInvocation) async => Decimal.one);
-//       when(client?.estimateFee(blocks: 20))
-//           .thenAnswer((realInvocation) async => Decimal.ten);
-//
-//       final fees = await bch?.fees;
-//       expect(fees, isA<FeeObject>());
-//       expect(fees?.slow, 1000000000);
-//       expect(fees?.medium, 100000000);
-//       expect(fees?.fast, 0);
-//
-//       verify(client?.estimateFee(blocks: 1)).called(1);
-//       verify(client?.estimateFee(blocks: 5)).called(1);
-//       verify(client?.estimateFee(blocks: 20)).called(1);
-//       expect(secureStore?.interactions, 0);
-//       verifyNoMoreInteractions(client);
-//       verifyNoMoreInteractions(cachedClient);
-//       verifyNoMoreInteractions(tracker);
-//       verifyNoMoreInteractions(priceAPI);
-//     });
-//
-//     test("get fees fails", () async {
-//       when(client?.ping()).thenAnswer((_) async => true);
-//       when(client?.getServerFeatures()).thenAnswer((_) async => {
-//             "hosts": {},
-//             "pruning": null,
-//             "server_version": "Unit tests",
-//             "protocol_min": "1.4",
-//             "protocol_max": "1.4.2",
-//             "genesis_hash": GENESIS_HASH_TESTNET,
-//             "hash_function": "sha256",
-//             "services": []
-//           });
-//       when(client?.estimateFee(blocks: 1))
-//           .thenAnswer((realInvocation) async => Decimal.zero);
-//       when(client?.estimateFee(blocks: 5))
-//           .thenAnswer((realInvocation) async => Decimal.one);
-//       when(client?.estimateFee(blocks: 20))
-//           .thenThrow(Exception("some exception"));
-//
-//       bool didThrow = false;
-//       try {
-//         await bch?.fees;
-//       } catch (_) {
-//         didThrow = true;
-//       }
-//
-//       expect(didThrow, true);
-//
-//       verify(client?.estimateFee(blocks: 1)).called(1);
-//       verify(client?.estimateFee(blocks: 5)).called(1);
-//       verify(client?.estimateFee(blocks: 20)).called(1);
-//       expect(secureStore?.interactions, 0);
-//       verifyNoMoreInteractions(client);
-//       verifyNoMoreInteractions(cachedClient);
-//       verifyNoMoreInteractions(tracker);
-//       verifyNoMoreInteractions(priceAPI);
-//     });
-//
-//     test("get maxFee", () async {
-//       when(client?.ping()).thenAnswer((_) async => true);
-//       when(client?.getServerFeatures()).thenAnswer((_) async => {
-//             "hosts": {},
-//             "pruning": null,
-//             "server_version": "Unit tests",
-//             "protocol_min": "1.4",
-//             "protocol_max": "1.4.2",
-//             "genesis_hash": GENESIS_HASH_TESTNET,
-//             "hash_function": "sha256",
-//             "services": []
-//           });
-//       when(client?.estimateFee(blocks: 20))
-//           .thenAnswer((realInvocation) async => Decimal.zero);
-//       when(client?.estimateFee(blocks: 5))
-//           .thenAnswer((realInvocation) async => Decimal.one);
-//       when(client?.estimateFee(blocks: 1))
-//           .thenAnswer((realInvocation) async => Decimal.ten);
-//
-//       final maxFee = await bch?.maxFee;
-//       expect(maxFee, 1000000000);
-//
-//       verify(client?.estimateFee(blocks: 1)).called(1);
-//       verify(client?.estimateFee(blocks: 5)).called(1);
-//       verify(client?.estimateFee(blocks: 20)).called(1);
-//       expect(secureStore?.interactions, 0);
-//       verifyNoMoreInteractions(client);
-//       verifyNoMoreInteractions(cachedClient);
-//       verifyNoMoreInteractions(tracker);
-//       verifyNoMoreInteractions(priceAPI);
-//     });
-//   });
-//
-//   group("BCHWallet service class functions that depend on shared storage", () {
-//     final bchcoin = Coin.bitcoincash;
-//     final bchtestcoin = Coin.bitcoincashTestnet;
-//     final testWalletId = "BCHtestWalletID";
-//     final testWalletName = "BCHWallet";
-//
-//     bool hiveAdaptersRegistered = false;
-//
-//     MockElectrumX? client;
-//     MockCachedElectrumX? cachedClient;
-//     MockPriceAPI? priceAPI;
-//     FakeSecureStorage? secureStore;
-//     MockTransactionNotificationTracker? tracker;
-//
-//     BitcoinCashWallet? bch;
-//
-//     setUp(() async {
-//       await setUpTestHive();
-//       if (!hiveAdaptersRegistered) {
-//         hiveAdaptersRegistered = true;
-//
-//         // Registering Transaction Model Adapters
-//         Hive.registerAdapter(TransactionDataAdapter());
-//         Hive.registerAdapter(TransactionChunkAdapter());
-//         Hive.registerAdapter(TransactionAdapter());
-//         Hive.registerAdapter(InputAdapter());
-//         Hive.registerAdapter(OutputAdapter());
-//
-//         // Registering Utxo Model Adapters
-//         Hive.registerAdapter(UtxoDataAdapter());
-//         Hive.registerAdapter(UtxoObjectAdapter());
-//         Hive.registerAdapter(StatusAdapter());
-//
-//         final wallets = await Hive.openBox('wallets');
-//         await wallets.put('currentWalletName', testWalletName);
-//       }
-//
-//       client = MockElectrumX();
-//       cachedClient = MockCachedElectrumX();
-//       priceAPI = MockPriceAPI();
-//       secureStore = FakeSecureStorage();
-//       tracker = MockTransactionNotificationTracker();
-//
-//       bch = BitcoinCashWallet(
-//         walletId: testWalletId,
-//         walletName: testWalletName,
-//         coin: bchcoin,
-//         client: client!,
-//         cachedClient: cachedClient!,
-//         tracker: tracker!,
-//         priceAPI: priceAPI,
-//         secureStore: secureStore,
-//       );
-//     });
-//
-//     // test("initializeWallet no network", () async {
-//     //   when(client?.ping()).thenAnswer((_) async => false);
-//     //   await Hive.openBox<dynamic>(testWalletId);
-//     //   await Hive.openBox<dynamic>(DB.boxNamePrefs);
-//     //   expect(bch?.initializeNew(), false);
-//     //   expect(secureStore?.interactions, 0);
-//     //   verify(client?.ping()).called(0);
-//     //   verifyNoMoreInteractions(client);
-//     //   verifyNoMoreInteractions(cachedClient);
-//     //   verifyNoMoreInteractions(priceAPI);
-//     // });
-//
-//     // test("initializeExisting no network exception", () async {
-//     //   when(client?.ping()).thenThrow(Exception("Network connection failed"));
-//     //   // bch?.initializeNew();
-//     //   expect(bch?.initializeExisting(), false);
-//     //   expect(secureStore?.interactions, 0);
-//     //   verify(client?.ping()).called(1);
-//     //   verifyNoMoreInteractions(client);
-//     //   verifyNoMoreInteractions(cachedClient);
-//     //   verifyNoMoreInteractions(priceAPI);
-//     // });
-//
-//     test("initializeNew mainnet throws bad network", () async {
-//       when(client?.getServerFeatures()).thenAnswer((_) async => {
-//             "hosts": {},
-//             "pruning": null,
-//             "server_version": "Unit tests",
-//             "protocol_min": "1.4",
-//             "protocol_max": "1.4.2",
-//             "genesis_hash": GENESIS_HASH_TESTNET,
-//             "hash_function": "sha256",
-//             "services": []
-//           });
-//
-//       await Hive.openBox<dynamic>(testWalletId);
-//       await Hive.openBox<dynamic>(DB.boxNamePrefs);
-//
-//       expectLater(() => bch?.initializeNew(), throwsA(isA<Exception>()))
-//           .then((_) {
-//         expect(secureStore?.interactions, 0);
-//         verifyNever(client?.ping()).called(0);
-//         verify(client?.getServerFeatures()).called(1);
-//         verifyNoMoreInteractions(client);
-//         verifyNoMoreInteractions(cachedClient);
-//         verifyNoMoreInteractions(priceAPI);
-//       });
-//     });
-//
-//     test("initializeNew throws mnemonic overwrite exception", () async {
-//       when(client?.getServerFeatures()).thenAnswer((_) async => {
-//             "hosts": {},
-//             "pruning": null,
-//             "server_version": "Unit tests",
-//             "protocol_min": "1.4",
-//             "protocol_max": "1.4.2",
-//             "genesis_hash": GENESIS_HASH_MAINNET,
-//             "hash_function": "sha256",
-//             "services": []
-//           });
-//       await secureStore?.write(
-//           key: "${testWalletId}_mnemonic", value: "some mnemonic");
-//
-//       await Hive.openBox<dynamic>(testWalletId);
-//       await Hive.openBox<dynamic>(DB.boxNamePrefs);
-//
-//       expectLater(() => bch?.initializeNew(), throwsA(isA<Exception>()))
-//           .then((_) {
-//         expect(secureStore?.interactions, 2);
-//         verifyNever(client?.ping()).called(0);
-//         verify(client?.getServerFeatures()).called(1);
-//         verifyNoMoreInteractions(client);
-//         verifyNoMoreInteractions(cachedClient);
-//         verifyNoMoreInteractions(priceAPI);
-//       });
-//     });
-//
-//     test("initializeExisting testnet throws bad network", () async {
-//       when(client?.ping()).thenAnswer((_) async => true);
-//       when(client?.getServerFeatures()).thenAnswer((_) async => {
-//             "hosts": {},
-//             "pruning": null,
-//             "server_version": "Unit tests",
-//             "protocol_min": "1.4",
-//             "protocol_max": "1.4.2",
-//             "genesis_hash": GENESIS_HASH_TESTNET,
-//             "hash_function": "sha256",
-//             "services": []
-//           });
-//
-//       bch = BitcoinCashWallet(
-//         walletId: testWalletId,
-//         walletName: testWalletName,
-//         coin: bchcoin,
-//         client: client!,
-//         cachedClient: cachedClient!,
-//         tracker: tracker!,
-//         priceAPI: priceAPI,
-//         secureStore: secureStore,
-//       );
-//
-//       await Hive.openBox<dynamic>(testWalletId);
-//       await Hive.openBox<dynamic>(DB.boxNamePrefs);
-//
-//       expectLater(() => bch?.initializeNew(), throwsA(isA<Exception>()))
-//           .then((_) {
-//         expect(secureStore?.interactions, 0);
-//         verifyNever(client?.ping()).called(0);
-//         verify(client?.getServerFeatures()).called(1);
-//         verifyNoMoreInteractions(client);
-//         verifyNoMoreInteractions(cachedClient);
-//         verifyNoMoreInteractions(priceAPI);
-//       });
-//     });
-//
-//     // test("getCurrentNode", () async {
-//     //   // when(priceAPI?.getbitcoincashPrice(baseCurrency: "USD"))
-//     //   //     .thenAnswer((realInvocation) async => Decimal.fromInt(10));
-//     //   when(client?.ping()).thenAnswer((_) async => true);
-//     //   when(client?.getServerFeatures()).thenAnswer((_) async => {
-//     //         "hosts": {},
-//     //         "pruning": null,
-//     //         "server_version": "Unit tests",
-//     //         "protocol_min": "1.4",
-//     //         "protocol_max": "1.4.2",
-//     //         "genesis_hash": GENESIS_HASH_MAINNET,
-//     //         "hash_function": "sha256",
-//     //         "services": []
-//     //       });
-//     //   // await DebugService.instance.init();
-//     //   expect(bch?.initializeExisting(), true);
-//     //
-//     //   bool didThrow = false;
-//     //   try {
-//     //     await bch?.getCurrentNode();
-//     //   } catch (_) {
-//     //     didThrow = true;
-//     //   }
-//     //   // expect no nodes on a fresh wallet unless set in db externally
-//     //   expect(didThrow, true);
-//     //
-//     //   // set node
-//     //   final wallet = await Hive.openBox(testWalletId);
-//     //   await wallet.put("nodes", {
-//     //     "default": {
-//     //       "id": "some nodeID",
-//     //       "ipAddress": "some address",
-//     //       "port": "9000",
-//     //       "useSSL": true,
-//     //     }
-//     //   });
-//     //   await wallet.put("activeNodeName", "default");
-//     //
-//     //   // try fetching again
-//     //   final node = await bch?.getCurrentNode();
-//     //   expect(node.toString(),
-//     //       "ElectrumXNode: {address: some address, port: 9000, name: default, useSSL: true}");
-//     //
-//     //   verify(client?.ping()).called(1);
-//     //   verify(client?.getServerFeatures()).called(1);
-//     //   verifyNoMoreInteractions(client);
-//     //   verifyNoMoreInteractions(cachedClient);
-//     //   verifyNoMoreInteractions(priceAPI);
-//     // });
-//
-//     // test("initializeWallet new main net wallet", () async {
-//     //   when(priceAPI?.getbitcoincashPrice(baseCurrency: "USD"))
-//     //       .thenAnswer((realInvocation) async => Decimal.fromInt(10));
-//     //   when(client?.ping()).thenAnswer((_) async => true);
-//     //   when(client?.getServerFeatures()).thenAnswer((_) async => {
-//     //         "hosts": {},
-//     //         "pruning": null,
-//     //         "server_version": "Unit tests",
-//     //         "protocol_min": "1.4",
-//     //         "protocol_max": "1.4.2",
-//     //         "genesis_hash": GENESIS_HASH_MAINNET,
-//     //         "hash_function": "sha256",
-//     //         "services": []
-//     //       });
-//     //   expect(await bch?.initializeWallet(), true);
-//     //
-//     //   final wallet = await Hive.openBox(testWalletId);
-//     //
-//     //   expect(await wallet.get("addressBookEntries"), {});
-//     //   expect(await wallet.get('notes'), null);
-//     //   expect(await wallet.get("id"), testWalletId);
-//     //   expect(await wallet.get("preferredFiatCurrency"), null);
-//     //   expect(await wallet.get("blocked_tx_hashes"), ["0xdefault"]);
-//     //
-//     //   final changeAddressesP2PKH = await wallet.get("changeAddressesP2PKH");
-//     //   expect(changeAddressesP2PKH, isA<List<String>>());
-//     //   expect(changeAddressesP2PKH.length, 1);
-//     //   expect(await wallet.get("changeIndexP2PKH"), 0);
-//     //
-//     //   final receivingAddressesP2PKH =
-//     //       await wallet.get("receivingAddressesP2PKH");
-//     //   expect(receivingAddressesP2PKH, isA<List<String>>());
-//     //   expect(receivingAddressesP2PKH.length, 1);
-//     //   expect(await wallet.get("receivingIndexP2PKH"), 0);
-//     //
-//     //   final p2pkhReceiveDerivations = jsonDecode(await secureStore?.read(
-//     //       key: "${testWalletId}_receiveDerivationsP2PKH"));
-//     //   expect(p2pkhReceiveDerivations.length, 1);
-//     //
-//     //   final p2pkhChangeDerivations = jsonDecode(await secureStore.read(
-//     //       key: "${testWalletId}_changeDerivationsP2PKH"));
-//     //   expect(p2pkhChangeDerivations.length, 1);
-//     //
-//     //   expect(secureStore?.interactions, 10);
-//     //   expect(secureStore?.reads, 7);
-//     //   expect(secureStore?.writes, 3);
-//     //   expect(secureStore?.deletes, 0);
-//     //   verify(client?.ping()).called(1);
-//     //   verify(client?.getServerFeatures()).called(1);
-//     //   verifyNoMoreInteractions(client);
-//     //   verifyNoMoreInteractions(cachedClient);
-//     //   verifyNoMoreInteractions(priceAPI);
-//     // });
-//
-//     // // test("initializeWallet existing main net wallet", () async {
-//     // //   when(priceAPI?.getbitcoincashPrice(baseCurrency: "USD"))
-//     // //       .thenAnswer((realInvocation) async => Decimal.fromInt(10));
-//     // //   when(client?.ping()).thenAnswer((_) async => true);
-//     // //   when(client?.getBatchHistory(args: anyNamed("args")))
-//     // //       .thenAnswer((_) async => {});
-//     // //   when(client?.getServerFeatures()).thenAnswer((_) async => {
-//     // //         "hosts": {},
-//     // //         "pruning": null,
-//     // //         "server_version": "Unit tests",
-//     // //         "protocol_min": "1.4",
-//     // //         "protocol_max": "1.4.2",
-//     // //         "genesis_hash": GENESIS_HASH_MAINNET,
-//     // //         "hash_function": "sha256",
-//     // //         "services": []
-//     // //       });
-//     // //   // init new wallet
-//     // //   expect(bch?.initializeNew(), true);
-//     // //
-//     // //   // fetch data to compare later
-//     // //   final newWallet = await Hive.openBox(testWalletId);
-//     // //
-//     // //   final addressBookEntries = await newWallet.get("addressBookEntries");
-//     // //   final notes = await newWallet.get('notes');
-//     // //   final wID = await newWallet.get("id");
-//     // //   final currency = await newWallet.get("preferredFiatCurrency");
-//     // //   final blockedHashes = await newWallet.get("blocked_tx_hashes");
-//     // //
-//     // //   final changeAddressesP2PKH = await newWallet.get("changeAddressesP2PKH");
-//     // //   final changeIndexP2PKH = await newWallet.get("changeIndexP2PKH");
-//     // //
-//     // //   final receivingAddressesP2PKH =
-//     // //       await newWallet.get("receivingAddressesP2PKH");
-//     // //   final receivingIndexP2PKH = await newWallet.get("receivingIndexP2PKH");
-//     // //
-//     // //   final p2pkhReceiveDerivations = jsonDecode(await secureStore?.read(
-//     // //       key: "${testWalletId}_receiveDerivationsP2PKH"));
-//     // //
-//     // //   final p2pkhChangeDerivations = jsonDecode(await secureStore?.read(
-//     // //       key: "${testWalletId}_changeDerivationsP2PKH"));
-//     // //
-//     // //   // exit new wallet
-//     // //   await bch?.exit();
-//     // //
-//     // //   // open existing/created wallet
-//     // //   bch = BitcoinCashWallet(
-//     // //     walletId: testWalletId,
-//     // //     walletName: testWalletName,
-//     // //     coin: dtestcoin,
-//     // //     client: client!,
-//     // //     cachedClient: cachedClient!,
-//     // //     priceAPI: priceAPI,
-//     // //     secureStore: secureStore,
-//     // //   );
-//     // //
-//     // //   // init existing
-//     // //   expect(bch?.initializeExisting(), true);
-//     // //
-//     // //   // compare data to ensure state matches state of previously closed wallet
-//     // //   final wallet = await Hive.openBox(testWalletId);
-//     // //
-//     // //   expect(await wallet.get("addressBookEntries"), addressBookEntries);
-//     // //   expect(await wallet.get('notes'), notes);
-//     // //   expect(await wallet.get("id"), wID);
-//     // //   expect(await wallet.get("preferredFiatCurrency"), currency);
-//     // //   expect(await wallet.get("blocked_tx_hashes"), blockedHashes);
-//     // //
-//     // //   expect(await wallet.get("changeAddressesP2PKH"), changeAddressesP2PKH);
-//     // //   expect(await wallet.get("changeIndexP2PKH"), changeIndexP2PKH);
-//     // //
-//     // //   expect(
-//     // //       await wallet.get("receivingAddressesP2PKH"), receivingAddressesP2PKH);
-//     // //   expect(await wallet.get("receivingIndexP2PKH"), receivingIndexP2PKH);
-//     // //
-//     // //   expect(
-//     // //       jsonDecode(await secureStore?.read(
-//     // //           key: "${testWalletId}_receiveDerivationsP2PKH")),
-//     // //       p2pkhReceiveDerivations);
-//     // //
-//     // //   expect(
-//     // //       jsonDecode(await secureStore?.read(
-//     // //           key: "${testWalletId}_changeDerivationsP2PKH")),
-//     // //       p2pkhChangeDerivations);
-//     // //
-//     // //   expect(secureStore?.interactions, 12);
-//     // //   expect(secureStore?.reads, 9);
-//     // //   expect(secureStore?.writes, 3);
-//     // //   expect(secureStore?.deletes, 0);
-//     // //   verify(client?.ping()).called(2);
-//     // //   verify(client?.getServerFeatures()).called(1);
-//     // //   verifyNoMoreInteractions(client);
-//     // //   verifyNoMoreInteractions(cachedClient);
-//     // //   verifyNoMoreInteractions(priceAPI);
-//     // // });
-//
-//     test("get current receiving addresses", () async {
-//       bch = BitcoinCashWallet(
-//         walletId: testWalletId,
-//         walletName: testWalletName,
-//         coin: bchtestcoin,
-//         client: client!,
-//         cachedClient: cachedClient!,
-//         tracker: tracker!,
-//         priceAPI: priceAPI,
-//         secureStore: secureStore,
-//       );
-//       when(client?.ping()).thenAnswer((_) async => true);
-//       when(client?.getServerFeatures()).thenAnswer((_) async => {
-//             "hosts": {},
-//             "pruning": null,
-//             "server_version": "Unit tests",
-//             "protocol_min": "1.4",
-//             "protocol_max": "1.4.2",
-//             "genesis_hash": GENESIS_HASH_TESTNET,
-//             "hash_function": "sha256",
-//             "services": []
-//           });
-//
-//       await Hive.openBox<dynamic>(testWalletId);
-//       await Hive.openBox<dynamic>(DB.boxNamePrefs);
-//
-//       await bch?.initializeNew();
-//       await bch?.initializeExisting();
-//       expect(
-//           Address.validateAddress(
-//               await bch!.currentReceivingAddress, bitcoincashtestnet),
-//           true);
-//       expect(
-//           Address.validateAddress(
-//               await bch!.currentReceivingAddress, bitcoincashtestnet),
-//           true);
-//       expect(
-//           Address.validateAddress(
-//               await bch!.currentReceivingAddress, bitcoincashtestnet),
-//           true);
-//
-//       verifyNever(client?.ping()).called(0);
-//       verify(client?.getServerFeatures()).called(1);
-//       verifyNoMoreInteractions(client);
-//       verifyNoMoreInteractions(cachedClient);
-//       verifyNoMoreInteractions(priceAPI);
-//     });
-//
-//     test("get allOwnAddresses", () async {
-//       bch = BitcoinCashWallet(
-//         walletId: testWalletId,
-//         walletName: testWalletName,
-//         coin: bchtestcoin,
-//         client: client!,
-//         cachedClient: cachedClient!,
-//         tracker: tracker!,
-//         priceAPI: priceAPI,
-//         secureStore: secureStore,
-//       );
-//       when(client?.ping()).thenAnswer((_) async => true);
-//       when(client?.getServerFeatures()).thenAnswer((_) async => {
-//             "hosts": {},
-//             "pruning": null,
-//             "server_version": "Unit tests",
-//             "protocol_min": "1.4",
-//             "protocol_max": "1.4.2",
-//             "genesis_hash": GENESIS_HASH_TESTNET,
-//             "hash_function": "sha256",
-//             "services": []
-//           });
-//
-//       await Hive.openBox<dynamic>(testWalletId);
-//       await Hive.openBox<dynamic>(DB.boxNamePrefs);
-//
-//       await bch?.initializeNew();
-//       await bch?.initializeExisting();
-//       final addresses = await bch?.allOwnAddresses;
-//       expect(addresses, isA<List<String>>());
-//       expect(addresses?.length, 2);
-//
-//       for (int i = 0; i < 2; i++) {
-//         expect(
-//             Address.validateAddress(addresses![i], bitcoincashtestnet), true);
-//       }
-//
-//       verifyNever(client?.ping()).called(0);
-//       verify(client?.getServerFeatures()).called(1);
-//       verifyNoMoreInteractions(client);
-//       verifyNoMoreInteractions(cachedClient);
-//       verifyNoMoreInteractions(priceAPI);
-//     });
-//
-//     // test("get utxos and balances", () async {
-//     //   bch = BitcoinCashWallet(
-//     //     walletId: testWalletId,
-//     //     walletName: testWalletName,
-//     //     coin: dtestcoin,
-//     //     client: client!,
-//     //     cachedClient: cachedClient!,
-//     //     tracker: tracker!,
-//     //     priceAPI: priceAPI,
-//     //     secureStore: secureStore,
-//     //   );
-//     //   when(client?.ping()).thenAnswer((_) async => true);
-//     //   when(client?.getServerFeatures()).thenAnswer((_) async => {
-//     //         "hosts": {},
-//     //         "pruning": null,
-//     //         "server_version": "Unit tests",
-//     //         "protocol_min": "1.4",
-//     //         "protocol_max": "1.4.2",
-//     //         "genesis_hash": GENESIS_HASH_TESTNET,
-//     //         "hash_function": "sha256",
-//     //         "services": []
-//     //       });
-//     //
-//     //   await Hive.openBox<dynamic>(testWalletId);
-//     //   await Hive.openBox<dynamic>(DB.boxNamePrefs);
-//     //
-//     //   when(client?.getBatchUTXOs(args: anyNamed("args")))
-//     //       .thenAnswer((_) async => batchGetUTXOResponse0);
-//     //
-//     //   when(client?.estimateFee(blocks: 20))
-//     //       .thenAnswer((realInvocation) async => Decimal.zero);
-//     //   when(client?.estimateFee(blocks: 5))
-//     //       .thenAnswer((realInvocation) async => Decimal.one);
-//     //   when(client?.estimateFee(blocks: 1))
-//     //       .thenAnswer((realInvocation) async => Decimal.ten);
-//     //
-//     //   when(cachedClient?.getTransaction(
-//     //     txHash: tx1.txid,
-//     //     coin: Coin.bitcoincashTestNet,
-//     //   )).thenAnswer((_) async => tx1Raw);
-//     //   when(cachedClient?.getTransaction(
-//     //     txHash: tx2.txid,
-//     //     coin: Coin.bitcoincashTestNet,
-//     //   )).thenAnswer((_) async => tx2Raw);
-//     //   when(cachedClient?.getTransaction(
-//     //     txHash: tx3.txid,
-//     //     coin: Coin.bitcoincashTestNet,
-//     //   )).thenAnswer((_) async => tx3Raw);
-//     //   when(cachedClient?.getTransaction(
-//     //     txHash: tx4.txid,
-//     //     coin: Coin.bitcoincashTestNet,
-//     //   )).thenAnswer((_) async => tx4Raw);
-//     //
-//     //   await bch?.initializeNew();
-//     //   await bch?.initializeExisting();
-//     //
-//     //   final utxoData = await bch?.utxoData;
-//     //   expect(utxoData, isA<UtxoData>());
-//     //   expect(utxoData.toString(),
-//     //       r"{totalUserCurrency: $103.2173, satoshiBalance: 1032173000, bitcoinBalance: null, unspentOutputArray: [{txid: 86198a91805b6c53839a6a97736c434a5a2f85d68595905da53df7df59b9f01a, vout: 0, value: 800000000, fiat: $80, blocked: false, status: {confirmed: true, blockHash: e52cabb4445eb9ceb3f4f8d68cc64b1ede8884ce560296c27826a48ecc477370, blockHeight: 4274457, blockTime: 1655755742, confirmations: 100}}, {txid: a4b6bd97a4b01b4305d0cf02e9bac6b7c37cda2f8e9dfe291ce4170b810ed469, vout: 0, value: 72173000, fiat: $7.2173, blocked: false, status: {confirmed: false, blockHash: bd239f922b3ecec299a90e4d1ce389334e8df4b95470fb5919966b0b650bb95b, blockHeight: 4270459, blockTime: 1655500912, confirmations: 0}}, {txid: 68c159dcc2f962cbc61f7dd3c8d0dcc14da8adb443811107115531c853fc0c60, vout: 1, value: 100000000, fiat: $10, blocked: false, status: {confirmed: false, blockHash: 9fee9b9446cfe81abb1a17bec56e6c160d9a6527e5b68b1141a827573bc2649f, blockHeight: 4255659, blockTime: 1654553247, confirmations: 0}}, {txid: 628a78606058ce4036aee3907e042742156c1894d34419578de5671b53ea5800, vout: 0, value: 60000000, fiat: $6, blocked: false, status: {confirmed: true, blockHash: bc461ab43e3a80d9a4d856ee9ff70f41d86b239d5f0581ffd6a5c572889a6b86, blockHeight: 4270352, blockTime: 1652888705, confirmations: 100}}]}");
-//     //
-//     //   final outputs = await bch?.unspentOutputs;
-//     //   expect(outputs, isA<List<UtxoObject>>());
-//     //   expect(outputs?.length, 4);
-//     //
-//     //   final availableBalance = await bch?.availableBalance;
-//     //   expect(availableBalance, Decimal.parse("8.6"));
-//     //
-//     //   final totalBalance = await bch?.totalBalance;
-//     //   expect(totalBalance, Decimal.parse("10.32173"));
-//     //
-//     //   final pendingBalance = await bch?.pendingBalance;
-//     //   expect(pendingBalance, Decimal.parse("1.72173"));
-//     //
-//     //   final balanceMinusMaxFee = await bch?.balanceMinusMaxFee;
-//     //   expect(balanceMinusMaxFee, Decimal.parse("7.6"));
-//     //
-//     //   verify(client?.ping()).called(1);
-//     //   verify(client?.getServerFeatures()).called(1);
-//     //   verify(client?.estimateFee(blocks: 1)).called(1);
-//     //   verify(client?.estimateFee(blocks: 5)).called(1);
-//     //   verify(client?.estimateFee(blocks: 20)).called(1);
-//     //   verify(client?.getBatchUTXOs(args: anyNamed("args"))).called(1);
-//     //   verify(cachedClient?.getTransaction(
-//     //     txHash: tx1.txid,
-//     //     coin: Coin.bitcoincashTestNet,
-//     //   )).called(1);
-//     //   verify(cachedClient?.getTransaction(
-//     //     txHash: tx2.txid,
-//     //     coin: Coin.bitcoincashTestNet,
-//     //   )).called(1);
-//     //   verify(cachedClient?.getTransaction(
-//     //     txHash: tx3.txid,
-//     //     coin: Coin.bitcoincashTestNet,
-//     //   )).called(1);
-//     //   verify(cachedClient?.getTransaction(
-//     //     txHash: tx4.txid,
-//     //     coin: Coin.bitcoincashTestNet,
-//     //   )).called(1);
-//     //
-//     //   verifyNoMoreInteractions(client);
-//     //   verifyNoMoreInteractions(cachedClient);
-//     //   verifyNoMoreInteractions(priceAPI);
-//     // });
-//     //
-//     // // test("get utxos - multiple batches", () async {
-//     // //   bch = BitcoinCashWallet(
-//     // //     walletId: testWalletId,
-//     // //     walletName: testWalletName,
-//     // //     coin: dtestcoin,
-//     // //     client: client!,
-//     // //     cachedClient: cachedClient!,
-//     // //     priceAPI: priceAPI,
-//     // //     secureStore: secureStore,
-//     // //   );
-//     // //   when(client?.ping()).thenAnswer((_) async => true);
-//     // //   when(client?.getServerFeatures()).thenAnswer((_) async => {
-//     // //         "hosts": {},
-//     // //         "pruning": null,
-//     // //         "server_version": "Unit tests",
-//     // //         "protocol_min": "1.4",
-//     // //         "protocol_max": "1.4.2",
-//     // //         "genesis_hash": GENESIS_HASH_TESTNET,
-//     // //         "hash_function": "sha256",
-//     // //         "services": []
-//     // //       });
-//     // //
-//     // //   when(client?.getBatchUTXOs(args: anyNamed("args")))
-//     // //       .thenAnswer((_) async => {});
-//     // //
-//     // //   when(priceAPI?.getbitcoincashPrice(baseCurrency: "USD"))
-//     // //       .thenAnswer((realInvocation) async => Decimal.fromInt(10));
-//     // //
-//     // //   await bch?.initializeWallet();
-//     // //
-//     // //   // add some extra addresses to make sure we have more than the single batch size of 10
-//     // //   final wallet = await Hive.openBox(testWalletId);
-//     // //   final addresses = await wallet.get("receivingAddressesP2PKH");
-//     // //   addresses.add("DQaAi9R58GXMpDyhePys6hHCuif4fhc1sN");
-//     // //   addresses.add("DBVhuF8QgeuxU2pssxzMgJqPhGCx5qyVkD");
-//     // //   addresses.add("DCAokB2CXXPWC2JPj6jrK6hxANwTF2m21x");
-//     // //   addresses.add("D6Y9brE3jUGPrqLmSEWh6yQdgY5b7ZkTib");
-//     // //   addresses.add("DKdtobt3M5b3kQWZf1zRUZn3Ys6JTQwbPL");
-//     // //   addresses.add("DBYiFr1BRc2zB19p8jxdSu6DvFGTdWvkVF");
-//     // //   addresses.add("DE5ffowvbHPzzY6aRVGpzxR2QqikXxUKPG");
-//     // //   addresses.add("DA97TLg1741J2aLK6z9bVZoWysgQbMR45K");
-//     // //   addresses.add("DGGmf9q4PKcJXauPRstsFetu9DjW1VSBYk");
-//     // //   addresses.add("D9bXqnTtufcb6oJyuZniCXbst8MMLzHxUd");
-//     // //   addresses.add("DA6nv8M4kYL4RxxKrcsPaPUA1KrFA7CTfN");
-//     // //   await wallet.put("receivingAddressesP2PKH", addresses);
-//     // //
-//     // //   final utxoData = await bch?.utxoData;
-//     // //   expect(utxoData, isA<UtxoData>());
-//     // //
-//     // //   final outputs = await bch?.unspentOutputs;
-//     // //   expect(outputs, isA<List<UtxoObject>>());
-//     // //   expect(outputs?.length, 0);
-//     // //
-//     // //   verify(client?.ping()).called(1);
-//     // //   verify(client?.getServerFeatures()).called(1);
-//     // //   verify(client?.getBatchUTXOs(args: anyNamed("args"))).called(2);
-//     // //   verify(priceAPI?.getbitcoincashPrice(baseCurrency: "USD")).called(1);
-//     // //
-//     // //   verifyNoMoreInteractions(client);
-//     // //   verifyNoMoreInteractions(cachedClient);
-//     // //   verifyNoMoreInteractions(priceAPI);
-//     // // });
-//     //
-//     test("get utxos fails", () async {
-//       bch = BitcoinCashWallet(
-//         walletId: testWalletId,
-//         walletName: testWalletName,
-//         coin: bchtestcoin,
-//         client: client!,
-//         cachedClient: cachedClient!,
-//         tracker: tracker!,
-//         priceAPI: priceAPI,
-//         secureStore: secureStore,
-//       );
-//       when(client?.ping()).thenAnswer((_) async => true);
-//       when(client?.getServerFeatures()).thenAnswer((_) async => {
-//             "hosts": {},
-//             "pruning": null,
-//             "server_version": "Unit tests",
-//             "protocol_min": "1.4",
-//             "protocol_max": "1.4.2",
-//             "genesis_hash": GENESIS_HASH_TESTNET,
-//             "hash_function": "sha256",
-//             "services": []
-//           });
-//
-//       await Hive.openBox<dynamic>(testWalletId);
-//       await Hive.openBox<dynamic>(DB.boxNamePrefs);
-//
-//       when(client?.getBatchUTXOs(args: anyNamed("args")))
-//           .thenThrow(Exception("some exception"));
-//
-//       await bch?.initializeNew();
-//       await bch?.initializeExisting();
-//
-//       final utxoData = await bch?.utxoData;
-//       expect(utxoData, isA<UtxoData>());
-//       expect(utxoData.toString(),
-//           r"{totalUserCurrency: 0.00, satoshiBalance: 0, bitcoinBalance: 0, unspentOutputArray: []}");
-//
-//       final outputs = await bch?.unspentOutputs;
-//       expect(outputs, isA<List<UtxoObject>>());
-//       expect(outputs?.length, 0);
-//
-//       verifyNever(client?.ping()).called(0);
-//       verify(client?.getServerFeatures()).called(1);
-//       verify(client?.getBatchUTXOs(args: anyNamed("args"))).called(1);
-//
-//       verifyNoMoreInteractions(client);
-//       verifyNoMoreInteractions(cachedClient);
-//       verifyNoMoreInteractions(priceAPI);
-//     });
-//
-//     test("chain height fetch, update, and get", () async {
-//       bch = BitcoinCashWallet(
-//         walletId: testWalletId,
-//         walletName: testWalletName,
-//         coin: bchtestcoin,
-//         client: client!,
-//         cachedClient: cachedClient!,
-//         tracker: tracker!,
-//         priceAPI: priceAPI,
-//         secureStore: secureStore,
-//       );
-//       when(client?.ping()).thenAnswer((_) async => true);
-//       when(client?.getServerFeatures()).thenAnswer((_) async => {
-//             "hosts": {},
-//             "pruning": null,
-//             "server_version": "Unit tests",
-//             "protocol_min": "1.4",
-//             "protocol_max": "1.4.2",
-//             "genesis_hash": GENESIS_HASH_TESTNET,
-//             "hash_function": "sha256",
-//             "services": []
-//           });
-//
-//       await Hive.openBox<dynamic>(testWalletId);
-//       await Hive.openBox<dynamic>(DB.boxNamePrefs);
-//
-//       await bch?.initializeNew();
-//       await bch?.initializeExisting();
-//
-//       // get stored
-//       expect(await bch?.storedChainHeight, 0);
-//
-//       // fetch fails
-//       when(client?.getBlockHeadTip()).thenThrow(Exception("Some exception"));
-//       expect(await bch?.chainHeight, -1);
-//
-//       // fetch succeeds
-//       when(client?.getBlockHeadTip()).thenAnswer((realInvocation) async => {
-//             "height": 100,
-//             "hex": "some block hex",
-//           });
-//       expect(await bch?.chainHeight, 100);
-//
-//       // update
-//       await bch?.updateStoredChainHeight(newHeight: 1000);
-//
-//       // fetch updated
-//       expect(await bch?.storedChainHeight, 1000);
-//
-//       verifyNever(client?.ping()).called(0);
-//       verify(client?.getServerFeatures()).called(1);
-//       verify(client?.getBlockHeadTip()).called(2);
-//       verifyNoMoreInteractions(client);
-//       verifyNoMoreInteractions(cachedClient);
-//       verifyNoMoreInteractions(tracker);
-//       verifyNoMoreInteractions(priceAPI);
-//     });
-//
-//     test("getTxCount succeeds", () async {
-//       when(client?.getHistory(
-//               scripthash:
-//                   "1df1cab6d109d506aa424b00b6a013c5e1947dc13b78d62b4d0e9f518b3035d1"))
-//           .thenAnswer((realInvocation) async => [
-//                 {
-//                   "height": 757727,
-//                   "tx_hash":
-//                       "aaac451c49c2e3bcbccb8a9fded22257eeb94c1702b456171aa79250bc1b20e0"
-//                 },
-//                 {
-//                   "height": 0,
-//                   "tx_hash":
-//                       "9ac29f35b72ca596bc45362d1f9556b0555e1fb633ca5ac9147a7fd467700afe"
-//                 }
-//               ]);
-//
-//       final count =
-//           await bch?.getTxCount(address: "1MMi672ueYFXLLdtZqPe4FsrS46gNDyRq1");
-//
-//       expect(count, 2);
-//
-//       verify(client?.getHistory(
-//               scripthash:
-//                   "1df1cab6d109d506aa424b00b6a013c5e1947dc13b78d62b4d0e9f518b3035d1"))
-//           .called(1);
-//
-//       expect(secureStore?.interactions, 0);
-//       verifyNoMoreInteractions(client);
-//       verifyNoMoreInteractions(cachedClient);
-//       verifyNoMoreInteractions(tracker);
-//       verifyNoMoreInteractions(priceAPI);
-//     });
-//     //TODO - Needs refactoring
-//     test("getTxCount fails", () async {
-//       when(client?.getHistory(
-//               scripthash:
-//                   "64953f7db441a21172de206bf70b920c8c718ed4f03df9a85073c0400be0053c"))
-//           .thenThrow(Exception("some exception"));
-//
-//       bool didThrow = false;
-//       try {
-//         await bch?.getTxCount(address: "D6biRASajCy7GcJ8R6ZP4RE94fNRerJLCC");
-//       } catch (_) {
-//         didThrow = true;
-//       }
-//       expect(didThrow, true);
-//
-//       verifyNever(client?.getHistory(
-//               scripthash:
-//                   "64953f7db441a21172de206bf70b920c8c718ed4f03df9a85073c0400be0053c"))
-//           .called(0);
-//
-//       expect(secureStore?.interactions, 0);
-//       verifyNoMoreInteractions(client);
-//       verifyNoMoreInteractions(cachedClient);
-//       verifyNoMoreInteractions(tracker);
-//       verifyNoMoreInteractions(priceAPI);
-//     });
-//
-//     test("_checkCurrentReceivingAddressesForTransactions succeeds", () async {
-//       when(client?.ping()).thenAnswer((_) async => true);
-//       when(client?.getServerFeatures()).thenAnswer((_) async => {
-//             "hosts": {},
-//             "pruning": null,
-//             "server_version": "Unit tests",
-//             "protocol_min": "1.4",
-//             "protocol_max": "1.4.2",
-//             "genesis_hash": GENESIS_HASH_MAINNET,
-//             "hash_function": "sha256",
-//             "services": []
-//           });
-//       when(client?.getHistory(scripthash: anyNamed("scripthash")))
-//           .thenAnswer((realInvocation) async => [
-//                 {
-//                   "height": 4270385,
-//                   "tx_hash":
-//                       "c07f740ad72c0dd759741f4c9ab4b1586a22bc16545584364ac9b3d845766271"
-//                 },
-//                 {
-//                   "height": 4270459,
-//                   "tx_hash":
-//                       "82da70c660daf4d42abd403795d047918c4021ff1d706b61790cda01a1c5ae5a"
-//                 }
-//               ]);
-//
-//       await Hive.openBox<dynamic>(testWalletId);
-//       await Hive.openBox<dynamic>(DB.boxNamePrefs);
-//
-//       await bch?.initializeNew();
-//       await bch?.initializeExisting();
-//
-//       bool didThrow = false;
-//       try {
-//         await bch?.checkCurrentReceivingAddressesForTransactions();
-//       } catch (_) {
-//         didThrow = true;
-//       }
-//       expect(didThrow, false);
-//
-//       verify(client?.getHistory(scripthash: anyNamed("scripthash"))).called(1);
-//       verify(client?.getServerFeatures()).called(1);
-//       verifyNever(client?.ping()).called(0);
-//
-//       expect(secureStore?.interactions, 11);
-//       expect(secureStore?.reads, 7);
-//       expect(secureStore?.writes, 4);
-//       expect(secureStore?.deletes, 0);
-//       verifyNoMoreInteractions(client);
-//       verifyNoMoreInteractions(cachedClient);
-//       verifyNoMoreInteractions(priceAPI);
-//     });
-//
-//     test("_checkCurrentReceivingAddressesForTransactions fails", () async {
-//       when(client?.ping()).thenAnswer((_) async => true);
-//       when(client?.getServerFeatures()).thenAnswer((_) async => {
-//             "hosts": {},
-//             "pruning": null,
-//             "server_version": "Unit tests",
-//             "protocol_min": "1.4",
-//             "protocol_max": "1.4.2",
-//             "genesis_hash": GENESIS_HASH_MAINNET,
-//             "hash_function": "sha256",
-//             "services": []
-//           });
-//       when(client?.getHistory(scripthash: anyNamed("scripthash")))
-//           .thenThrow(Exception("some exception"));
-//
-//       await Hive.openBox<dynamic>(testWalletId);
-//       await Hive.openBox<dynamic>(DB.boxNamePrefs);
-//
-//       await bch?.initializeNew();
-//       await bch?.initializeExisting();
-//
-//       bool didThrow = false;
-//       try {
-//         await bch?.checkCurrentReceivingAddressesForTransactions();
-//       } catch (_) {
-//         didThrow = true;
-//       }
-//       expect(didThrow, true);
-//
-//       verify(client?.getHistory(scripthash: anyNamed("scripthash"))).called(1);
-//       verify(client?.getServerFeatures()).called(1);
-//       verifyNever(client?.ping()).called(0);
-//
-//       expect(secureStore?.interactions, 8);
-//       expect(secureStore?.reads, 5);
-//       expect(secureStore?.writes, 3);
-//       expect(secureStore?.deletes, 0);
-//       verifyNoMoreInteractions(client);
-//       verifyNoMoreInteractions(cachedClient);
-//       verifyNoMoreInteractions(priceAPI);
-//     });
-//
-//     test("_checkCurrentChangeAddressesForTransactions succeeds", () async {
-//       when(client?.ping()).thenAnswer((_) async => true);
-//       when(client?.getServerFeatures()).thenAnswer((_) async => {
-//             "hosts": {},
-//             "pruning": null,
-//             "server_version": "Unit tests",
-//             "protocol_min": "1.4",
-//             "protocol_max": "1.4.2",
-//             "genesis_hash": GENESIS_HASH_MAINNET,
-//             "hash_function": "sha256",
-//             "services": []
-//           });
-//       when(client?.getHistory(scripthash: anyNamed("scripthash")))
-//           .thenAnswer((realInvocation) async => [
-//                 {
-//                   "height": 4286283,
-//                   "tx_hash":
-//                       "4c119685401e28982283e644c57d84fde6aab83324012e35c9b49e6efd99b49b"
-//                 },
-//                 {
-//                   "height": 4286295,
-//                   "tx_hash":
-//                       "82da70c660daf4d42abd403795d047918c4021ff1d706b61790cda01a1c5ae5a"
-//                 }
-//               ]);
-//
-//       await Hive.openBox<dynamic>(testWalletId);
-//       await Hive.openBox<dynamic>(DB.boxNamePrefs);
-//
-//       await bch?.initializeNew();
-//       await bch?.initializeExisting();
-//
-//       bool didThrow = false;
-//       try {
-//         await bch?.checkCurrentChangeAddressesForTransactions();
-//       } catch (_) {
-//         didThrow = true;
-//       }
-//       expect(didThrow, false);
-//
-//       verify(client?.getHistory(scripthash: anyNamed("scripthash"))).called(1);
-//       verify(client?.getServerFeatures()).called(1);
-//       verifyNever(client?.ping()).called(0);
-//
-//       expect(secureStore?.interactions, 11);
-//       expect(secureStore?.reads, 7);
-//       expect(secureStore?.writes, 4);
-//       expect(secureStore?.deletes, 0);
-//       verifyNoMoreInteractions(client);
-//       verifyNoMoreInteractions(cachedClient);
-//       verifyNoMoreInteractions(tracker);
-//       verifyNoMoreInteractions(priceAPI);
-//     });
-//
-//     test("_checkCurrentChangeAddressesForTransactions fails", () async {
-//       when(client?.ping()).thenAnswer((_) async => true);
-//       when(client?.getServerFeatures()).thenAnswer((_) async => {
-//             "hosts": {},
-//             "pruning": null,
-//             "server_version": "Unit tests",
-//             "protocol_min": "1.4",
-//             "protocol_max": "1.4.2",
-//             "genesis_hash": GENESIS_HASH_MAINNET,
-//             "hash_function": "sha256",
-//             "services": []
-//           });
-//       when(client?.getHistory(scripthash: anyNamed("scripthash")))
-//           .thenThrow(Exception("some exception"));
-//
-//       await Hive.openBox<dynamic>(testWalletId);
-//       await Hive.openBox<dynamic>(DB.boxNamePrefs);
-//
-//       await bch?.initializeNew();
-//       await bch?.initializeExisting();
-//
-//       bool didThrow = false;
-//       try {
-//         await bch?.checkCurrentChangeAddressesForTransactions();
-//       } catch (_) {
-//         didThrow = true;
-//       }
-//       expect(didThrow, true);
-//
-//       verify(client?.getHistory(scripthash: anyNamed("scripthash"))).called(1);
-//       verify(client?.getServerFeatures()).called(1);
-//       verifyNever(client?.ping()).called(0);
-//
-//       expect(secureStore?.interactions, 8);
-//       expect(secureStore?.reads, 5);
-//       expect(secureStore?.writes, 3);
-//       expect(secureStore?.deletes, 0);
-//       verifyNoMoreInteractions(client);
-//       verifyNoMoreInteractions(cachedClient);
-//       verifyNoMoreInteractions(priceAPI);
-//     });
-//
-//     // test("getAllTxsToWatch", () async {
-//     //   TestWidgetsFlutterBinding.ensureInitialized();
-//     //   var notifications = {"show": 0};
-//     //   const MethodChannel('dexterous.com/flutter/local_notifications')
-//     //       .setMockMethodCallHandler((call) async {
-//     //     notifications[call.method]++;
-//     //   });
-//     //
-//     //   bch?.pastUnconfirmedTxs = {
-//     //     "88b7b5077d940dde1bc63eba37a09dec8e7b9dad14c183a2e879a21b6ec0ac1c",
-//     //     "b39bac02b65af46a49e2985278fe24ca00dd5d627395d88f53e35568a04e10fa",
-//     //   };
-//     //
-//     //   await bch?.getAllTxsToWatch(transactionData);
-//     //   expect(notifications.length, 1);
-//     //   expect(notifications["show"], 3);
-//     //
-//     //   expect(bch?.unconfirmedTxs, {
-//     //     "b2f75a017a7435f1b8c2e080a865275d8f80699bba68d8dce99a94606e7b3528",
-//     //     'dcca229760b44834478f0b266c9b3f5801e0139fdecacdc0820e447289a006d3',
-//     //   });
-//     //
-//     //   expect(secureStore?.interactions, 0);
-//     //   verifyNoMoreInteractions(client);
-//     //   verifyNoMoreInteractions(cachedClient);
-//     //   verifyNoMoreInteractions(priceAPI);
-//     // });
-//     //
-//     // test("refreshIfThereIsNewData true A", () async {
-//     //   when(client?.getTransaction(
-//     //     txHash:
-//     //         "a4b6bd97a4b01b4305d0cf02e9bac6b7c37cda2f8e9dfe291ce4170b810ed469",
-//     //   )).thenAnswer((_) async => tx2Raw);
-//     //   when(client?.getTransaction(
-//     //     txHash:
-//     //         "86198a91805b6c53839a6a97736c434a5a2f85d68595905da53df7df59b9f01a",
-//     //   )).thenAnswer((_) async => tx1Raw);
-//     //
-//     //   bch = BitcoinCashWallet(
-//     //     walletId: testWalletId,
-//     //     walletName: testWalletName,
-//     //     coin: dtestcoin,
-//     //     client: client!,
-//     //     cachedClient: cachedClient!,
-//     //     priceAPI: priceAPI,
-//     //     secureStore: secureStore,
-//     //   );
-//     //   final wallet = await Hive.openBox(testWalletId);
-//     //   await wallet.put('receivingAddressesP2PKH', []);
-//     //
-//     //   await wallet.put('changeAddressesP2PKH', []);
-//     //
-//     //   bch?.unconfirmedTxs = {
-//     //     "a4b6bd97a4b01b4305d0cf02e9bac6b7c37cda2f8e9dfe291ce4170b810ed469",
-//     //     "86198a91805b6c53839a6a97736c434a5a2f85d68595905da53df7df59b9f01a"
-//     //   };
-//     //
-//     //   final result = await bch?.refreshIfThereIsNewData();
-//     //
-//     //   expect(result, true);
-//     //
-//     //   verify(client?.getTransaction(
-//     //     txHash:
-//     //         "a4b6bd97a4b01b4305d0cf02e9bac6b7c37cda2f8e9dfe291ce4170b810ed469",
-//     //   )).called(1);
-//     //   verify(client?.getTransaction(
-//     //     txHash:
-//     //         "86198a91805b6c53839a6a97736c434a5a2f85d68595905da53df7df59b9f01a",
-//     //   )).called(1);
-//     //
-//     //   expect(secureStore?.interactions, 0);
-//     //   verifyNoMoreInteractions(client);
-//     //   verifyNoMoreInteractions(cachedClient);
-//     //   verifyNoMoreInteractions(priceAPI);
-//     // });
-//     //
-//     // test("refreshIfThereIsNewData true B", () async {
-//     //   // when(priceAPI.getbitcoincashPrice(baseCurrency: "USD"))
-//     //   //     .thenAnswer((_) async => Decimal.fromInt(10));
-//     //
-//     //   when(client?.getBatchHistory(args: anyNamed("args")))
-//     //       .thenAnswer((realInvocation) async {
-//     //     final uuids = Map<String, List<dynamic>>.from(realInvocation
-//     //             .namedArguments.values.first as Map<dynamic, dynamic>)
-//     //         .keys
-//     //         .toList(growable: false);
-//     //     return {
-//     //       uuids[0]: [
-//     //         {
-//     //           "tx_hash":
-//     //               "351a94874379a5444c8891162472acf66de538a1abc647d4753f3e1eb5ec66f9",
-//     //           "height": 4286305
-//     //         },
-//     //         {
-//     //           "tx_hash":
-//     //               "82da70c660daf4d42abd403795d047918c4021ff1d706b61790cda01a1c5ae5a",
-//     //           "height": 4286295
-//     //         }
-//     //       ],
-//     //       uuids[1]: [
-//     //         {
-//     //           "tx_hash":
-//     //               "4c119685401e28982283e644c57d84fde6aab83324012e35c9b49e6efd99b49b",
-//     //           "height": 4286283
-//     //         }
-//     //       ],
-//     //     };
-//     //   });
-//     //
-//     //   when(client?.getTransaction(
-//     //     txHash:
-//     //         "82da70c660daf4d42abd403795d047918c4021ff1d706b61790cda01a1c5ae5a",
-//     //   )).thenAnswer((_) async => tx2Raw);
-//     //   when(client?.getTransaction(
-//     //     txHash:
-//     //         "4c119685401e28982283e644c57d84fde6aab83324012e35c9b49e6efd99b49b",
-//     //   )).thenAnswer((_) async => tx1Raw);
-//     //
-//     //   when(cachedClient?.getTransaction(
-//     //           txHash:
-//     //               "351a94874379a5444c8891162472acf66de538a1abc647d4753f3e1eb5ec66f9",
-//     //           coin: Coin.bitcoincashTestNet,
-//     //           callOutSideMainIsolate: false))
-//     //       .thenAnswer((_) async => tx3Raw);
-//     //   when(cachedClient?.getTransaction(
-//     //           txHash:
-//     //               "351a94874379a5444c8891162472acf66de538a1abc647d4753f3e1eb5ec66f9",
-//     //           coin: Coin.bitcoincashTestNet,
-//     //           callOutSideMainIsolate: false))
-//     //       .thenAnswer((_) async => tx3Raw);
-//     //   when(cachedClient?.getTransaction(
-//     //           txHash:
-//     //               "4c119685401e28982283e644c57d84fde6aab83324012e35c9b49e6efd99b49b",
-//     //           coin: Coin.bitcoincashTestNet,
-//     //           callOutSideMainIsolate: false))
-//     //       .thenAnswer((_) async => tx1Raw);
-//     //   when(cachedClient?.getTransaction(
-//     //           txHash:
-//     //               "4493caff0e1b4f248e3c6219e7f288cfdb46c32b72a77aec469098c5f7f5154e",
-//     //           coin: Coin.bitcoincashTestNet,
-//     //           callOutSideMainIsolate: false))
-//     //       .thenAnswer((_) async => tx5Raw);
-//     //   when(cachedClient?.getTransaction(
-//     //           txHash:
-//     //               "e095cbe5531d174c3fc5c9c39a0e6ba2769489cdabdc17b35b2e3a33a3c2fc61",
-//     //           coin: Coin.bitcoincashTestNet,
-//     //           callOutSideMainIsolate: false))
-//     //       .thenAnswer((_) async => tx6Raw);
-//     //   when(cachedClient?.getTransaction(
-//     //           txHash:
-//     //               "d3054c63fe8cfafcbf67064ec66b9fbe1ac293860b5d6ffaddd39546658b72de",
-//     //           coin: Coin.bitcoincashTestNet,
-//     //           callOutSideMainIsolate: false))
-//     //       .thenAnswer((_) async => tx7Raw);
-//     //   when(cachedClient?.getTransaction(
-//     //           txHash:
-//     //               "7b34e60cc37306f866667deb67b14096f4ea2add941fd6e2238a639000642b82",
-//     //           coin: Coin.bitcoincashTestNet,
-//     //           callOutSideMainIsolate: false))
-//     //       .thenAnswer((_) async => tx4Raw);
-//     //   when(cachedClient?.getTransaction(
-//     //           txHash:
-//     //               "a70c6f0690fa84712dc6b3d20ee13862fe015a08cf2dc8949c4300d49c3bdeb5",
-//     //           coin: Coin.bitcoincashTestNet,
-//     //           callOutSideMainIsolate: false))
-//     //       .thenAnswer((_) async => tx8Raw);
-//     //
-//     //   bch = BitcoinCashWallet(
-//     //     walletId: testWalletId,
-//     //     walletName: testWalletName,
-//     //     coin: dtestcoin,
-//     //     client: client!,
-//     //     cachedClient: cachedClient!,
-//     //     priceAPI: priceAPI,
-//     //     secureStore: secureStore,
-//     //   );
-//     //   final wallet = await Hive.openBox(testWalletId);
-//     //   await wallet.put('receivingAddressesP2PKH', []);
-//     //
-//     //   await wallet.put('changeAddressesP2PKH', []);
-//     //
-//     //   bch?.unconfirmedTxs = {
-//     //     "82da70c660daf4d42abd403795d047918c4021ff1d706b61790cda01a1c5ae5a",
-//     //   };
-//     //
-//     //   final result = await bch?.refreshIfThereIsNewData();
-//     //
-//     //   expect(result, true);
-//     //
-//     //   verify(client?.getBatchHistory(args: anyNamed("args"))).called(2);
-//     //   verify(client?.getTransaction(
-//     //     txHash:
-//     //         "82da70c660daf4d42abd403795d047918c4021ff1d706b61790cda01a1c5ae5a",
-//     //   )).called(1);
-//     //   verify(cachedClient?.getTransaction(
-//     //           txHash: anyNamed("tx_hash"),
-//     //           verbose: true,
-//     //           coin: Coin.bitcoincashTestNet,
-//     //           callOutSideMainIsolate: false))
-//     //       .called(9);
-//     //   // verify(priceAPI?.getbitcoincashPrice(baseCurrency: "USD")).called(1);
-//     //
-//     //   expect(secureStore?.interactions, 0);
-//     //   verifyNoMoreInteractions(client);
-//     //   verifyNoMoreInteractions(cachedClient);
-//     //   verifyNoMoreInteractions(priceAPI);
-//     // });
-//
-//     // test("refreshIfThereIsNewData false A", () async {
-//     //   // when(priceAPI.getbitcoincashPrice(baseCurrency: "USD"))
-//     //   //     .thenAnswer((_) async => Decimal.fromInt(10));
-//     //
-//     //   when(client?.getBatchHistory(args: anyNamed("args")))
-//     //       .thenAnswer((realInvocation) async {
-//     //     final uuids = Map<String, List<dynamic>>.from(realInvocation
-//     //             .namedArguments.values.first as Map<dynamic, dynamic>)
-//     //         .keys
-//     //         .toList(growable: false);
-//     //     return {
-//     //       uuids[0]: [
-//     //         {
-//     //           "tx_hash":
-//     //               "351a94874379a5444c8891162472acf66de538a1abc647d4753f3e1eb5ec66f9",
-//     //           "height": 4286305
-//     //         },
-//     //         {
-//     //           "tx_hash":
-//     //               "82da70c660daf4d42abd403795d047918c4021ff1d706b61790cda01a1c5ae5a",
-//     //           "height": 4286295
-//     //         }
-//     //       ],
-//     //       uuids[1]: [
-//     //         {
-//     //           "tx_hash":
-//     //               "4c119685401e28982283e644c57d84fde6aab83324012e35c9b49e6efd99b49b",
-//     //           "height": 4286283
-//     //         }
-//     //       ],
-//     //     };
-//     //   });
-//     //
-//     //   when(client?.getTransaction(
-//     //     txHash:
-//     //         "82da70c660daf4d42abd403795d047918c4021ff1d706b61790cda01a1c5ae5a",
-//     //   )).thenAnswer((_) async => tx2Raw);
-//     //   when(client?.getTransaction(
-//     //     txHash:
-//     //         "4c119685401e28982283e644c57d84fde6aab83324012e35c9b49e6efd99b49b",
-//     //   )).thenAnswer((_) async => tx1Raw);
-//     //
-//     //   when(cachedClient?.getTransaction(
-//     //           txHash:
-//     //               "4c119685401e28982283e644c57d84fde6aab83324012e35c9b49e6efd99b49b",
-//     //           coin: Coin.bitcoincashTestNet,
-//     //           callOutSideMainIsolate: false))
-//     //       .thenAnswer((_) async => tx1Raw);
-//     //   when(cachedClient?.getTransaction(
-//     //           txHash:
-//     //               "82da70c660daf4d42abd403795d047918c4021ff1d706b61790cda01a1c5ae5a",
-//     //           coin: Coin.bitcoincashTestNet,
-//     //           callOutSideMainIsolate: false))
-//     //       .thenAnswer((_) async => tx2Raw);
-//     //   when(cachedClient?.getTransaction(
-//     //           txHash:
-//     //               "351a94874379a5444c8891162472acf66de538a1abc647d4753f3e1eb5ec66f9",
-//     //           coin: Coin.bitcoincashTestNet,
-//     //           callOutSideMainIsolate: false))
-//     //       .thenAnswer((_) async => tx3Raw);
-//     //   when(cachedClient?.getTransaction(
-//     //           txHash:
-//     //               "4493caff0e1b4f248e3c6219e7f288cfdb46c32b72a77aec469098c5f7f5154e",
-//     //           coin: Coin.bitcoincashTestNet,
-//     //           callOutSideMainIsolate: false))
-//     //       .thenAnswer((_) async => tx5Raw);
-//     //   when(cachedClient?.getTransaction(
-//     //           txHash:
-//     //               "7b34e60cc37306f866667deb67b14096f4ea2add941fd6e2238a639000642b82",
-//     //           coin: Coin.bitcoincashTestNet,
-//     //           callOutSideMainIsolate: false))
-//     //       .thenAnswer((_) async => tx4Raw);
-//     //   when(cachedClient?.getTransaction(
-//     //           txHash:
-//     //               "e095cbe5531d174c3fc5c9c39a0e6ba2769489cdabdc17b35b2e3a33a3c2fc61",
-//     //           coin: Coin.bitcoincashTestNet,
-//     //           callOutSideMainIsolate: false))
-//     //       .thenAnswer((_) async => tx6Raw);
-//     //   when(cachedClient?.getTransaction(
-//     //           txHash:
-//     //               "d3054c63fe8cfafcbf67064ec66b9fbe1ac293860b5d6ffaddd39546658b72de",
-//     //           coin: Coin.bitcoincashTestNet,
-//     //           callOutSideMainIsolate: false))
-//     //       .thenAnswer((_) async => tx7Raw);
-//     //   when(cachedClient?.getTransaction(
-//     //           txHash:
-//     //               "a70c6f0690fa84712dc6b3d20ee13862fe015a08cf2dc8949c4300d49c3bdeb5",
-//     //           coin: Coin.bitcoincashTestNet,
-//     //           callOutSideMainIsolate: false))
-//     //       .thenAnswer((_) async => tx8Raw);
-//     //
-//     //   bch = BitcoinCashWallet(
-//     //     walletId: testWalletId,
-//     //     walletName: testWalletName,
-//     //     coin: dtestcoin,
-//     //     client: client!,
-//     //     cachedClient: cachedClient!,
-//     //     tracker: tracker!,
-//     //     priceAPI: priceAPI,
-//     //     secureStore: secureStore,
-//     //   );
-//     //   final wallet = await Hive.openBox(testWalletId);
-//     //   await wallet.put('receivingAddressesP2PKH', []);
-//     //
-//     //   await wallet.put('changeAddressesP2PKH', []);
-//     //
-//     //   bch?.unconfirmedTxs = {
-//     //     "82da70c660daf4d42abd403795d047918c4021ff1d706b61790cda01a1c5ae5a",
-//     //     "351a94874379a5444c8891162472acf66de538a1abc647d4753f3e1eb5ec66f9"
-//     //   };
-//     //
-//     //   final result = await bch?.refreshIfThereIsNewData();
-//     //
-//     //   expect(result, false);
-//     //
-//     //   verify(client?.getBatchHistory(args: anyNamed("args"))).called(2);
-//     //   verify(client?.getTransaction(
-//     //     txHash:
-//     //         "82da70c660daf4d42abd403795d047918c4021ff1d706b61790cda01a1c5ae5a",
-//     //   )).called(1);
-//     //   verify(cachedClient?.getTransaction(
-//     //           txHash: anyNamed("tx_hash"),
-//     //           verbose: true,
-//     //           coin: Coin.bitcoincashTestNet,
-//     //           callOutSideMainIsolate: false))
-//     //       .called(15);
-//     //   // verify(priceAPI.getbitcoincashPrice(baseCurrency: "USD")).called(1);
-//     //
-//     //   expect(secureStore?.interactions, 0);
-//     //   verifyNoMoreInteractions(client);
-//     //   verifyNoMoreInteractions(cachedClient);
-//     //   verifyNoMoreInteractions(priceAPI);
-//     // });
-//
-//     // // test("refreshIfThereIsNewData false B", () async {
-//     // //   when(client?.getBatchHistory(args: anyNamed("args")))
-//     // //       .thenThrow(Exception("some exception"));
-//     // //
-//     // //   when(client?.getTransaction(
-//     // //     txHash:
-//     // //         "82da70c660daf4d42abd403795d047918c4021ff1d706b61790cda01a1c5ae5a",
-//     // //   )).thenAnswer((_) async => tx2Raw);
-//     // //
-//     // //   bch = BitcoinCashWallet(
-//     // //     walletId: testWalletId,
-//     // //     walletName: testWalletName,
-//     // //     coin: dtestcoin,
-//     // //     client: client!,
-//     // //     cachedClient: cachedClient!,
-//     // //     tracker: tracker!,
-//     // //     priceAPI: priceAPI,
-//     // //     secureStore: secureStore,
-//     // //   );
-//     // //   final wallet = await Hive.openBox(testWalletId);
-//     // //   await wallet.put('receivingAddressesP2PKH', []);
-//     // //
-//     // //   await wallet.put('changeAddressesP2PKH', []);
-//     // //
-//     // //   bch?.unconfirmedTxs = {
-//     // //     "82da70c660daf4d42abd403795d047918c4021ff1d706b61790cda01a1c5ae5a",
-//     // //   };
-//     // //
-//     // //   final result = await bch?.refreshIfThereIsNewData();
-//     // //
-//     // //   expect(result, false);
-//     // //
-//     // //   verify(client?.getBatchHistory(args: anyNamed("args"))).called(1);
-//     // //   verify(client?.getTransaction(
-//     // //     txHash:
-//     // //         "a4b6bd97a4b01b4305d0cf02e9bac6b7c37cda2f8e9dfe291ce4170b810ed469",
-//     // //   )).called(1);
-//     // //
-//     // //   expect(secureStore?.interactions, 0);
-//     // //   verifyNoMoreInteractions(client);
-//     // //   verifyNoMoreInteractions(cachedClient);
-//     // //   verifyNoMoreInteractions(priceAPI);
-//     // // });
-//
-//     test("get mnemonic list", () async {
-//       when(client?.getServerFeatures()).thenAnswer((_) async => {
-//             "hosts": {},
-//             "pruning": null,
-//             "server_version": "Unit tests",
-//             "protocol_min": "1.4",
-//             "protocol_max": "1.4.2",
-//             "genesis_hash": GENESIS_HASH_MAINNET,
-//             "hash_function": "sha256",
-//             "services": []
-//           });
-//
-//       // when(client?.getBatchHistory(args: anyNamed("args")))
-//       //     .thenAnswer((thing) async {
-//       //   print(jsonEncode(thing.namedArguments.entries.first.value));
-//       //   return {};
-//       // });
-//
-//       when(client?.getBatchHistory(args: historyBatchArgs0))
-//           .thenAnswer((_) async => emptyHistoryBatchResponse);
-//       when(client?.getBatchHistory(args: historyBatchArgs1))
-//           .thenAnswer((_) async => emptyHistoryBatchResponse);
-//
-//       final wallet = await Hive.openBox(testWalletId);
-//
-//       // add maxNumberOfIndexesToCheck and height
-//       await bch?.recoverFromMnemonic(
-//           mnemonic: TEST_MNEMONIC,
-//           maxUnusedAddressGap: 2,
-//           maxNumberOfIndexesToCheck: 1000,
-//           height: 4000);
-//
-//       expect(await bch?.mnemonic, TEST_MNEMONIC.split(" "));
-//       //
-//       verify(client?.getServerFeatures()).called(1);
-//       verify(client?.getBatchHistory(args: historyBatchArgs0)).called(1);
-//       verify(client?.getBatchHistory(args: historyBatchArgs1)).called(1);
-//
-//       verifyNoMoreInteractions(client);
-//       verifyNoMoreInteractions(cachedClient);
-//       verifyNoMoreInteractions(tracker);
-//       verifyNoMoreInteractions(priceAPI);
-//     });
-//
-//     test(
-//         "recoverFromMnemonic using empty seed on mainnet fails due to bad genesis hash match",
-//         () async {
-//       when(client?.getServerFeatures()).thenAnswer((_) async => {
-//             "hosts": {},
-//             "pruning": null,
-//             "server_version": "Unit tests",
-//             "protocol_min": "1.4",
-//             "protocol_max": "1.4.2",
-//             "genesis_hash": GENESIS_HASH_TESTNET,
-//             "hash_function": "sha256",
-//             "services": []
-//           });
-//
-//       bool hasThrown = false;
-//       try {
-//         await bch?.recoverFromMnemonic(
-//             mnemonic: TEST_MNEMONIC,
-//             maxUnusedAddressGap: 2,
-//             maxNumberOfIndexesToCheck: 1000,
-//             height: 4000);
-//       } catch (_) {
-//         hasThrown = true;
-//       }
-//       expect(hasThrown, true);
-//
-//       verify(client?.getServerFeatures()).called(1);
-//
-//       expect(secureStore?.interactions, 0);
-//       verifyNoMoreInteractions(client);
-//       verifyNoMoreInteractions(cachedClient);
-//       verifyNoMoreInteractions(priceAPI);
-//     });
-//
-//     test(
-//         "recoverFromMnemonic using empty seed on testnet fails due to bad genesis hash match",
-//         () async {
-//       bch = BitcoinCashWallet(
-//         walletId: testWalletId,
-//         walletName: testWalletName,
-//         coin: Coin.bitcoincashTestnet,
-//         client: client!,
-//         cachedClient: cachedClient!,
-//         tracker: tracker!,
-//         priceAPI: priceAPI,
-//         secureStore: secureStore,
-//       );
-//       when(client?.getServerFeatures()).thenAnswer((_) async => {
-//             "hosts": {},
-//             "pruning": null,
-//             "server_version": "Unit tests",
-//             "protocol_min": "1.4",
-//             "protocol_max": "1.4.2",
-//             "genesis_hash": GENESIS_HASH_MAINNET,
-//             "hash_function": "sha256",
-//             "services": []
-//           });
-//
-//       bool hasThrown = false;
-//       try {
-//         await bch?.recoverFromMnemonic(
-//             mnemonic: TEST_MNEMONIC,
-//             maxUnusedAddressGap: 2,
-//             maxNumberOfIndexesToCheck: 1000,
-//             height: 4000);
-//       } catch (_) {
-//         hasThrown = true;
-//       }
-//       expect(hasThrown, true);
-//
-//       verify(client?.getServerFeatures()).called(1);
-//
-//       expect(secureStore?.interactions, 0);
-//       verifyNoMoreInteractions(client);
-//       verifyNoMoreInteractions(cachedClient);
-//       verifyNoMoreInteractions(priceAPI);
-//     });
-//
-//     test(
-//         "recoverFromMnemonic using empty seed on mainnet fails due to attempted overwrite of mnemonic",
-//         () async {
-//       when(client?.getServerFeatures()).thenAnswer((_) async => {
-//             "hosts": {},
-//             "pruning": null,
-//             "server_version": "Unit tests",
-//             "protocol_min": "1.4",
-//             "protocol_max": "1.4.2",
-//             "genesis_hash": GENESIS_HASH_MAINNET,
-//             "hash_function": "sha256",
-//             "services": []
-//           });
-//
-//       await secureStore?.write(
-//           key: "${testWalletId}_mnemonic", value: "some mnemonic words");
-//
-//       bool hasThrown = false;
-//       try {
-//         await bch?.recoverFromMnemonic(
-//             mnemonic: TEST_MNEMONIC,
-//             maxUnusedAddressGap: 2,
-//             maxNumberOfIndexesToCheck: 1000,
-//             height: 4000);
-//       } catch (_) {
-//         hasThrown = true;
-//       }
-//       expect(hasThrown, true);
-//
-//       verify(client?.getServerFeatures()).called(1);
-//
-//       expect(secureStore?.interactions, 2);
-//       verifyNoMoreInteractions(client);
-//       verifyNoMoreInteractions(cachedClient);
-//       verifyNoMoreInteractions(priceAPI);
-//     });
-//
-//     test("recoverFromMnemonic using non empty seed on mainnet succeeds",
-//         () async {
-//       when(client?.getServerFeatures()).thenAnswer((_) async => {
-//             "hosts": {},
-//             "pruning": null,
-//             "server_version": "Unit tests",
-//             "protocol_min": "1.4",
-//             "protocol_max": "1.4.2",
-//             "genesis_hash": GENESIS_HASH_MAINNET,
-//             "hash_function": "sha256",
-//             "services": []
-//           });
-//       when(client?.getBatchHistory(args: historyBatchArgs0))
-//           .thenAnswer((_) async => historyBatchResponse);
-//       when(client?.getBatchHistory(args: historyBatchArgs1))
-//           .thenAnswer((_) async => historyBatchResponse);
-//
-//       final wallet = await Hive.openBox(testWalletId);
-//
-//       bool hasThrown = false;
-//       try {
-//         await bch?.recoverFromMnemonic(
-//             mnemonic: TEST_MNEMONIC,
-//             maxUnusedAddressGap: 2,
-//             maxNumberOfIndexesToCheck: 1000,
-//             height: 4000);
-//       } catch (_) {
-//         hasThrown = true;
-//       }
-//       expect(hasThrown, false);
-//
-//       verify(client?.getServerFeatures()).called(1);
-//       verify(client?.getBatchHistory(args: historyBatchArgs0)).called(1);
-//       verify(client?.getBatchHistory(args: historyBatchArgs1)).called(1);
-//
-//       expect(secureStore?.interactions, 6);
-//       expect(secureStore?.writes, 3);
-//       expect(secureStore?.reads, 3);
-//       expect(secureStore?.deletes, 0);
-//
-//       verifyNoMoreInteractions(client);
-//       verifyNoMoreInteractions(cachedClient);
-//       verifyNoMoreInteractions(tracker);
-//       verifyNoMoreInteractions(priceAPI);
-//     });
-//
-//     test("fullRescan succeeds", () async {
-//       when(client?.getServerFeatures()).thenAnswer((_) async => {
-//             "hosts": {},
-//             "pruning": null,
-//             "server_version": "Unit tests",
-//             "protocol_min": "1.4",
-//             "protocol_max": "1.4.2",
-//             "genesis_hash": GENESIS_HASH_MAINNET,
-//             "hash_function": "sha256",
-//             "services": []
-//           });
-//       when(client?.getBatchHistory(args: historyBatchArgs0))
-//           .thenAnswer((_) async => historyBatchResponse);
-//       when(client?.getBatchHistory(args: historyBatchArgs1))
-//           .thenAnswer((_) async => historyBatchResponse);
-//
-//       when(cachedClient?.clearSharedTransactionCache(coin: Coin.bitcoincash))
-//           .thenAnswer((realInvocation) async {});
-//
-//       final wallet = await Hive.openBox(testWalletId);
-//
-//       // restore so we have something to rescan
-//       await bch?.recoverFromMnemonic(
-//           mnemonic: TEST_MNEMONIC,
-//           maxUnusedAddressGap: 2,
-//           maxNumberOfIndexesToCheck: 1000,
-//           height: 4000);
-//
-//       // fetch valid wallet data
-//       final preReceivingAddressesP2PKH =
-//           await wallet.get('receivingAddressesP2PKH');
-//       final preChangeAddressesP2PKH = await wallet.get('changeAddressesP2PKH');
-//       final preReceivingIndexP2PKH = await wallet.get('receivingIndexP2PKH');
-//       final preChangeIndexP2PKH = await wallet.get('changeIndexP2PKH');
-//       final preUtxoData = await wallet.get('latest_utxo_model');
-//       final preReceiveDerivationsStringP2PKH = await secureStore?.read(
-//           key: "${testWalletId}_receiveDerivationsP2PKH");
-//       final preChangeDerivationsStringP2PKH = await secureStore?.read(
-//           key: "${testWalletId}_changeDerivationsP2PKH");
-//
-//       // destroy the data that the rescan will fix
-//       await wallet.put(
-//           'receivingAddressesP2PKH', ["some address", "some other address"]);
-//       await wallet
-//           .put('changeAddressesP2PKH', ["some address", "some other address"]);
-//
-//       await wallet.put('receivingIndexP2PKH', 123);
-//       await wallet.put('changeIndexP2PKH', 123);
-//       await secureStore?.write(
-//           key: "${testWalletId}_receiveDerivationsP2PKH", value: "{}");
-//       await secureStore?.write(
-//           key: "${testWalletId}_changeDerivationsP2PKH", value: "{}");
-//
-//       bool hasThrown = false;
-//       try {
-//         await bch?.fullRescan(2, 1000);
-//       } catch (_) {
-//         hasThrown = true;
-//       }
-//       expect(hasThrown, false);
-//
-//       // fetch wallet data again
-//       final receivingAddressesP2PKH =
-//           await wallet.get('receivingAddressesP2PKH');
-//       final changeAddressesP2PKH = await wallet.get('changeAddressesP2PKH');
-//       final receivingIndexP2PKH = await wallet.get('receivingIndexP2PKH');
-//       final changeIndexP2PKH = await wallet.get('changeIndexP2PKH');
-//       final utxoData = await wallet.get('latest_utxo_model');
-//       final receiveDerivationsStringP2PKH = await secureStore?.read(
-//           key: "${testWalletId}_receiveDerivationsP2PKH");
-//       final changeDerivationsStringP2PKH = await secureStore?.read(
-//           key: "${testWalletId}_changeDerivationsP2PKH");
-//
-//       expect(preReceivingAddressesP2PKH, receivingAddressesP2PKH);
-//       expect(preChangeAddressesP2PKH, changeAddressesP2PKH);
-//       expect(preReceivingIndexP2PKH, receivingIndexP2PKH);
-//       expect(preChangeIndexP2PKH, changeIndexP2PKH);
-//       expect(preUtxoData, utxoData);
-//       expect(preReceiveDerivationsStringP2PKH, receiveDerivationsStringP2PKH);
-//       expect(preChangeDerivationsStringP2PKH, changeDerivationsStringP2PKH);
-//
-//       verify(client?.getServerFeatures()).called(1);
-//       verify(client?.getBatchHistory(args: historyBatchArgs0)).called(2);
-//       verify(client?.getBatchHistory(args: historyBatchArgs1)).called(2);
-//       verify(cachedClient?.clearSharedTransactionCache(coin: Coin.bitcoincash))
-//           .called(1);
-//
-//       expect(secureStore?.writes, 9);
-//       expect(secureStore?.reads, 12);
-//       expect(secureStore?.deletes, 2);
-//
-//       verifyNoMoreInteractions(client);
-//       verifyNoMoreInteractions(cachedClient);
-//       verifyNoMoreInteractions(tracker);
-//       verifyNoMoreInteractions(priceAPI);
-//     });
-//
-//     test("fullRescan fails", () async {
-//       when(client?.getServerFeatures()).thenAnswer((_) async => {
-//             "hosts": {},
-//             "pruning": null,
-//             "server_version": "Unit tests",
-//             "protocol_min": "1.4",
-//             "protocol_max": "1.4.2",
-//             "genesis_hash": GENESIS_HASH_MAINNET,
-//             "hash_function": "sha256",
-//             "services": []
-//           });
-//
-//       when(client?.getBatchHistory(args: historyBatchArgs0))
-//           .thenAnswer((_) async => historyBatchResponse);
-//       when(client?.getBatchHistory(args: historyBatchArgs1))
-//           .thenAnswer((_) async => historyBatchResponse);
-//       when(client?.getBatchHistory(args: {
-//         "0": [
-//           "04818da846fe5e03ac993d2e0c1ccc3848ff6073c3aba6a572df4efc5432ae8b"
-//         ]
-//       })).thenAnswer((realInvocation) async => {"0": []});
-//
-//       when(client?.getBatchHistory(args: {
-//         "0": [
-//           "f0c86f888f2aca0efaf1705247dbd1ebc02347c183e197310c9062ea2c9d2e34"
-//         ]
-//       })).thenAnswer((realInvocation) async => {"0": []});
-//       when(cachedClient?.clearSharedTransactionCache(coin: Coin.dogecoin))
-//           .thenAnswer((realInvocation) async {});
-//
-//       final wallet = await Hive.openBox(testWalletId);
-//
-//       // restore so we have something to rescan
-//       await bch?.recoverFromMnemonic(
-//           mnemonic: TEST_MNEMONIC,
-//           maxUnusedAddressGap: 2,
-//           maxNumberOfIndexesToCheck: 1000,
-//           height: 4000);
-//
-//       // fetch wallet data
-//       final preReceivingAddressesP2PKH =
-//           await wallet.get('receivingAddressesP2PKH');
-//
-//       final preChangeAddressesP2PKH = await wallet.get('changeAddressesP2PKH');
-//       final preReceivingIndexP2PKH = await wallet.get('receivingIndexP2PKH');
-//       final preChangeIndexP2PKH = await wallet.get('changeIndexP2PKH');
-//       final preUtxoData = await wallet.get('latest_utxo_model');
-//       final preReceiveDerivationsStringP2PKH = await secureStore?.read(
-//           key: "${testWalletId}_receiveDerivationsP2PKH");
-//       final preChangeDerivationsStringP2PKH = await secureStore?.read(
-//           key: "${testWalletId}_changeDerivationsP2PKH");
-//
-//       when(client?.getBatchHistory(args: historyBatchArgs0))
-//           .thenThrow(Exception("fake exception"));
-//
-//       bool hasThrown = false;
-//       try {
-//         await bch?.fullRescan(2, 1000);
-//       } catch (_) {
-//         hasThrown = true;
-//       }
-//       expect(hasThrown, true);
-//
-//       // fetch wallet data again
-//       final receivingAddressesP2PKH =
-//           await wallet.get('receivingAddressesP2PKH');
-//
-//       final changeAddressesP2PKH = await wallet.get('changeAddressesP2PKH');
-//       final receivingIndexP2PKH = await wallet.get('receivingIndexP2PKH');
-//       final changeIndexP2PKH = await wallet.get('changeIndexP2PKH');
-//       final utxoData = await wallet.get('latest_utxo_model');
-//       final receiveDerivationsStringP2PKH = await secureStore?.read(
-//           key: "${testWalletId}_receiveDerivationsP2PKH");
-//       final changeDerivationsStringP2PKH = await secureStore?.read(
-//           key: "${testWalletId}_changeDerivationsP2PKH");
-//
-//       expect(preReceivingAddressesP2PKH, receivingAddressesP2PKH);
-//       expect(preChangeAddressesP2PKH, changeAddressesP2PKH);
-//       expect(preReceivingIndexP2PKH, receivingIndexP2PKH);
-//       expect(preChangeIndexP2PKH, changeIndexP2PKH);
-//       expect(preUtxoData, utxoData);
-//       expect(preReceiveDerivationsStringP2PKH, receiveDerivationsStringP2PKH);
-//       expect(preChangeDerivationsStringP2PKH, changeDerivationsStringP2PKH);
-//
-//       verify(client?.getServerFeatures()).called(1);
-//       verify(client?.getBatchHistory(args: historyBatchArgs0)).called(2);
-//       verify(client?.getBatchHistory(args: historyBatchArgs1)).called(1);
-//       verify(cachedClient?.clearSharedTransactionCache(coin: Coin.bitcoincash))
-//           .called(1);
-//
-//       expect(secureStore?.writes, 7);
-//       expect(secureStore?.reads, 12);
-//       expect(secureStore?.deletes, 4);
-//     });
-//
-//     // // test("fetchBuildTxData succeeds", () async {
-//     // //   when(client.getServerFeatures()).thenAnswer((_) async => {
-//     // //         "hosts": {},
-//     // //         "pruning": null,
-//     // //         "server_version": "Unit tests",
-//     // //         "protocol_min": "1.4",
-//     // //         "protocol_max": "1.4.2",
-//     // //         "genesis_hash": GENESIS_HASH_MAINNET,
-//     // //         "hash_function": "sha256",
-//     // //         "services": []
-//     // //       });
-//     // //   when(client.getBatchHistory(args: historyBatchArgs0))
-//     // //       .thenAnswer((_) async => historyBatchResponse);
-//     // //   when(client.getBatchHistory(args: historyBatchArgs1))
-//     // //       .thenAnswer((_) async => historyBatchResponse);
-//     // //   when(cachedClient.getTransaction(
-//     // //           tx_hash:
-//     // //               "339dac760e4c9c81ed30a7fde7062785cb20712b18e108accdc39800f884fda9",
-//     // //           coinName: "bitcoincash",
-//     // //           callOutSideMainIsolate: false))
-//     // //       .thenAnswer((_) async => tx9Raw);
-//     // //   when(cachedClient.getTransaction(
-//     // //           tx_hash:
-//     // //               "c2edf283df75cc2724320b866857a82d80266a59d69ab5a7ca12033adbffa44e",
-//     // //           coinName: "bitcoincash",
-//     // //           callOutSideMainIsolate: false))
-//     // //       .thenAnswer((_) async => tx10Raw);
-//     // //   when(cachedClient.getTransaction(
-//     // //           tx_hash:
-//     // //               "d0c451513bee7d96cb88824d9d720e6b5b90073721b4985b439687f894c3989c",
-//     // //           coinName: "bitcoincash",
-//     // //           callOutSideMainIsolate: false))
-//     // //       .thenAnswer((_) async => tx11Raw);
-//     // //
-//     // //   // recover to fill data
-//     // //   await bch.recoverFromMnemonic(
-//     // //       mnemonic: TEST_MNEMONIC,
-//     // //       maxUnusedAddressGap: 2,
-//     // //       maxNumberOfIndexesToCheck: 1000,
-//     // //       height: 4000);
-//     // //
-//     // //   // modify addresses to trigger all change code branches
-//     // //   final chg44 =
-//     // //       await secureStore.read(key: testWalletId + "_changeDerivationsP2PKH");
-//     // //   await secureStore.write(
-//     // //       key: testWalletId + "_changeDerivationsP2PKH",
-//     // //       value: chg44.replaceFirst("1vFHF5q21GccoBwrB4zEUAs9i3Bfx797U",
-//     // //           "D5cQWPnhM3RRJVDz8wWC5jWt3PRCfg1zA6"));
-//     // //
-//     // //   final data = await bch.fetchBuildTxData(utxoList);
-//     // //
-//     // //   expect(data.length, 3);
-//     // //   expect(
-//     // //       data["339dac760e4c9c81ed30a7fde7062785cb20712b18e108accdc39800f884fda9"]
-//     // //           .length,
-//     // //       2);
-//     // //   expect(
-//     // //       data["c2edf283df75cc2724320b866857a82d80266a59d69ab5a7ca12033adbffa44e"]
-//     // //           .length,
-//     // //       3);
-//     // //   expect(
-//     // //       data["d0c451513bee7d96cb88824d9d720e6b5b90073721b4985b439687f894c3989c"]
-//     // //           .length,
-//     // //       2);
-//     // //   expect(
-//     // //       data["339dac760e4c9c81ed30a7fde7062785cb20712b18e108accdc39800f884fda9"]
-//     // //           ["output"],
-//     // //       isA<Uint8List>());
-//     // //   expect(
-//     // //       data["c2edf283df75cc2724320b866857a82d80266a59d69ab5a7ca12033adbffa44e"]
-//     // //           ["output"],
-//     // //       isA<Uint8List>());
-//     // //   expect(
-//     // //       data["d0c451513bee7d96cb88824d9d720e6b5b90073721b4985b439687f894c3989c"]
-//     // //           ["output"],
-//     // //       isA<Uint8List>());
-//     // //   expect(
-//     // //       data["339dac760e4c9c81ed30a7fde7062785cb20712b18e108accdc39800f884fda9"]
-//     // //           ["keyPair"],
-//     // //       isA<ECPair>());
-//     // //   expect(
-//     // //       data["c2edf283df75cc2724320b866857a82d80266a59d69ab5a7ca12033adbffa44e"]
-//     // //           ["keyPair"],
-//     // //       isA<ECPair>());
-//     // //   expect(
-//     // //       data["d0c451513bee7d96cb88824d9d720e6b5b90073721b4985b439687f894c3989c"]
-//     // //           ["keyPair"],
-//     // //       isA<ECPair>());
-//     // //   expect(
-//     // //       data["c2edf283df75cc2724320b866857a82d80266a59d69ab5a7ca12033adbffa44e"]
-//     // //           ["redeemScript"],
-//     // //       isA<Uint8List>());
-//     // //
-//     // //   // modify addresses to trigger all receiving code branches
-//     // //   final rcv44 = await secureStore.read(
-//     // //       key: testWalletId + "_receiveDerivationsP2PKH");
-//     // //   await secureStore.write(
-//     // //       key: testWalletId + "_receiveDerivationsP2PKH",
-//     // //       value: rcv44.replaceFirst("1RMSPixoLPuaXuhR2v4HsUMcRjLncKDaw",
-//     // //           "D5cQWPnhM3RRJVDz8wWC5jWt3PRCfg1zA6"));
-//     // //
-//     // //   final data2 = await bch.fetchBuildTxData(utxoList);
-//     // //
-//     // //   expect(data2.length, 3);
-//     // //   expect(
-//     // //       data2["339dac760e4c9c81ed30a7fde7062785cb20712b18e108accdc39800f884fda9"]
-//     // //           .length,
-//     // //       2);
-//     // //   expect(
-//     // //       data2["c2edf283df75cc2724320b866857a82d80266a59d69ab5a7ca12033adbffa44e"]
-//     // //           .length,
-//     // //       3);
-//     // //   expect(
-//     // //       data2["d0c451513bee7d96cb88824d9d720e6b5b90073721b4985b439687f894c3989c"]
-//     // //           .length,
-//     // //       2);
-//     // //   expect(
-//     // //       data2["339dac760e4c9c81ed30a7fde7062785cb20712b18e108accdc39800f884fda9"]
-//     // //           ["output"],
-//     // //       isA<Uint8List>());
-//     // //   expect(
-//     // //       data2["c2edf283df75cc2724320b866857a82d80266a59d69ab5a7ca12033adbffa44e"]
-//     // //           ["output"],
-//     // //       isA<Uint8List>());
-//     // //   expect(
-//     // //       data2["d0c451513bee7d96cb88824d9d720e6b5b90073721b4985b439687f894c3989c"]
-//     // //           ["output"],
-//     // //       isA<Uint8List>());
-//     // //   expect(
-//     // //       data2["339dac760e4c9c81ed30a7fde7062785cb20712b18e108accdc39800f884fda9"]
-//     // //           ["keyPair"],
-//     // //       isA<ECPair>());
-//     // //   expect(
-//     // //       data2["c2edf283df75cc2724320b866857a82d80266a59d69ab5a7ca12033adbffa44e"]
-//     // //           ["keyPair"],
-//     // //       isA<ECPair>());
-//     // //   expect(
-//     // //       data2["d0c451513bee7d96cb88824d9d720e6b5b90073721b4985b439687f894c3989c"]
-//     // //           ["keyPair"],
-//     // //       isA<ECPair>());
-//     // //   expect(
-//     // //       data2["c2edf283df75cc2724320b866857a82d80266a59d69ab5a7ca12033adbffa44e"]
-//     // //           ["redeemScript"],
-//     // //       isA<Uint8List>());
-//     // //
-//     // //   verify(client.getServerFeatures()).called(1);
-//     // //   verify(cachedClient.getTransaction(
-//     // //           tx_hash:
-//     // //               "339dac760e4c9c81ed30a7fde7062785cb20712b18e108accdc39800f884fda9",
-//     // //           coinName: "bitcoincash",
-//     // //           callOutSideMainIsolate: false))
-//     // //       .called(2);
-//     // //   verify(cachedClient.getTransaction(
-//     // //           tx_hash:
-//     // //               "c2edf283df75cc2724320b866857a82d80266a59d69ab5a7ca12033adbffa44e",
-//     // //           coinName: "bitcoincash",
-//     // //           callOutSideMainIsolate: false))
-//     // //       .called(2);
-//     // //   verify(cachedClient.getTransaction(
-//     // //           tx_hash:
-//     // //               "d0c451513bee7d96cb88824d9d720e6b5b90073721b4985b439687f894c3989c",
-//     // //           coinName: "bitcoincash",
-//     // //           callOutSideMainIsolate: false))
-//     // //       .called(2);
-//     // //   verify(client.getBatchHistory(args: historyBatchArgs0)).called(1);
-//     // //   verify(client.getBatchHistory(args: historyBatchArgs1)).called(1);
-//     // //
-//     // //   expect(secureStore.interactions, 38);
-//     // //   expect(secureStore.writes, 13);
-//     // //   expect(secureStore.reads, 25);
-//     // //   expect(secureStore.deletes, 0);
-//     // //
-//     // //   verifyNoMoreInteractions(client);
-//     // //   verifyNoMoreInteractions(cachedClient);
-//     // //   verifyNoMoreInteractions(priceAPI);
-//     // // });
-//
-//     // test("fetchBuildTxData throws", () async {
-//     //   when(client?.getServerFeatures()).thenAnswer((_) async => {
-//     //         "hosts": {},
-//     //         "pruning": null,
-//     //         "server_version": "Unit tests",
-//     //         "protocol_min": "1.4",
-//     //         "protocol_max": "1.4.2",
-//     //         "genesis_hash": GENESIS_HASH_MAINNET,
-//     //         "hash_function": "sha256",
-//     //         "services": []
-//     //       });
-//     //   when(client?.getBatchHistory(args: historyBatchArgs0))
-//     //       .thenAnswer((_) async => historyBatchResponse);
-//     //   when(client?.getBatchHistory(args: historyBatchArgs1))
-//     //       .thenAnswer((_) async => historyBatchResponse);
-//     //   when(cachedClient?.getTransaction(
-//     //           txHash:
-//     //               "2087ce09bc316877c9f10971526a2bffa3078d52ea31752639305cdcd8230703",
-//     //           coin: Coin.bitcoincash,
-//     //           callOutSideMainIsolate: false))
-//     //       .thenAnswer((_) async => tx9Raw);
-//     //   when(cachedClient?.getTransaction(
-//     //           txHash:
-//     //               "ed32c967a0e86d51669ac21c2bb9bc9c50f0f55fbacdd8db21d0a986fba93bd7",
-//     //           coin: Coin.bitcoincash,
-//     //           callOutSideMainIsolate: false))
-//     //       .thenAnswer((_) async => tx10Raw);
-//     //   when(cachedClient?.getTransaction(
-//     //           txHash:
-//     //               "3f0032f89ac44b281b50314cff3874c969c922839dddab77ced54e86a21c3fd4",
-//     //           coin: Coin.bitcoincash,
-//     //           callOutSideMainIsolate: false))
-//     //       .thenThrow(Exception("some exception"));
-//     //
-//     //   // recover to fill data
-//     //   await bch?.recoverFromMnemonic(
-//     //       mnemonic: TEST_MNEMONIC,
-//     //       maxUnusedAddressGap: 2,
-//     //       maxNumberOfIndexesToCheck: 1000,
-//     //       height: 4000);
-//     //
-//     //   bool didThrow = false;
-//     //   try {
-//     //     await bch?.fetchBuildTxData(utxoList);
-//     //   } catch (_) {
-//     //     didThrow = true;
-//     //   }
-//     //   expect(didThrow, true);
-//     //
-//     //   verify(client?.getServerFeatures()).called(1);
-//     //   verify(cachedClient?.getTransaction(
-//     //           txHash:
-//     //               "2087ce09bc316877c9f10971526a2bffa3078d52ea31752639305cdcd8230703",
-//     //           coin: Coin.bitcoincash,
-//     //           callOutSideMainIsolate: false))
-//     //       .called(1);
-//     //   verify(cachedClient?.getTransaction(
-//     //           txHash:
-//     //               "ed32c967a0e86d51669ac21c2bb9bc9c50f0f55fbacdd8db21d0a986fba93bd7",
-//     //           coin: Coin.bitcoincash,
-//     //           callOutSideMainIsolate: false))
-//     //       .called(1);
-//     //   verify(cachedClient?.getTransaction(
-//     //           txHash:
-//     //               "3f0032f89ac44b281b50314cff3874c969c922839dddab77ced54e86a21c3fd4",
-//     //           coin: Coin.bitcoincash,
-//     //           callOutSideMainIsolate: false))
-//     //       .called(1);
-//     //   verify(client?.getBatchHistory(args: historyBatchArgs0)).called(1);
-//     //   verify(client?.getBatchHistory(args: historyBatchArgs1)).called(1);
-//     //
-//     //   expect(secureStore?.interactions, 14);
-//     //   expect(secureStore?.writes, 7);
-//     //   expect(secureStore?.reads, 7);
-//     //   expect(secureStore?.deletes, 0);
-//     //
-//     //   verifyNoMoreInteractions(client);
-//     //   verifyNoMoreInteractions(cachedClient);
-//     //   verifyNoMoreInteractions(priceAPI);
-//     // });
-//
-//     // test("build transaction succeeds", () async {
-//     //   when(client?.getServerFeatures()).thenAnswer((_) async => {
-//     //         "hosts": {},
-//     //         "pruning": null,
-//     //         "server_version": "Unit tests",
-//     //         "protocol_min": "1.4",
-//     //         "protocol_max": "1.4.2",
-//     //         "genesis_hash": GENESIS_HASH_MAINNET,
-//     //         "hash_function": "sha256",
-//     //         "services": []
-//     //       });
-//     //   when(client?.getBatchHistory(args: historyBatchArgs0))
-//     //       .thenAnswer((_) async => historyBatchResponse);
-//     //   when(client?.getBatchHistory(args: historyBatchArgs1))
-//     //       .thenAnswer((_) async => historyBatchResponse);
-//     //   when(cachedClient?.getTransaction(
-//     //           txHash:
-//     //               "e9673acb3bfa928f92a7d5a545151a672e9613fdf972f3849e16094c1ed28268",
-//     //           coin: Coin.bitcoincash,
-//     //           callOutSideMainIsolate: false))
-//     //       .thenAnswer((_) async => tx9Raw);
-//     //   when(cachedClient?.getTransaction(
-//     //           txHash:
-//     //               "fa5bfa4eb581bedb28ca96a65ee77d8e81159914b70d5b7e215994221cc02a63",
-//     //           coin: Coin.bitcoincash,
-//     //           callOutSideMainIsolate: false))
-//     //       .thenAnswer((_) async => tx10Raw);
-//     //   when(cachedClient?.getTransaction(
-//     //           txHash:
-//     //               "694617f0000499be2f6af5f8d1ddbcf1a70ad4710c0cee6f33a13a64bba454ed",
-//     //           coin: Coin.bitcoincash,
-//     //           callOutSideMainIsolate: false))
-//     //       .thenAnswer((_) async => tx11Raw);
-//     //
-//     //   // recover to fill data
-//     //   await bch?.recoverFromMnemonic(
-//     //       mnemonic: TEST_MNEMONIC,
-//     //       maxUnusedAddressGap: 2,
-//     //       maxNumberOfIndexesToCheck: 1000,
-//     //       height: 4000);
-//     //
-//     //   // modify addresses to properly mock data to build a tx
-//     //   final rcv44 = await secureStore?.read(
-//     //       key: testWalletId + "_receiveDerivationsP2PKH");
-//     //   await secureStore?.write(
-//     //       key: testWalletId + "_receiveDerivationsP2PKH",
-//     //       value: rcv44?.replaceFirst("1RMSPixoLPuaXuhR2v4HsUMcRjLncKDaw",
-//     //           "D5cQWPnhM3RRJVDz8wWC5jWt3PRCfg1zA6"));
-//     //
-//     //   final data = await bch?.fetchBuildTxData(utxoList);
-//     //
-//     //   final txData = await bch?.buildTransaction(
-//     //       utxosToUse: utxoList,
-//     //       utxoSigningData: data!,
-//     //       recipients: ["DS7cKFKdfbarMrYjFBQqEcHR5km6D51c74"],
-//     //       satoshiAmounts: [13000]);
-//     //
-//     //   expect(txData?.length, 2);
-//     //   expect(txData?["hex"], isA<String>());
-//     //   expect(txData?["vSize"], isA<int>());
-//     //
-//     //   verify(client?.getServerFeatures()).called(1);
-//     //   verify(cachedClient?.getTransaction(
-//     //           txHash:
-//     //               "d3054c63fe8cfafcbf67064ec66b9fbe1ac293860b5d6ffaddd39546658b72de",
-//     //           coin: Coin.bitcoincash,
-//     //           callOutSideMainIsolate: false))
-//     //       .called(1);
-//     //   verify(cachedClient?.getTransaction(
-//     //           txHash:
-//     //               "fa5bfa4eb581bedb28ca96a65ee77d8e81159914b70d5b7e215994221cc02a63",
-//     //           coin: Coin.bitcoincash,
-//     //           callOutSideMainIsolate: false))
-//     //       .called(1);
-//     //   verify(cachedClient?.getTransaction(
-//     //           txHash:
-//     //               "694617f0000499be2f6af5f8d1ddbcf1a70ad4710c0cee6f33a13a64bba454ed",
-//     //           coin: Coin.bitcoincash,
-//     //           callOutSideMainIsolate: false))
-//     //       .called(1);
-//     //   verify(client?.getBatchHistory(args: historyBatchArgs0)).called(1);
-//     //   verify(client?.getBatchHistory(args: historyBatchArgs1)).called(1);
-//     //
-//     //   expect(secureStore?.interactions, 26);
-//     //   expect(secureStore?.writes, 10);
-//     //   expect(secureStore?.reads, 16);
-//     //   expect(secureStore?.deletes, 0);
-//     //
-//     //   verifyNoMoreInteractions(client);
-//     //   verifyNoMoreInteractions(cachedClient);
-//     //   verifyNoMoreInteractions(priceAPI);
-//     // });
-//
-//     test("confirmSend error 1", () async {
-//       bool didThrow = false;
-//       try {
-//         await bch?.confirmSend(txData: 1);
-//       } catch (_) {
-//         didThrow = true;
-//       }
-//
-//       expect(didThrow, true);
-//
-//       expect(secureStore?.interactions, 0);
-//       verifyNoMoreInteractions(client);
-//       verifyNoMoreInteractions(cachedClient);
-//       verifyNoMoreInteractions(tracker);
-//       verifyNoMoreInteractions(priceAPI);
-//     });
-//
-//     test("confirmSend error 2", () async {
-//       bool didThrow = false;
-//       try {
-//         await bch?.confirmSend(txData: 2);
-//       } catch (_) {
-//         didThrow = true;
-//       }
-//
-//       expect(didThrow, true);
-//
-//       expect(secureStore?.interactions, 0);
-//       verifyNoMoreInteractions(client);
-//       verifyNoMoreInteractions(cachedClient);
-//       verifyNoMoreInteractions(tracker);
-//       verifyNoMoreInteractions(priceAPI);
-//     });
-//
-//     test("confirmSend some other error code", () async {
-//       bool didThrow = false;
-//       try {
-//         await bch?.confirmSend(txData: 42);
-//       } catch (_) {
-//         didThrow = true;
-//       }
-//
-//       expect(didThrow, true);
-//
-//       expect(secureStore?.interactions, 0);
-//       verifyNoMoreInteractions(client);
-//       verifyNoMoreInteractions(cachedClient);
-//       verifyNoMoreInteractions(tracker);
-//       verifyNoMoreInteractions(priceAPI);
-//     });
-//
-//     test("confirmSend no hex", () async {
-//       bool didThrow = false;
-//       try {
-//         await bch?.confirmSend(txData: {"some": "strange map"});
-//       } catch (_) {
-//         didThrow = true;
-//       }
-//
-//       expect(didThrow, true);
-//
-//       expect(secureStore?.interactions, 0);
-//       verifyNoMoreInteractions(client);
-//       verifyNoMoreInteractions(cachedClient);
-//       verifyNoMoreInteractions(tracker);
-//       verifyNoMoreInteractions(priceAPI);
-//     });
-//
-//     test("confirmSend fails due to vSize being greater than fee", () async {
-//       bool didThrow = false;
-//       try {
-//         await bch
-//             ?.confirmSend(txData: {"hex": "a string", "fee": 1, "vSize": 10});
-//       } catch (_) {
-//         didThrow = true;
-//       }
-//
-//       expect(didThrow, true);
-//
-//       verify(client?.broadcastTransaction(
-//               rawTx: "a string", requestID: anyNamed("requestID")))
-//           .called(1);
-//
-//       expect(secureStore?.interactions, 0);
-//       verifyNoMoreInteractions(client);
-//       verifyNoMoreInteractions(cachedClient);
-//       verifyNoMoreInteractions(tracker);
-//       verifyNoMoreInteractions(priceAPI);
-//     });
-//
-//     test("confirmSend fails when broadcast transactions throws", () async {
-//       when(client?.broadcastTransaction(
-//               rawTx: "a string", requestID: anyNamed("requestID")))
-//           .thenThrow(Exception("some exception"));
-//
-//       bool didThrow = false;
-//       try {
-//         await bch
-//             ?.confirmSend(txData: {"hex": "a string", "fee": 10, "vSize": 10});
-//       } catch (_) {
-//         didThrow = true;
-//       }
-//
-//       expect(didThrow, true);
-//
-//       verify(client?.broadcastTransaction(
-//               rawTx: "a string", requestID: anyNamed("requestID")))
-//           .called(1);
-//
-//       expect(secureStore?.interactions, 0);
-//       verifyNoMoreInteractions(client);
-//       verifyNoMoreInteractions(cachedClient);
-//       verifyNoMoreInteractions(tracker);
-//       verifyNoMoreInteractions(priceAPI);
-//     });
-//
-//     test("refresh wallet mutex locked", () async {
-//       when(client?.getServerFeatures()).thenAnswer((_) async => {
-//             "hosts": {},
-//             "pruning": null,
-//             "server_version": "Unit tests",
-//             "protocol_min": "1.4",
-//             "protocol_max": "1.4.2",
-//             "genesis_hash": GENESIS_HASH_MAINNET,
-//             "hash_function": "sha256",
-//             "services": []
-//           });
-//       when(client?.getBatchHistory(args: historyBatchArgs0))
-//           .thenAnswer((_) async => historyBatchResponse);
-//       when(client?.getBatchHistory(args: historyBatchArgs1))
-//           .thenAnswer((_) async => historyBatchResponse);
-//       when(client?.getBatchHistory(args: {
-//         "0": [
-//           "f0c86f888f2aca0efaf1705247dbd1ebc02347c183e197310c9062ea2c9d2e34"
-//         ]
-//       })).thenAnswer((realInvocation) async => {"0": []});
-//
-//       when(client?.getBatchHistory(args: {
-//         "0": [
-//           "04818da846fe5e03ac993d2e0c1ccc3848ff6073c3aba6a572df4efc5432ae8b"
-//         ]
-//       })).thenAnswer((realInvocation) async => {"0": []});
-//
-//       final wallet = await Hive.openBox(testWalletId);
-//       // recover to fill data
-//       await bch?.recoverFromMnemonic(
-//           mnemonic: TEST_MNEMONIC,
-//           maxUnusedAddressGap: 2,
-//           maxNumberOfIndexesToCheck: 1000,
-//           height: 4000);
-//
-//       bch?.refreshMutex = true;
-//
-//       await bch?.refresh();
-//
-//       verify(client?.getServerFeatures()).called(1);
-//       verify(client?.getBatchHistory(args: historyBatchArgs0)).called(1);
-//       verify(client?.getBatchHistory(args: historyBatchArgs1)).called(1);
-//
-//       expect(secureStore?.interactions, 6);
-//       expect(secureStore?.writes, 3);
-//       expect(secureStore?.reads, 3);
-//       expect(secureStore?.deletes, 0);
-//
-//       verifyNoMoreInteractions(client);
-//       verifyNoMoreInteractions(cachedClient);
-//       verifyNoMoreInteractions(tracker);
-//       verifyNoMoreInteractions(priceAPI);
-//     });
-//
-//     test("refresh wallet throws", () async {
-//       when(client?.getBlockHeadTip()).thenThrow(Exception("some exception"));
-//       when(client?.getServerFeatures()).thenAnswer((_) async => {
-//             "hosts": {},
-//             "pruning": null,
-//             "server_version": "Unit tests",
-//             "protocol_min": "1.4",
-//             "protocol_max": "1.4.2",
-//             "genesis_hash": GENESIS_HASH_MAINNET,
-//             "hash_function": "sha256",
-//             "services": []
-//           });
-//       when(client?.getBatchHistory(args: historyBatchArgs0))
-//           .thenAnswer((_) async => historyBatchResponse);
-//       when(client?.getBatchHistory(args: historyBatchArgs1))
-//           .thenAnswer((_) async => historyBatchResponse);
-//       when(client?.getBatchHistory(args: {
-//         "0": [
-//           "f0c86f888f2aca0efaf1705247dbd1ebc02347c183e197310c9062ea2c9d2e34"
-//         ]
-//       })).thenAnswer((realInvocation) async => {"0": []});
-//
-//       when(client?.getBatchHistory(args: {
-//         "0": [
-//           "04818da846fe5e03ac993d2e0c1ccc3848ff6073c3aba6a572df4efc5432ae8b"
-//         ]
-//       })).thenAnswer((realInvocation) async => {"0": []});
-//       when(client?.getHistory(scripthash: anyNamed("scripthash")))
-//           .thenThrow(Exception("some exception"));
-//
-//       final wallet = await Hive.openBox(testWalletId);
-//
-//       // recover to fill data
-//       await bch?.recoverFromMnemonic(
-//           mnemonic: TEST_MNEMONIC,
-//           maxUnusedAddressGap: 2,
-//           maxNumberOfIndexesToCheck: 1000,
-//           height: 4000);
-//
-//       await bch?.refresh();
-//
-//       verify(client?.getServerFeatures()).called(1);
-//       verify(client?.getBatchHistory(args: historyBatchArgs0)).called(1);
-//       verify(client?.getBatchHistory(args: historyBatchArgs1)).called(1);
-//       verify(client?.getBlockHeadTip()).called(1);
-//       verify(client?.getHistory(scripthash: anyNamed("scripthash"))).called(1);
-//
-//       expect(secureStore?.interactions, 6);
-//       expect(secureStore?.writes, 3);
-//       expect(secureStore?.reads, 3);
-//       expect(secureStore?.deletes, 0);
-//
-//       verifyNoMoreInteractions(client);
-//       verifyNoMoreInteractions(cachedClient);
-//       verifyNoMoreInteractions(tracker);
-//       verifyNoMoreInteractions(priceAPI);
-//     });
-//
-//     // test("refresh wallet normally", () async {
-//     //   when(client?.getBlockHeadTip()).thenAnswer((realInvocation) async =>
-//     //       {"height": 520481, "hex": "some block hex"});
-//     //   when(client?.getServerFeatures()).thenAnswer((_) async => {
-//     //         "hosts": {},
-//     //         "pruning": null,
-//     //         "server_version": "Unit tests",
-//     //         "protocol_min": "1.4",
-//     //         "protocol_max": "1.4.2",
-//     //         "genesis_hash": GENESIS_HASH_MAINNET,
-//     //         "hash_function": "sha256",
-//     //         "services": []
-//     //       });
-//     //   when(client?.getBatchHistory(args: historyBatchArgs0))
-//     //       .thenAnswer((_) async => historyBatchResponse);
-//     //   when(client?.getBatchHistory(args: historyBatchArgs1))
-//     //       .thenAnswer((_) async => historyBatchResponse);
-//     //   when(client?.getHistory(scripthash: anyNamed("scripthash")))
-//     //       .thenAnswer((_) async => []);
-//     //   when(client?.estimateFee(blocks: anyNamed("blocks")))
-//     //       .thenAnswer((_) async => Decimal.one);
-//     //   // when(priceAPI?.getPricesAnd24hChange(baseCurrency: "USD"))
-//     //   //     .thenAnswer((_) async => Decimal.one);
-//     //
-//     //   await Hive.openBox<dynamic>(testWalletId);
-//     //   await Hive.openBox<dynamic>(DB.boxNamePrefs);
-//     //
-//     //   // recover to fill data
-//     //   await bch?.recoverFromMnemonic(
-//     //       mnemonic: TEST_MNEMONIC,
-//     //       maxUnusedAddressGap: 2,
-//     //       maxNumberOfIndexesToCheck: 1000,
-//     //       height: 4000);
-//     //
-//     //   when(client?.getBatchHistory(args: anyNamed("args")))
-//     //       .thenAnswer((_) async => {});
-//     //   when(client?.getBatchUTXOs(args: anyNamed("args")))
-//     //       .thenAnswer((_) async => emptyHistoryBatchResponse);
-//     //
-//     //   await bch?.refresh();
-//     //
-//     //   verify(client?.getServerFeatures()).called(1);
-//     //   verify(client?.getBatchHistory(args: historyBatchArgs0)).called(1);
-//     //   verify(client?.getBatchHistory(args: historyBatchArgs1)).called(1);
-//     //   verify(client?.getBatchHistory(args: anyNamed("args"))).called(1);
-//     //   verify(client?.getBatchUTXOs(args: anyNamed("args"))).called(1);
-//     //   verify(client?.getHistory(scripthash: anyNamed("scripthash"))).called(2);
-//     //   verify(client?.estimateFee(blocks: anyNamed("blocks"))).called(3);
-//     //   verify(client?.getBlockHeadTip()).called(1);
-//     //   // verify(priceAPI?.getPricesAnd24hChange(baseCurrency: "USD")).called(2);
-//     //
-//     //   expect(secureStore?.interactions, 6);
-//     //   expect(secureStore?.writes, 2);
-//     //   expect(secureStore?.reads, 2);
-//     //   expect(secureStore?.deletes, 0);
-//     //
-//     //   verifyNoMoreInteractions(client);
-//     //   verifyNoMoreInteractions(cachedClient);
-//     //   verifyNoMoreInteractions(priceAPI);
-//     // });
-//   });
-//
-//   tearDown(() async {
-//     await tearDownTestHive();
-//   });
-// }
-=======
 import 'dart:convert';
 
 import 'package:bitcoindart/bitcoindart.dart';
@@ -5942,5 +3089,4 @@
   tearDown(() async {
     await tearDownTestHive();
   });
-}
->>>>>>> 243f2e42
+}