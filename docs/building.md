--- conflicted
+++ resolved
@@ -35,11 +35,7 @@
 
 The following *may* be needed for Android studio:
 ```
-<<<<<<< HEAD
-sudo apt-get install libssl-dev curl unzip automake build-essential file pkg-config git python libtool libtinfo5 cmake libgit2-dev clang libncurses5-dev libncursesw5-dev zlib1g-dev llvm python3-distutils g++ gcc gperf
-=======
 sudo apt-get install libc6:i386 libncurses5:i386 libstdc++6:i386 lib32z1 libbz2-1.0:i386
->>>>>>> 6b6e2097
 ```
 
 ### Flutter
@@ -55,21 +51,14 @@
 
 Install basic dependencies
 ```
-sudo apt-get install libssl-dev curl unzip automake build-essential file pkg-config git python libtool libtinfo5 cmake libgit2-dev clang libncurses5-dev libncursesw5-dev zlib1g-dev llvm python3-distutils
+sudo apt-get install libssl-dev curl unzip automake build-essential file pkg-config git python libtool libtinfo5 cmake libgit2-dev clang libncurses5-dev libncursesw5-dev zlib1g-dev llvm python3-distutils g++ gcc gperf
 ```
 
 Install [Rust](https://www.rust-lang.org/tools/install) with command:
 ```
 curl --proto '=https' --tlsv1.2 -sSf https://sh.rustup.rs | sh
 source ~/.bashrc 
-<<<<<<< HEAD
 rustup install 1.67.1 1.72.0 1.73.0
-=======
-rustup install 1.73.0 # For cargo-ndk.
-rustup install 1.72.0 # For frostdart & tor.
-rustup install 1.73.0 # For cargo-ndk.
-rustup install 1.67.1 # For flutter_libepiccash.
->>>>>>> 6b6e2097
 rustup default 1.67.1
 ```
 
