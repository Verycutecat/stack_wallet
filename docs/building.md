--- conflicted
+++ resolved
@@ -56,7 +56,6 @@
 sudo apt-get install libssl-dev curl unzip automake build-essential file pkg-config git python3 libtool libtinfo6 cmake libgit2-dev clang libncurses5-dev libncursesw5-dev zlib1g-dev llvm g++ gcc gperf libopencv-dev python3-typogrify xsltproc valac gobject-introspection meson
 ```
 
-<<<<<<< HEAD
 For Ubuntu 20.04,
 ```
 sudo apt-get install vapigen
@@ -76,8 +75,6 @@
     && rm libtinfo5.deb
 ```
 
-=======
->>>>>>> 4594801c
 Install [Rust](https://www.rust-lang.org/tools/install) via [rustup.rs](https://rustup.rs), the required Rust toolchains, and `cargo-ndk 2.12.7` with command:
 ```
 curl --proto '=https' --tlsv1.2 -sSf https://sh.rustup.rs | sh
@@ -96,6 +93,7 @@
 Linux desktop specific dependencies:
 ```
 sudo apt-get install clang cmake ninja-build pkg-config libgtk-3-dev liblzma-dev meson python3-pip libgirepository1.0-dev valac xsltproc docbook-xsl
+pip3 install --upgrade meson==0.64.1 markdown==3.4.1 markupsafe==2.1.1 jinja2==3.1.2 pygments==2.13.0 toml==0.10.2 typogrify==2.0.7 tomli==2.0.1
 ```
 
 ### Clone the repository and initialize submodules
