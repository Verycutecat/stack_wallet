# Building

Here you will find instructions on how to install the necessary tools for building and running the app.

## Prerequisites

- The only OS supported for building Android and Linux desktop is Ubuntu 20.04.  Windows build are completed using Ubuntu 20.04 on WSL2.  Advanced users may also be able to build on other Debian-based distributions like Linux Mint.
- Android setup ([Android Studio](https://developer.android.com/studio) and subsequent dependencies)
- 100 GB of storage

## Linux host
<<<<<<< HEAD
The following instructions are for building and running on a Linux host.  Alternatively, see the [Mac](#mac-host) and/or [Windows](#windows-host) section.
=======
The following instructions are for building and running on a Linux host.  This entire section (except for the Android Studio section) needs to be completed in WSL if building on a Windows host.
>>>>>>> 8f7e247b

### Android Studio
Install Android Studio.  Follow instructions here [https://developer.android.com/studio/install#linux](https://developer.android.com/studio/install#linux) or install via snap:
```
# setup android studio
sudo apt install -y openjdk-11-jdk
sudo snap install android-studio --classic
```

Use `Tools > SDK Manager` to install:
 - `SDK Tools > Android SDK command line tools`
 - `SDK Tools > CMake`
and for Android builds,
 - `SDK Tools > Android SDK (API 30)`
 - `SDK Tools > NDK`

Then in `File > Settings > Plugins`, install the **Flutter** and **Dart** plugins and restart the IDE.  In `File > Settings > Languages & Frameworks > Flutter > Editor`, enable auto format on save to match the project's code style.  If you have problems with the Dart SDK, make sure to run `flutter` in a terminal to download it (use `source ~/.bashrc` to update your environment variables if you're still using the same terminal from which you ran `setup.sh`).  Run `flutter doctor` to install any missing dependencies and review and agree to any license agreements.

Make a Pixel 4 (API 30) x86_64 emulator with 2GB of storage space for emulation.

The following *may* be needed for Android studio:
```
sudo apt-get install libc6:i386 libncurses5:i386 libstdc++6:i386 lib32z1 libbz2-1.0:i386
```

### Flutter

Flutter and the Dart SDK should have been set up by Android studio, but if running `flutter` doesn't work (try `flutter doctor`, too), follow the [guide to install Flutter on any of their supported platforms](https://docs.flutter.dev/get-started/install) or:
 - `git clone https://github.com/flutter/flutter` somewhere it can live (`/var`, `/opt`, `~`)
 - `git checkout 3.16.0` after navigating into the `flutter` directory, and 
 - add `flutter/bin` to your PATH (on Ubuntu, add `PATH=$PATH:path/to/flutter/bin` to `~/.profile`).

Run `flutter doctor` to install any missing dependencies and review and agree to any license agreements.

### Build dependencies

Install basic dependencies
```
sudo apt-get install libssl-dev curl unzip automake build-essential file pkg-config git python libtool libtinfo5 cmake libgit2-dev clang libncurses5-dev libncursesw5-dev zlib1g-dev llvm python3-distutils
```

Install [Rust](https://www.rust-lang.org/tools/install) with command:
```
curl --proto '=https' --tlsv1.2 -sSf https://sh.rustup.rs | sh
source ~/.bashrc 
<<<<<<< HEAD
rustup install 1.67.1
rustup install 1.72.0
=======
rustup install 1.72.0 # For tor.
rustup install 1.67.1 # For flutter_libepiccash.
>>>>>>> 8f7e247b
rustup default 1.67.1
```

Install the additional components for Rust:
```
cargo install cargo-ndk --version 2.12.7 --locked
```

Android specific dependencies:
```
sudo apt-get install libc6-dev-i386
rustup target add aarch64-linux-android armv7-linux-androideabi i686-linux-android x86_64-linux-android
```

Linux desktop specific dependencies:
```
sudo apt-get install clang cmake ninja-build pkg-config libgtk-3-dev liblzma-dev meson python3-pip libgirepository1.0-dev valac xsltproc docbook-xsl
pip3 install --upgrade meson==0.64.1 markdown==3.4.1 markupsafe==2.1.1 jinja2==3.1.2 pygments==2.13.0 toml==0.10.2 typogrify==2.0.7 tomli==2.0.1
```

After installing the prerequisites listed above, download the code and init the submodules
```
git clone https://github.com/cypherstack/stack_wallet.git
cd stack_wallet
git submodule update --init --recursive
```

Build the secure storage dependencies in order to target Linux (not needed for Windows or other platforms):
```
cd scripts/linux
./build_secure_storage_deps.sh
// when finished go back to the root directory
cd ../..
```

### Build coinlib
Coinlib's native secp256k1 library must be built prior to running Stack Wallet.  It can be built from within the root `stack_wallet` folder on a...
 - Linux host for Linux targets: `dart run coinlib:build_linux`, or
 - Linux host for Windows targets: `dart run coinlib:build_windows_crosscompile`
 - Windows host: `dart run coinlib:build_windows`
 - WSL2 host: `dart run coinlib:build_wsl`
<!-- - macOS host: `dart run coinlib:build_macos` -->

To build coinlib on Linux, you will need `docker` (see [installation instructions](https://docs.docker.com/engine/install/ubuntu/)) or [`podman`](https://podman.io/docs/installation) (`sudo apt-get -y install podman`)

For Windows targets, you can use a `secp256k1.dll` produced by any of the three bottom<!--^H^H^H^H^H^Hmiddle--> options if the first attempt doesn't succeed!


### Run prebuild script

Certain test wallet parameter and API key template files must be created in order to run Stack Wallet.  These can be created by script as in
```
cd scripts
./prebuild.sh
// when finished go back to the root directory
cd ..
```
or manually by creating the files referenced in that script with the specified content.

### Build plugins
#### Building plugins for Android 
> Warning: This will take a long time, please be patient
```
cd scripts/android
./build_all.sh
```

#### Building plugins for Linux
```
cd scripts/linux
./build_all.sh
```

##### Remove system packages (may be needed for building flutter_libmonero)
[`flutter_libmonero`](https://github.com/cypherstack/flutter_libmonero) may have issues building due to conflicts with system packages: if so, follow this section.

Remove pre-installed system libraries for the following packages built by cryptography plugins in the crypto_plugins folder: `boost iconv libjson-dev libsecret openssl sodium unbound zmq`.  You can use
```
sudo apt list --installed | grep boost
```
for example to find which pre-installed packages you may need to remove with `sudo apt remove`.  Be careful, as some packages (especially boost) are linked to GNOME (GUI) packages: when in doubt, remove `-dev` packages first like with
```
sudo apt-get remove '^libboost.*-dev.*'
```
<!-- TODO: configure compiler to prefer built over system libraries. Should already use them? -->

#### Building plugins for Windows
```
cd scripts/windows
./deps.sh
./build_all.sh
```
### Running
#### Android
Plug in your android device or use the emulator available via Android Studio and then run the following commands:
```
flutter pub get
flutter run android
```

Note on Emulators: Only x86_64 emulators are supported, x86 emulators will not work

#### Linux
Run the following commands or launch via Android Studio:
```
flutter pub get
flutter run linux
```

## Mac host

### Dependencies
XCode, Homebrew and several homebrew packages, Rust, and Flutter are required for Mac development with the Flutter SDK.  Multiple IDEs may work, but Android Studio is recommended.

Download and install Xcode at https://developer.apple.com/xcode/, register your device (Mac or iPhone), and enable developer mode for your device as applicable.  After installing XCode, make sure commandline tools are installed with `xcode-select --install`.

Download and install [Homebrew](https://brew.sh/).  The following command can install it via script:
```
/bin/bash -c "$(curl -fsSL https://raw.githubusercontent.com/Homebrew/install/HEAD/install.sh)"
```

After installing Homebrew, install the following packages:
```
brew install cocoapods git cmake autoconf fontconfig libpng lz4 pkg-config automake freetype libssh2 lzo procs berkeley-db gdbm libtool m4 rtmpdump brotli gettext libunistring make rustup-init ca-certificates git-gui libx11 openldap tcl-tk cairo glib libxau openssl@1.1 unbound cbindgen gmp libxcb openssl@3 unzip cmake libevent libxdmcp pcre2 xorgproto coreutils libidn2 libxext perl xz curl libnghttp2 libxrender pixman zstd
```

Download and install [Rust](https://www.rust-lang.org/tools/install).  [Rustup](https://rustup.rs/) is recommended for Rust setup.  Use `rustc` to confirm successful installation.  Install toolchains 1.67.1 and 1.72.0 and `cbindgen` and `cargo-lipo` too.  You will also have to add the platform target(s) `aarch64-apple-ios` and/or `aarch64-apple-darwin`.  You can use the command(s):
```
curl --proto '=https' --tlsv1.2 -sSf https://sh.rustup.rs | sh
source ~/.bashrc 
rustup install 1.67.1
rustup install 1.72.0
rustup default 1.67.1
cargo install cbindgen cargo-lipo
rustup target add aarch64-apple-ios aarch64-apple-darwin
```

Download and install [Flutter](https://docs.flutter.dev/get-started/install).  Versions 3.16.8 and 3.10.6 should both work.  Use `flutter doctor` to confirm successful installation. 

Download [Android Studio](https://developer.android.com/studio).  VS Code may work as an alternative, but this is not recommended.

### Building libraries
TODO

### Install Flutter on Mac host
Install Flutter 3.16.8 on your Mac host by following these instructions: https://docs.flutter.dev/get-started/install/macos.  Run `flutter doctor` in a terminal to confirm its installation.

## Windows host
### Visual Studio
Visual Studio is required for Windows development with the Flutter SDK.  Download it at https://visualstudio.microsoft.com/downloads/ and install the "Desktop development with C++", "Linux development with C++", and "Visual C++ build tools" workloads.  You may also need the Windows 10, 11, and/or Universal SDK workloads depending on your Windows version.

### Building libraries in WSL2
Set up Ubuntu 20.04 in WSL2.  Follow the entire Linux host section in the WSL2 Ubuntu 20.04 host to get set up to build.  The Android Studio section may be skipped in WSL (it's only needed on the Windows host).

Install the following libraries:
```
sudo apt-get install libgtk2.0-dev
```

You will also need to install MXE on the WSL2 Ubuntu 20.04 host and can do so by running `stack_wallet/scripts/windows/deps.sh`:
```
./stack_wallet/scripts/windows/deps.sh
```

The WSL2 host may optionally be navigated to the `stack_wallet` repository on the Windows host in order to build the plugins in-place and skip the next section in which you copy the `dll`s from WSL2 to Windows.  Then build windows `dll` libraries by running the following script on the WSL2 Ubuntu 20.04 host:

- `stack_wallet/scripts/windows/build_all.sh`

Copy the resulting `dll`s to their respective positions on the Windows host:

- `stack_wallet/crypto_plugins/flutter_libepiccash/scripts/windows/build/libepic_cash_wallet.dll`
- `stack_wallet/crypto_plugins/flutter_liblelantus/scripts/windows/build/libmobileliblelantus.dll`
<!--
- `stack_wallet/crypto_plugins/flutter_libmonero/scripts/windows/build/libcw_monero.dll`
- `stack_wallet/crypto_plugins/flutter_libmonero/scripts/windows/build/libcw_wownero.dll`
-->
<!-- TODO: script the copying or installation of libraries from WSL2 to the parent Windows host -->

### Flutter
Install Flutter 3.16.0 on the Windows host (not in WSL2) by following [Flutter's Windows install guide](https://docs.flutter.dev/get-started/install/windows), by running `scripts/windows/deps.ps1`, or by
 - `git clone https://github.com/flutter/flutter` somewhere it can live (`C:`, **avoid** anywhere in `C:/Users/`),
 - `git checkout 3.16.0` (after navigating into the `flutter` folder),
 - and adding `flutter/bin` to your PATH environmen variable (search "environment variables" in the Start menu)
You may still have to add `C:\development\flutter\bin` to PATH before proceeding, even if you ran `deps.ps1` (you may need to open a new terminal).  Run `flutter doctor` in PowerShell to confirm its installation.

### Rust
Install [Rust](https://www.rust-lang.org/tools/install) on the Windows host (not in WSL2).  Download the installer from [rustup.rs](https://rustup.rs), make sure it works on the commandline (you may need to open a new terminal), and install the following versions:
```
rustup install 1.72.0 # For tor.
rustup install 1.67.1 # For flutter_libepiccash.
rustup default 1.67.1
```

Also install `cargo-ndk`:
```
cargo install cargo-ndk --version 2.12.7 --locked
```

### Windows SDK and Developer Mode
Install the Windows SDK: https://developer.microsoft.com/en-us/windows/downloads/windows-sdk/  You may need to install the [Windows 10 SDK](https://developer.microsoft.com/en-us/windows/downloads/sdk-archive/), which can be installed [by Visual Studio](https://stackoverflow.com/a/73923899) (`Tools > Get Tools and Features... > Modify > Individual Components > Windows 10 SDK`).

Enable Developer Mode for symlink support,
```
start ms-settings:developers
```

You may need to install NuGet and CppWinRT / C++/WinRT SDKs version `2.0.210806.1`:
```
winget install 9WZDNCRDMDM3 # NuGet, can also use Microsoft.NuGet
winget install Microsoft.Windows.CppWinRT -Version 2.0.210806.1
```
or [download the package](https://www.nuget.org/packages/Microsoft.Windows.CppWinRT/2.0.210806.1) and [manually install it](https://github.com/Baseflow/flutter-permission-handler/issues/1025#issuecomment-1518576722) by placing it in `flutter/bin` with [nuget.exe](https://dist.nuget.org/win-x86-commandline/latest/nuget.exe) and installing by running `nuget install Microsoft.Windows.CppWinRT -Version 2.0.210806.1` in the root `stack_wallet` folder. 
<!-- TODO: script this NuGet and WinCppRT installation -->

### Run prebuild script

Certain test wallet parameter and API key template files must be created in order to run Stack Wallet on Windows.  These can be created by script as in
```
cd scripts
./prebuild.ps1
// when finished go back to the root directory
cd ..
```
or manually by creating the files referenced in that script with the specified content. 

### Running

Run the following commands:
```
flutter pub get
flutter run -d windows
```<|MERGE_RESOLUTION|>--- conflicted
+++ resolved
@@ -9,11 +9,7 @@
 - 100 GB of storage
 
 ## Linux host
-<<<<<<< HEAD
-The following instructions are for building and running on a Linux host.  Alternatively, see the [Mac](#mac-host) and/or [Windows](#windows-host) section.
-=======
-The following instructions are for building and running on a Linux host.  This entire section (except for the Android Studio section) needs to be completed in WSL if building on a Windows host.
->>>>>>> 8f7e247b
+The following instructions are for building and running on a Linux host.  Alternatively, see the [Mac](#mac-host) and/or [Windows](#windows-host) section.  This entire section (except for the Android Studio section) needs to be completed in WSL if building on a Windows host.
 
 ### Android Studio
 Install Android Studio.  Follow instructions here [https://developer.android.com/studio/install#linux](https://developer.android.com/studio/install#linux) or install via snap:
@@ -59,13 +55,10 @@
 ```
 curl --proto '=https' --tlsv1.2 -sSf https://sh.rustup.rs | sh
 source ~/.bashrc 
-<<<<<<< HEAD
-rustup install 1.67.1
-rustup install 1.72.0
-=======
-rustup install 1.72.0 # For tor.
+rustup install 1.73.0 # For cargo-ndk.
+rustup install 1.72.0 # For frostdart & tor.
+rustup install 1.73.0 # For cargo-ndk.
 rustup install 1.67.1 # For flutter_libepiccash.
->>>>>>> 8f7e247b
 rustup default 1.67.1
 ```
 
@@ -158,6 +151,7 @@
 ./deps.sh
 ./build_all.sh
 ```
+
 ### Running
 #### Android
 Plug in your android device or use the emulator available via Android Studio and then run the following commands:
@@ -254,7 +248,8 @@
 ### Rust
 Install [Rust](https://www.rust-lang.org/tools/install) on the Windows host (not in WSL2).  Download the installer from [rustup.rs](https://rustup.rs), make sure it works on the commandline (you may need to open a new terminal), and install the following versions:
 ```
-rustup install 1.72.0 # For tor.
+rustup install 1.72.0 # For frostdart and tor.
+rustup install 1.73.0 # For cargo-ndk.
 rustup install 1.67.1 # For flutter_libepiccash.
 rustup default 1.67.1
 ```
