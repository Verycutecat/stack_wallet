--- conflicted
+++ resolved
@@ -48,7 +48,6 @@
 sudo apt install unzip automake build-essential file pkg-config git python libtool libtinfo5 cmake openjdk-8-jre-headless
 ```
 
-<<<<<<< HEAD
 Run prebuild script
 
 ```
@@ -57,7 +56,8 @@
 // when finished go back to the root directory
 cd ..
 ```
-=======
+
+
 Remove pre-installed system libraries for the following packages built by cryptography plugins in the crypto_plugins folder: `boost iconv libjson-dev libsecret openssl sodium unbound zmq`.  You can use
 ```
 sudo apt list --installed | grep boost
@@ -67,7 +67,6 @@
 sudo apt-get remove '^libboost.*-dev.*'
 ```
 <!-- TODO: configure compiler to prefer built over system libraries -->
->>>>>>> df9fab46
 
 Building plugins for Android
 ```
