--- conflicted
+++ resolved
@@ -47,22 +47,18 @@
 cargo install cargo-ndk
 rustup target add aarch64-linux-android armv7-linux-androideabi i686-linux-android x86_64-linux-android
 ```
-<<<<<<< HEAD
-Install build tools and dependencies:
+Linux desktop specific dependencies:
 ```
+sudo apt-get install clang cmake ninja-build pkg-config libgtk-3-dev liblzma-dev meson python3-pip libgirepository1.0-dev valac xsltproc docbook-xsl
 pip3 install --upgrade meson==0.64.1 markdown==3.4.1 markupsafe==2.1.1 jinja2==3.1.2 pygments==2.13.0 toml==0.10.2 typogrify==2.0.7 tomli==2.0.1
-sudo apt install libc6-dev-i386
-sudo apt install build-essential cmake git libgit2-dev clang libncurses5-dev libncursesw5-dev zlib1g-dev pkg-config llvm 
-sudo apt install build-essential debhelper cmake libclang-dev libncurses5-dev clang libncursesw5-dev cargo rustc opencl-headers libssl-dev pkg-config ocl-icd-opencl-dev
-sudo apt install unzip automake build-essential file pkg-config git python libtool libtinfo5 cmake openjdk-8-jre-headless
-=======
+```
 
 After installing the prerequisites listed above, download the code and init the submodules
 ```
 git clone https://github.com/cypherstack/stack_wallet.git
 cd stack_wallet
 git submodule update --init --recursive
->>>>>>> 2e1b12b6
+
 ```
 
 Run prebuild script
