--- conflicted
+++ resolved
@@ -80,52 +80,6 @@
       colorArrowNext: Theme.of(context).extension<StackColors>()!.textSubtitle1,
       colorArrowPrevious:
           Theme.of(context).extension<StackColors>()!.textSubtitle1,
-<<<<<<< HEAD
-      textStyleButtonNegative: GoogleFonts.inter(
-        color: baseColor,
-        letterSpacing: 0.5,
-        fontSize: 16,
-        fontWeight: FontWeight.w600,
-      ),
-      textStyleButtonPositive: GoogleFonts.inter(
-        color: baseColor,
-        letterSpacing: 0.5,
-        fontSize: 16,
-        fontWeight: FontWeight.w600,
-      ),
-      textStyleCurrentDayOnCalendar: GoogleFonts.inter(
-        fontSize: 12,
-        fontWeight: FontWeight.w400,
-        letterSpacing: 0.5,
-        color: Theme.of(context).extension<StackColors>()!.accentColorDark,
-      ),
-      textStyleDayHeader: GoogleFonts.inter(
-        letterSpacing: 0.5,
-        color: Theme.of(context).extension<StackColors>()!.accentColorDark,
-        fontSize: 16,
-        fontWeight: FontWeight.w600,
-      ),
-      textStyleDayOnCalendar: GoogleFonts.inter(
-        color: baseColor,
-        fontSize: 12,
-        fontWeight: FontWeight.w400,
-        letterSpacing: 0.5,
-      ),
-      textStyleDayOnCalendarDisabled: GoogleFonts.inter(
-        fontSize: 12,
-        fontWeight: FontWeight.w400,
-        letterSpacing: 0.5,
-        color: Theme.of(context).extension<StackColors>()!.textSubtitle3,
-      ),
-      textStyleDayOnCalendarSelected: GoogleFonts.inter(
-        fontSize: 12,
-        fontWeight: FontWeight.w400,
-        letterSpacing: 0.5,
-        color: Theme.of(context).extension<StackColors>()!.popupBG,
-      ),
-      textStyleMonthYearHeader: GoogleFonts.inter(
-        letterSpacing: 0.5,
-=======
       textStyleButtonNegative: STextStyles.datePicker600(context).copyWith(
         color: baseColor,
       ),
@@ -146,15 +100,9 @@
         color: Theme.of(context).extension<StackColors>()!.popupBG,
       ),
       textStyleMonthYearHeader: STextStyles.datePicker600(context).copyWith(
->>>>>>> 243f2e42
         color: Theme.of(context).extension<StackColors>()!.textSubtitle1,
       ),
-<<<<<<< HEAD
-      textStyleYearButton: GoogleFonts.inter(
-        letterSpacing: 0.5,
-=======
       textStyleYearButton: STextStyles.datePicker600(context).copyWith(
->>>>>>> 243f2e42
         color: Theme.of(context).extension<StackColors>()!.textWhite,
       ),
       textStyleButtonAction: GoogleFonts.inter(),
@@ -163,22 +111,10 @@
 
   MaterialRoundedYearPickerStyle _buildYearPickerStyle() {
     return MaterialRoundedYearPickerStyle(
-<<<<<<< HEAD
-      textStyleYear: GoogleFonts.inter(
-        letterSpacing: 0.5,
-=======
       textStyleYear: STextStyles.datePicker600(context).copyWith(
->>>>>>> 243f2e42
         color: Theme.of(context).extension<StackColors>()!.textSubtitle2,
       ),
-<<<<<<< HEAD
-      textStyleYearSelected: GoogleFonts.inter(
-        letterSpacing: 0.5,
-        color: Theme.of(context).extension<StackColors>()!.accentColorDark,
-        fontWeight: FontWeight.w600,
-=======
       textStyleYearSelected: STextStyles.datePicker600(context).copyWith(
->>>>>>> 243f2e42
         fontSize: 18,
       ),
     );
