--- conflicted
+++ resolved
@@ -200,13 +200,8 @@
 
       // TODO: do actual check to make sure it is a valid mnemonic for monero
       if (bip39.validateMnemonic(mnemonic) == false &&
-<<<<<<< HEAD
           !(widget.coin == Coin.monero || widget.coin == Coin.wownero)) {
-        showFloatingFlushBar(
-=======
-          !(widget.coin == Coin.monero)) {
         unawaited(showFloatingFlushBar(
->>>>>>> b5ade065
           type: FlushBarType.warning,
           message: "Invalid seed phrase!",
           context: context,
