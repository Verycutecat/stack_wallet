import 'package:flutter/material.dart';
import 'package:stackwallet/models/add_wallet_list_entity/add_wallet_list_entity.dart';
import 'package:stackwallet/pages/add_wallet_views/create_or_restore_wallet_view/sub_widgets/coin_image.dart';
import 'package:stackwallet/pages/add_wallet_views/create_or_restore_wallet_view/sub_widgets/create_or_restore_wallet_subtitle.dart';
import 'package:stackwallet/pages/add_wallet_views/create_or_restore_wallet_view/sub_widgets/create_or_restore_wallet_title.dart';
import 'package:stackwallet/pages/add_wallet_views/create_or_restore_wallet_view/sub_widgets/create_wallet_button_group.dart';
import 'package:stackwallet/pages_desktop_specific/my_stack_view/exit_to_my_stack_button.dart';
import 'package:stackwallet/utilities/theme/stack_colors.dart';
import 'package:stackwallet/utilities/util.dart';
import 'package:stackwallet/widgets/background.dart';
import 'package:stackwallet/widgets/custom_buttons/app_bar_icon_button.dart';
import 'package:stackwallet/widgets/desktop/desktop_app_bar.dart';
import 'package:stackwallet/widgets/desktop/desktop_scaffold.dart';

class CreateOrRestoreWalletView extends StatelessWidget {
  const CreateOrRestoreWalletView({
    Key? key,
    required this.entity,
  }) : super(key: key);

  static const routeName = "/createOrRestoreWallet";

  final AddWalletListEntity entity;

  @override
  Widget build(BuildContext context) {
    debugPrint("BUILD: $runtimeType");

    final isDesktop = Util.isDesktop;

    if (isDesktop) {
      return DesktopScaffold(
        appBar: const DesktopAppBar(
          isCompactHeight: false,
          leading: AppBarBackButton(),
          trailing: ExitToMyStackButton(),
        ),
        body: SizedBox(
          width: 480,
          child: Column(
            crossAxisAlignment: CrossAxisAlignment.center,
            children: [
              const Spacer(
                flex: 10,
              ),
              CreateRestoreWalletTitle(
                coin: entity.coin,
                isDesktop: isDesktop,
              ),
              const SizedBox(
                height: 16,
              ),
              SizedBox(
                width: 324,
                child: CreateRestoreWalletSubTitle(
                  isDesktop: isDesktop,
                ),
              ),
              const SizedBox(
                height: 32,
              ),
              CoinImage(
<<<<<<< HEAD
                coin: entity.coin,
                isDesktop: isDesktop,
=======
                coin: coin,
                width:
                    isDesktop ? 324 : MediaQuery.of(context).size.width / 1.6,
                height:
                    isDesktop ? null : MediaQuery.of(context).size.width / 1.6,
>>>>>>> dad7d450
              ),
              const SizedBox(
                height: 32,
              ),
              CreateWalletButtonGroup(
                coin: entity.coin,
                isDesktop: isDesktop,
              ),
              const Spacer(
                flex: 15,
              ),
            ],
          ),
        ),
      );
    } else {
      return Background(
        child: Scaffold(
          backgroundColor:
              Theme.of(context).extension<StackColors>()!.background,
          appBar: AppBar(
            leading: AppBarBackButton(
              onPressed: () {
                Navigator.of(context).pop();
              },
            ),
          ),
<<<<<<< HEAD
          body: Container(
            color: Theme.of(context).extension<StackColors>()!.background,
            child: Padding(
              padding: const EdgeInsets.all(16),
              child: Column(
                crossAxisAlignment: CrossAxisAlignment.stretch,
                children: [
                  Padding(
                    padding: const EdgeInsets.all(31),
                    child: CoinImage(
                      coin: entity.coin,
                      isDesktop: isDesktop,
                    ),
                  ),
                  const Spacer(
                    flex: 2,
                  ),
                  CreateRestoreWalletTitle(
                    coin: entity.coin,
                    isDesktop: isDesktop,
                  ),
                  const SizedBox(
                    height: 8,
                  ),
                  CreateRestoreWalletSubTitle(
                    isDesktop: isDesktop,
                  ),
                  const Spacer(
                    flex: 5,
                  ),
                  CreateWalletButtonGroup(
                    coin: entity.coin,
                    isDesktop: isDesktop,
                  ),
                ],
=======
          body: SafeArea(
            child: Container(
              color: Theme.of(context).extension<StackColors>()!.background,
              child: Padding(
                padding: const EdgeInsets.all(16),
                child: Column(
                  crossAxisAlignment: CrossAxisAlignment.stretch,
                  children: [
                    CoinImage(
                      coin: coin,
                      width: isDesktop
                          ? 324
                          : MediaQuery.of(context).size.width / 1.6,
                      height: isDesktop
                          ? null
                          : MediaQuery.of(context).size.width / 1.6,
                    ),
                    const Spacer(
                      flex: 2,
                    ),
                    CreateRestoreWalletTitle(
                      coin: coin,
                      isDesktop: isDesktop,
                    ),
                    const SizedBox(
                      height: 8,
                    ),
                    CreateRestoreWalletSubTitle(
                      isDesktop: isDesktop,
                    ),
                    const Spacer(
                      flex: 5,
                    ),
                    CreateWalletButtonGroup(
                      coin: coin,
                      isDesktop: isDesktop,
                    ),
                  ],
                ),
>>>>>>> dad7d450
              ),
            ),
          ),
        ),
      );
    }
  }
}<|MERGE_RESOLUTION|>--- conflicted
+++ resolved
@@ -60,16 +60,11 @@
                 height: 32,
               ),
               CoinImage(
-<<<<<<< HEAD
                 coin: entity.coin,
-                isDesktop: isDesktop,
-=======
-                coin: coin,
                 width:
                     isDesktop ? 324 : MediaQuery.of(context).size.width / 1.6,
                 height:
                     isDesktop ? null : MediaQuery.of(context).size.width / 1.6,
->>>>>>> dad7d450
               ),
               const SizedBox(
                 height: 32,
@@ -97,43 +92,6 @@
               },
             ),
           ),
-<<<<<<< HEAD
-          body: Container(
-            color: Theme.of(context).extension<StackColors>()!.background,
-            child: Padding(
-              padding: const EdgeInsets.all(16),
-              child: Column(
-                crossAxisAlignment: CrossAxisAlignment.stretch,
-                children: [
-                  Padding(
-                    padding: const EdgeInsets.all(31),
-                    child: CoinImage(
-                      coin: entity.coin,
-                      isDesktop: isDesktop,
-                    ),
-                  ),
-                  const Spacer(
-                    flex: 2,
-                  ),
-                  CreateRestoreWalletTitle(
-                    coin: entity.coin,
-                    isDesktop: isDesktop,
-                  ),
-                  const SizedBox(
-                    height: 8,
-                  ),
-                  CreateRestoreWalletSubTitle(
-                    isDesktop: isDesktop,
-                  ),
-                  const Spacer(
-                    flex: 5,
-                  ),
-                  CreateWalletButtonGroup(
-                    coin: entity.coin,
-                    isDesktop: isDesktop,
-                  ),
-                ],
-=======
           body: SafeArea(
             child: Container(
               color: Theme.of(context).extension<StackColors>()!.background,
@@ -143,7 +101,7 @@
                   crossAxisAlignment: CrossAxisAlignment.stretch,
                   children: [
                     CoinImage(
-                      coin: coin,
+                      coin: entity.coin,
                       width: isDesktop
                           ? 324
                           : MediaQuery.of(context).size.width / 1.6,
@@ -155,7 +113,7 @@
                       flex: 2,
                     ),
                     CreateRestoreWalletTitle(
-                      coin: coin,
+                      coin: entity.coin,
                       isDesktop: isDesktop,
                     ),
                     const SizedBox(
@@ -168,12 +126,11 @@
                       flex: 5,
                     ),
                     CreateWalletButtonGroup(
-                      coin: coin,
+                      coin: entity.coin,
                       isDesktop: isDesktop,
                     ),
                   ],
                 ),
->>>>>>> dad7d450
               ),
             ),
           ),
