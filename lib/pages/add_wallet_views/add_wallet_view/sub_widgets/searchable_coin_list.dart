import 'package:flutter/material.dart';
import 'package:flutter_riverpod/flutter_riverpod.dart';
import 'package:stackwallet/pages/add_wallet_views/add_wallet_view/sub_widgets/coin_select_item.dart';
import 'package:stackwallet/providers/global/prefs_provider.dart';
import 'package:stackwallet/utilities/enums/coin_enum.dart';

class SearchableCoinList extends ConsumerWidget {
  const SearchableCoinList({
    Key? key,
    required this.coins,
    required this.isDesktop,
    required this.searchTerm,
  }) : super(key: key);

  final List<Coin> coins;
  final bool isDesktop;
  final String searchTerm;

  List<Coin> filterCoins(String text, bool showTestNetCoins) {
    final _coins = [...coins];
    if (text.isNotEmpty) {
      final lowercaseTerm = text.toLowerCase();
      _coins.retainWhere((e) =>
          e.ticker.toLowerCase().contains(lowercaseTerm) ||
          e.prettyName.toLowerCase().contains(lowercaseTerm) ||
          e.name.toLowerCase().contains(lowercaseTerm));
    }
    if (!showTestNetCoins) {
      _coins.removeWhere(
          (e) => e.name.endsWith("TestNet") || e == Coin.bitcoincashTestnet);
    }
    // remove firo testnet regardless
    _coins.remove(Coin.firoTestNet);

    // Kidgloves for Wownero on desktop
<<<<<<< HEAD
    if(isDesktop) {
      _coins.remove(Coin.wownero);
    }
=======
    // if(isDesktop) {
    // _coins.remove(Coin.wownero);
    // }
>>>>>>> 17463c4a

    return _coins;
  }

  @override
  Widget build(BuildContext context, WidgetRef ref) {
    bool showTestNet = ref.watch(
      prefsChangeNotifierProvider.select((value) => value.showTestNetCoins),
    );

    final _coins = filterCoins(searchTerm, showTestNet);

    return ListView.builder(
      itemCount: _coins.length,
      itemBuilder: (ctx, index) {
        return Padding(
          padding: const EdgeInsets.all(4),
          child: CoinSelectItem(
            coin: _coins[index],
          ),
        );
      },
    );
  }
}<|MERGE_RESOLUTION|>--- conflicted
+++ resolved
@@ -33,15 +33,9 @@
     _coins.remove(Coin.firoTestNet);
 
     // Kidgloves for Wownero on desktop
-<<<<<<< HEAD
-    if(isDesktop) {
-      _coins.remove(Coin.wownero);
-    }
-=======
     // if(isDesktop) {
     // _coins.remove(Coin.wownero);
     // }
->>>>>>> 17463c4a
 
     return _coins;
   }
