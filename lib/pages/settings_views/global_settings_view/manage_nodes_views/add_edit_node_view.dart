import 'dart:async';

import 'package:flutter/material.dart';
import 'package:flutter/services.dart';
import 'package:flutter_riverpod/flutter_riverpod.dart';
import 'package:flutter_svg/flutter_svg.dart';
import 'package:stackwallet/electrumx_rpc/electrumx.dart';
import 'package:stackwallet/models/node_model.dart';
import 'package:stackwallet/notifications/show_flush_bar.dart';
import 'package:stackwallet/providers/global/secure_store_provider.dart';
import 'package:stackwallet/providers/providers.dart';
import 'package:stackwallet/themes/stack_colors.dart';
import 'package:stackwallet/utilities/assets.dart';
import 'package:stackwallet/utilities/constants.dart';
import 'package:stackwallet/utilities/enums/coin_enum.dart';
import 'package:stackwallet/utilities/flutter_secure_storage_interface.dart';
import 'package:stackwallet/utilities/logger.dart';
import 'package:stackwallet/utilities/test_epic_box_connection.dart';
import 'package:stackwallet/utilities/test_monero_node_connection.dart';
import 'package:stackwallet/utilities/text_styles.dart';
import 'package:stackwallet/utilities/util.dart';
import 'package:stackwallet/widgets/background.dart';
import 'package:stackwallet/widgets/conditional_parent.dart';
import 'package:stackwallet/widgets/custom_buttons/app_bar_icon_button.dart';
import 'package:stackwallet/widgets/desktop/desktop_dialog.dart';
import 'package:stackwallet/widgets/desktop/primary_button.dart';
import 'package:stackwallet/widgets/desktop/secondary_button.dart';
import 'package:stackwallet/widgets/icon_widgets/x_icon.dart';
import 'package:stackwallet/widgets/stack_dialog.dart';
import 'package:stackwallet/widgets/stack_text_field.dart';
import 'package:stackwallet/widgets/textfield_icon_button.dart';
import 'package:uuid/uuid.dart';
// import 'package:web3dart/web3dart.dart';

enum AddEditNodeViewType { add, edit }

class AddEditNodeView extends ConsumerStatefulWidget {
  const AddEditNodeView({
    Key? key,
    required this.viewType,
    required this.coin,
    required this.nodeId,
    required this.routeOnSuccessOrDelete,
  }) : super(key: key);

  static const String routeName = "/addEditNode";

  final AddEditNodeViewType viewType;
  final Coin coin;
  final String routeOnSuccessOrDelete;
  final String? nodeId;

  @override
  ConsumerState<AddEditNodeView> createState() => _AddEditNodeViewState();
}

class _AddEditNodeViewState extends ConsumerState<AddEditNodeView> {
  late final AddEditNodeViewType viewType;
  late final Coin coin;
  late final String? nodeId;
  late final bool isDesktop;

  late bool saveEnabled;
  late bool testConnectionEnabled;

  Future<bool> _xmrHelper(String url, int? port) async {
    final uri = Uri.parse(url);

    final String path = uri.path.isEmpty ? "/json_rpc" : uri.path;

    final uriString = "${uri.scheme}://${uri.host}:${port ?? 0}$path";

    ref.read(nodeFormDataProvider).useSSL = true;

    final response = await testMoneroNodeConnection(
      Uri.parse(uriString),
      false,
    );

    if (response.cert != null) {
      if (mounted) {
        final shouldAllowBadCert = await showBadX509CertificateDialog(
          response.cert!,
          response.url!,
          response.port!,
          context,
        );

        if (shouldAllowBadCert) {
          final response =
              await testMoneroNodeConnection(Uri.parse(uriString), true);
          ref.read(nodeFormDataProvider).host = url;
          return response.success;
        }
      }
    } else {
      ref.read(nodeFormDataProvider).host = url;
      return response.success;
    }

    return false;
  }

  Future<bool> _testConnection({bool showFlushBar = true}) async {
    final formData = ref.read(nodeFormDataProvider);

    bool testPassed = false;

    switch (coin) {
      case Coin.epicCash:
        try {
          final data = await testEpicNodeConnection(formData);

          if (data != null) {
            testPassed = true;
            ref.read(nodeFormDataProvider).host = data.host;
            ref.read(nodeFormDataProvider).port = data.port;
            ref.read(nodeFormDataProvider).useSSL = data.useSSL;
          }
        } catch (e, s) {
          Logging.instance.log("$e\n$s", level: LogLevel.Warning);
        }
        break;

      case Coin.monero:
      case Coin.wownero:
        try {
          final url = formData.host!;
          final uri = Uri.tryParse(url);
          if (uri != null) {
            if (!uri.hasScheme) {
              // try https first
              testPassed = await _xmrHelper("https://$url", formData.port);

              if (testPassed == false) {
                // try http
                testPassed = await _xmrHelper("http://$url", formData.port);
              }
            } else {
              testPassed = await _xmrHelper(url, formData.port);
            }
          }
        } catch (e, s) {
          Logging.instance.log("$e\n$s", level: LogLevel.Warning);
        }

        break;

      case Coin.bitcoin:
      case Coin.bitcoincash:
      case Coin.litecoin:
      case Coin.dogecoin:
      case Coin.firo:
      case Coin.namecoin:
      case Coin.particl:
      case Coin.bitcoinTestNet:
      case Coin.litecoinTestNet:
      case Coin.bitcoincashTestnet:
      case Coin.firoTestNet:
      case Coin.dogecoinTestNet:
        final client = ElectrumX(
          host: formData.host!,
          port: formData.port!,
          useSSL: formData.useSSL!,
          failovers: [],
          prefs: ref.read(prefsChangeNotifierProvider),
        );

        try {
          testPassed = await client.ping();
        } catch (_) {
          testPassed = false;
        }

        break;

      case Coin.ethereum:
        // final client = Web3Client(
        //     "https://mainnet.infura.io/v3/22677300bf774e49a458b73313ee56ba",
        //     Client());
        try {
          // await client.getSyncStatus();
        } catch (_) {}
    }

    if (showFlushBar && mounted) {
      if (testPassed) {
        unawaited(showFloatingFlushBar(
          type: FlushBarType.success,
          message: "Server ping success",
          context: context,
        ));
      } else {
        unawaited(showFloatingFlushBar(
          type: FlushBarType.warning,
          message: "Server unreachable",
          context: context,
        ));
      }
    }

    return testPassed;
  }

  Future<void> attemptSave() async {
    final canConnect = await _testConnection(showFlushBar: false);

    bool? shouldSave;

    if (!canConnect && mounted) {
      await showDialog<dynamic>(
        context: context,
        useSafeArea: true,
        barrierDismissible: true,
        builder: (_) => isDesktop
            ? DesktopDialog(
                maxWidth: 440,
                maxHeight: 300,
                child: Column(
                  children: [
                    Padding(
                      padding: const EdgeInsets.only(
                        top: 32,
                      ),
                      child: Row(
                        children: [
                          const SizedBox(
                            width: 32,
                          ),
                          Text(
                            "Server currently unreachable",
                            style: STextStyles.desktopH3(context),
                          ),
                        ],
                      ),
                    ),
                    Expanded(
                      child: Padding(
                        padding: const EdgeInsets.only(
                          left: 32,
                          right: 32,
                          top: 16,
                          bottom: 32,
                        ),
                        child: Column(
                          children: [
                            const Spacer(),
                            Text(
                              "Would you like to save this node anyways?",
                              style: STextStyles.desktopTextMedium(context),
                            ),
                            const Spacer(
                              flex: 2,
                            ),
                            Row(
                              children: [
                                Expanded(
                                  child: SecondaryButton(
                                    label: "Cancel",
                                    buttonHeight:
                                        isDesktop ? ButtonHeight.l : null,
                                    onPressed: () => Navigator.of(
                                      context,
                                      rootNavigator: true,
                                    ).pop(false),
                                  ),
                                ),
                                const SizedBox(
                                  width: 16,
                                ),
                                Expanded(
                                  child: PrimaryButton(
                                    label: "Save",
                                    buttonHeight:
                                        isDesktop ? ButtonHeight.l : null,
                                    onPressed: () => Navigator.of(
                                      context,
                                      rootNavigator: true,
                                    ).pop(true),
                                  ),
                                ),
                              ],
                            ),
                          ],
                        ),
                      ),
                    ),
                  ],
                ),
              )
            : StackDialog(
                title: "Server currently unreachable",
                message: "Would you like to save this node anyways?",
                leftButton: TextButton(
                  onPressed: () async {
                    Navigator.of(context).pop(false);
                  },
                  child: Text(
                    "Cancel",
                    style: STextStyles.button(context).copyWith(
                        color: Theme.of(context)
                            .extension<StackColors>()!
                            .accentColorDark),
                  ),
                ),
                rightButton: TextButton(
                  onPressed: () async {
                    Navigator.of(context).pop(true);
                  },
                  style: Theme.of(context)
                      .extension<StackColors>()!
                      .getPrimaryEnabledButtonStyle(context),
                  child: Text(
                    "Save",
                    style: STextStyles.button(context),
                  ),
                ),
              ),
      ).then((value) {
        if (value is bool && value) {
          shouldSave = true;
        } else {
          shouldSave = false;
        }
      });
    }

    if (!canConnect && !shouldSave!) {
      // return without saving
      return;
    }

    final formData = ref.read(nodeFormDataProvider);

    // strip unused path
    String address = formData.host!;
    if (coin == Coin.monero || coin == Coin.wownero) {
      if (address.startsWith("http")) {
        final uri = Uri.parse(address);
        address = "${uri.scheme}://${uri.host}";
      }
    }

    switch (viewType) {
      case AddEditNodeViewType.add:
        NodeModel node = NodeModel(
          host: address,
          port: formData.port!,
          name: formData.name!,
          id: const Uuid().v1(),
          useSSL: formData.useSSL!,
          loginName: formData.login,
          enabled: true,
          coinName: coin.name,
          isFailover: formData.isFailover!,
          trusted: formData.trusted!,
          isDown: false,
        );

        await ref.read(nodeServiceChangeNotifierProvider).add(
              node,
              formData.password,
              true,
            );
        if (mounted) {
          Navigator.of(context)
              .popUntil(ModalRoute.withName(widget.routeOnSuccessOrDelete));
        }
        break;
      case AddEditNodeViewType.edit:
        NodeModel node = NodeModel(
          host: address,
          port: formData.port!,
          name: formData.name!,
          id: nodeId!,
          useSSL: formData.useSSL!,
          loginName: formData.login,
          enabled: true,
          coinName: coin.name,
          isFailover: formData.isFailover!,
          trusted: formData.trusted!,
          isDown: false,
        );

        await ref.read(nodeServiceChangeNotifierProvider).add(
              node,
              formData.password,
              true,
            );
        if (mounted) {
          Navigator.of(context)
              .popUntil(ModalRoute.withName(widget.routeOnSuccessOrDelete));
        }
        break;
    }
  }

  @override
  void initState() {
    isDesktop = Util.isDesktop;
    ref.refresh(nodeFormDataProvider);

    viewType = widget.viewType;
    coin = widget.coin;
    nodeId = widget.nodeId;

    if (nodeId == null) {
      saveEnabled = false;
      testConnectionEnabled = false;
    } else {
      final node =
          ref.read(nodeServiceChangeNotifierProvider).getNodeById(id: nodeId!)!;
      testConnectionEnabled = node.host.isNotEmpty;
      saveEnabled = testConnectionEnabled && node.name.isNotEmpty;
    }

    super.initState();
  }

  @override
  void dispose() {
    super.dispose();
  }

  @override
  Widget build(BuildContext context) {
    final NodeModel? node =
        viewType == AddEditNodeViewType.edit && nodeId != null
            ? ref.watch(nodeServiceChangeNotifierProvider
                .select((value) => value.getNodeById(id: nodeId!)))
            : null;

    return ConditionalParent(
      condition: !isDesktop,
      builder: (child) => Background(
        child: Scaffold(
          backgroundColor:
              Theme.of(context).extension<StackColors>()!.background,
          appBar: AppBar(
            leading: AppBarBackButton(
              onPressed: () async {
                if (FocusScope.of(context).hasFocus) {
                  FocusScope.of(context).unfocus();
                  await Future<void>.delayed(const Duration(milliseconds: 75));
                }
                if (mounted) {
                  Navigator.of(context).pop();
                }
              },
            ),
            title: Text(
              viewType == AddEditNodeViewType.edit ? "Edit node" : "Add node",
              style: STextStyles.navBarTitle(context),
            ),
            actions: [
              if (viewType == AddEditNodeViewType.edit &&
                  ref
                          .watch(nodeServiceChangeNotifierProvider
                              .select((value) => value.getNodesFor(coin)))
                          .length >
                      1)
                Padding(
                  padding: const EdgeInsets.only(
                    top: 10,
                    bottom: 10,
                    right: 10,
                  ),
                  child: AspectRatio(
                    aspectRatio: 1,
                    child: AppBarIconButton(
                      key: const Key("deleteNodeAppBarButtonKey"),
                      size: 36,
                      shadows: const [],
                      color: Theme.of(context)
                          .extension<StackColors>()!
                          .background,
                      icon: SvgPicture.asset(
                        Assets.svg.trash,
                        color: Theme.of(context)
                            .extension<StackColors>()!
                            .accentColorDark,
                        width: 20,
                        height: 20,
                      ),
                      onPressed: () async {
                        Navigator.popUntil(context,
                            ModalRoute.withName(widget.routeOnSuccessOrDelete));

                        await ref
                            .read(nodeServiceChangeNotifierProvider)
                            .delete(
                              nodeId!,
                              true,
                            );
                      },
                    ),
                  ),
                ),
            ],
          ),
          body: Padding(
            padding: const EdgeInsets.only(
              top: 12,
              left: 12,
              right: 12,
              bottom: 12,
            ),
            child: LayoutBuilder(
              builder: (context, constraints) {
                return SingleChildScrollView(
                  child: Padding(
                    padding: const EdgeInsets.all(4),
                    child: ConstrainedBox(
                      constraints:
                          BoxConstraints(minHeight: constraints.maxHeight - 8),
                      child: IntrinsicHeight(
                        child: child,
                      ),
                    ),
                  ),
                );
              },
            ),
          ),
        ),
      ),
      child: ConditionalParent(
        condition: isDesktop,
        builder: (child) => DesktopDialog(
          maxWidth: 580,
          maxHeight: 500,
          child: Column(
            mainAxisSize: MainAxisSize.min,
            children: [
              Row(
                children: [
                  const SizedBox(
                    width: 8,
                  ),
                  const AppBarBackButton(
                    iconSize: 24,
                    size: 40,
                  ),
                  Text(
                    "Add new node",
                    style: STextStyles.desktopH3(context),
                  )
                ],
              ),
              Padding(
                padding: const EdgeInsets.only(
                  left: 32,
                  right: 32,
                  top: 16,
                  bottom: 32,
                ),
                child: child,
              ),
            ],
          ),
        ),
        child: Column(
          crossAxisAlignment: CrossAxisAlignment.stretch,
          children: [
            NodeForm(
              node: node,
              secureStore: ref.read(secureStoreProvider),
              readOnly: false,
              coin: widget.coin,
              onChanged: (canSave, canTest) {
                if (canSave != saveEnabled &&
                    canTest != testConnectionEnabled) {
                  setState(() {
                    saveEnabled = canSave;
                    testConnectionEnabled = canTest;
                  });
                } else if (canSave != saveEnabled) {
                  setState(() {
                    saveEnabled = canSave;
                  });
                } else if (canTest != testConnectionEnabled) {
                  setState(() {
                    testConnectionEnabled = canTest;
                  });
                }
              },
            ),
            if (!isDesktop) const Spacer(),
            if (isDesktop)
              const SizedBox(
                height: 78,
              ),
            Row(
              children: [
                Expanded(
                  child: SecondaryButton(
                    label: "Test connection",
                    enabled: testConnectionEnabled,
                    buttonHeight: isDesktop ? ButtonHeight.l : null,
                    onPressed: testConnectionEnabled
                        ? () async {
                            await _testConnection();
                          }
                        : null,
                  ),
                ),
                if (isDesktop)
                  const SizedBox(
                    width: 16,
                  ),
                if (isDesktop)
                  Expanded(
                    child: PrimaryButton(
                      label: "Save",
                      enabled: saveEnabled,
                      buttonHeight: ButtonHeight.l,
                      onPressed: saveEnabled ? attemptSave : null,
                    ),
                  ),
              ],
            ),
            if (!isDesktop)
              const SizedBox(
                height: 16,
              ),
            if (!isDesktop)
              TextButton(
                style: saveEnabled
                    ? Theme.of(context)
                        .extension<StackColors>()!
                        .getPrimaryEnabledButtonStyle(context)
                    : Theme.of(context)
                        .extension<StackColors>()!
                        .getPrimaryDisabledButtonStyle(context),
                onPressed: saveEnabled ? attemptSave : null,
                child: Text(
                  "Save",
                  style: STextStyles.button(context),
                ),
              ),
          ],
        ),
      ),
    );
  }
}

class NodeFormData {
  String? name, host, login, password;
  int? port;
  bool? useSSL, isFailover, trusted;

  @override
  String toString() {
    return "{ name: $name, host: $host, port: $port, useSSL: $useSSL, trusted: $trusted }";
  }
}

final nodeFormDataProvider = Provider<NodeFormData>((_) => NodeFormData());

class NodeForm extends ConsumerStatefulWidget {
  const NodeForm({
    Key? key,
    this.node,
    required this.secureStore,
    required this.readOnly,
    required this.coin,
    this.onChanged,
  }) : super(key: key);

  final NodeModel? node;
  final SecureStorageInterface secureStore;
  final bool readOnly;
  final Coin coin;
  final void Function(bool canSave, bool canTestConnection)? onChanged;

  @override
  ConsumerState<NodeForm> createState() => _NodeFormState();
}

class _NodeFormState extends ConsumerState<NodeForm> {
  late final TextEditingController _nameController;
  late final TextEditingController _hostController;
  late final TextEditingController _portController;
  late final TextEditingController _passwordController;
  late final TextEditingController _usernameController;

  final _nameFocusNode = FocusNode();
  final _passwordFocusNode = FocusNode();
  final _portFocusNode = FocusNode();
  final _hostFocusNode = FocusNode();
  final _usernameFocusNode = FocusNode();

  bool _useSSL = false;
  bool _isFailover = false;
  bool _trusted = false;
  int? port;
  late bool enableSSLCheckbox;

  late final bool enableAuthFields;

  void Function(bool canSave, bool canTestConnection)? onChanged;

  bool _checkShouldEnableAuthFields(Coin coin) {
    // TODO: which coin servers can have username and password?
    switch (coin) {
      case Coin.bitcoin:
      case Coin.litecoin:
      case Coin.dogecoin:
      case Coin.firo:
      case Coin.namecoin:
      case Coin.bitcoincash:
      case Coin.particl:
      case Coin.bitcoinTestNet:
      case Coin.litecoinTestNet:
      case Coin.bitcoincashTestnet:
      case Coin.firoTestNet:
      case Coin.dogecoinTestNet:
      case Coin.epicCash:
<<<<<<< HEAD
      case Coin.nano:
=======
      case Coin.eCash:
>>>>>>> d18ba61c
        return false;

      case Coin.ethereum:
      case Coin.monero:
      case Coin.wownero:
        return true;
    }
  }

  bool get canSave {
    // 65535 is max tcp port
    return _nameController.text.isNotEmpty && canTestConnection;
  }

  bool get canTestConnection {
    // 65535 is max tcp port
    return _hostController.text.isNotEmpty &&
        port != null &&
        port! >= 0 &&
        port! <= 65535;
  }

  bool enableField(TextEditingController controller) {
    bool enable = true;
    if (widget.readOnly) {
      enable = controller.text.isNotEmpty;
    }
    return enable;
  }

  bool get shouldBeReadOnly =>
      widget.readOnly || widget.node?.isDefault == true;

  void _updateState() {
    port = int.tryParse(_portController.text);
    onChanged?.call(canSave, canTestConnection);
    ref.read(nodeFormDataProvider).name = _nameController.text;
    ref.read(nodeFormDataProvider).host = _hostController.text;

    ref.read(nodeFormDataProvider).login =
        _usernameController.text.isEmpty ? null : _usernameController.text;

    ref.read(nodeFormDataProvider).password =
        _passwordController.text.isEmpty ? null : _passwordController.text;

    ref.read(nodeFormDataProvider).port = port;
    ref.read(nodeFormDataProvider).useSSL = _useSSL;
    ref.read(nodeFormDataProvider).isFailover = _isFailover;
    ref.read(nodeFormDataProvider).trusted = _trusted;
  }

  @override
  void initState() {
    onChanged = widget.onChanged;
    _nameController = TextEditingController();
    _hostController = TextEditingController();
    _portController = TextEditingController();
    _passwordController = TextEditingController();
    _usernameController = TextEditingController();

    enableAuthFields = _checkShouldEnableAuthFields(widget.coin);

    if (widget.node != null) {
      final node = widget.node!;
      if (enableAuthFields) {
        node.getPassword(widget.secureStore).then((value) {
          if (value is String) {
            _passwordController.text = value;
          }
        });

        _usernameController.text = node.loginName ?? "";
      }

      _nameController.text = node.name;
      _hostController.text = node.host;
      _portController.text = node.port.toString();
      _usernameController.text = node.loginName ?? "";
      _useSSL = node.useSSL;
      _isFailover = node.isFailover;
      _trusted = node.trusted ?? false;
      if (widget.coin == Coin.epicCash) {
        enableSSLCheckbox = !node.host.startsWith("http");
      } else {
        enableSSLCheckbox = true;
      }

      WidgetsBinding.instance.addPostFrameCallback((_) {
        // update provider state object so test connection works without having to modify a field in the ui first
        _updateState();
      });
    } else {
      enableSSLCheckbox = true;
      // default to port 3413
      // _portController.text = "3413";
    }

    super.initState();
  }

  @override
  void dispose() {
    _nameController.dispose();
    _hostController.dispose();
    _portController.dispose();
    _passwordController.dispose();
    _usernameController.dispose();

    _nameFocusNode.dispose();
    _passwordFocusNode.dispose();
    _usernameFocusNode.dispose();
    _hostFocusNode.dispose();
    _portFocusNode.dispose();
    super.dispose();
  }

  @override
  Widget build(BuildContext context) {
    return Column(
      children: [
        ClipRRect(
          borderRadius: BorderRadius.circular(
            Constants.size.circularBorderRadius,
          ),
          child: TextField(
            autocorrect: Util.isDesktop ? false : true,
            enableSuggestions: Util.isDesktop ? false : true,
            key: const Key("addCustomNodeNodeNameFieldKey"),
            readOnly: shouldBeReadOnly,
            enabled: enableField(_nameController),
            controller: _nameController,
            focusNode: _nameFocusNode,
            style: STextStyles.field(context),
            decoration: standardInputDecoration(
              "Node name",
              _nameFocusNode,
              context,
            ).copyWith(
              suffixIcon: !shouldBeReadOnly && _nameController.text.isNotEmpty
                  ? Padding(
                      padding: const EdgeInsets.only(right: 0),
                      child: UnconstrainedBox(
                        child: Row(
                          children: [
                            TextFieldIconButton(
                              child: const XIcon(),
                              onTap: () async {
                                _nameController.text = "";
                                _updateState();
                              },
                            ),
                          ],
                        ),
                      ),
                    )
                  : null,
            ),
            onChanged: (newValue) {
              _updateState();
              setState(() {});
            },
          ),
        ),
        const SizedBox(
          height: 8,
        ),
        ClipRRect(
          borderRadius: BorderRadius.circular(
            Constants.size.circularBorderRadius,
          ),
          child: TextField(
            autocorrect: Util.isDesktop ? false : true,
            enableSuggestions: Util.isDesktop ? false : true,
            key: const Key("addCustomNodeNodeAddressFieldKey"),
            readOnly: shouldBeReadOnly,
            enabled: enableField(_hostController),
            controller: _hostController,
            focusNode: _hostFocusNode,
            style: STextStyles.field(context),
            decoration: standardInputDecoration(
              (widget.coin != Coin.monero && widget.coin != Coin.wownero)
                  ? "IP address"
                  : "Url",
              _hostFocusNode,
              context,
            ).copyWith(
              suffixIcon: !shouldBeReadOnly && _hostController.text.isNotEmpty
                  ? Padding(
                      padding: const EdgeInsets.only(right: 0),
                      child: UnconstrainedBox(
                        child: Row(
                          children: [
                            TextFieldIconButton(
                              child: const XIcon(),
                              onTap: () async {
                                _hostController.text = "";
                                _updateState();
                              },
                            ),
                          ],
                        ),
                      ),
                    )
                  : null,
            ),
            onChanged: (newValue) {
              if (widget.coin == Coin.epicCash) {
                if (newValue.startsWith("https://")) {
                  _useSSL = true;
                  enableSSLCheckbox = false;
                } else if (newValue.startsWith("http://")) {
                  _useSSL = false;
                  enableSSLCheckbox = false;
                } else {
                  enableSSLCheckbox = true;
                }
              }
              _updateState();
              setState(() {});
            },
          ),
        ),
        const SizedBox(
          height: 8,
        ),
        ClipRRect(
          borderRadius: BorderRadius.circular(
            Constants.size.circularBorderRadius,
          ),
          child: TextField(
            autocorrect: Util.isDesktop ? false : true,
            enableSuggestions: Util.isDesktop ? false : true,
            key: const Key("addCustomNodeNodePortFieldKey"),
            readOnly: shouldBeReadOnly,
            enabled: enableField(_portController),
            controller: _portController,
            focusNode: _portFocusNode,
            inputFormatters: [FilteringTextInputFormatter.digitsOnly],
            keyboardType: TextInputType.number,
            style: STextStyles.field(context),
            decoration: standardInputDecoration(
              "Port",
              _portFocusNode,
              context,
            ).copyWith(
              suffixIcon: !shouldBeReadOnly && _portController.text.isNotEmpty
                  ? Padding(
                      padding: const EdgeInsets.only(right: 0),
                      child: UnconstrainedBox(
                        child: Row(
                          children: [
                            TextFieldIconButton(
                              child: const XIcon(),
                              onTap: () async {
                                _portController.text = "";
                                _updateState();
                              },
                            ),
                          ],
                        ),
                      ),
                    )
                  : null,
            ),
            onChanged: (newValue) {
              _updateState();
              setState(() {});
            },
          ),
        ),
        const SizedBox(
          height: 8,
        ),
        if (enableAuthFields)
          ClipRRect(
            borderRadius: BorderRadius.circular(
              Constants.size.circularBorderRadius,
            ),
            child: TextField(
              autocorrect: Util.isDesktop ? false : true,
              enableSuggestions: Util.isDesktop ? false : true,
              controller: _usernameController,
              readOnly: shouldBeReadOnly,
              enabled: enableField(_usernameController),
              focusNode: _usernameFocusNode,
              style: STextStyles.field(context),
              decoration: standardInputDecoration(
                "Login (optional)",
                _usernameFocusNode,
                context,
              ).copyWith(
                suffixIcon:
                    !shouldBeReadOnly && _usernameController.text.isNotEmpty
                        ? Padding(
                            padding: const EdgeInsets.only(right: 0),
                            child: UnconstrainedBox(
                              child: Row(
                                children: [
                                  TextFieldIconButton(
                                    child: const XIcon(),
                                    onTap: () async {
                                      _usernameController.text = "";
                                      _updateState();
                                    },
                                  ),
                                ],
                              ),
                            ),
                          )
                        : null,
              ),
              onChanged: (newValue) {
                _updateState();
                setState(() {});
              },
            ),
          ),
        if (enableAuthFields)
          const SizedBox(
            height: 8,
          ),
        if (enableAuthFields)
          ClipRRect(
            borderRadius: BorderRadius.circular(
              Constants.size.circularBorderRadius,
            ),
            child: TextField(
              autocorrect: Util.isDesktop ? false : true,
              enableSuggestions: Util.isDesktop ? false : true,
              controller: _passwordController,
              readOnly: shouldBeReadOnly,
              enabled: enableField(_passwordController),
              obscureText: true,
              focusNode: _passwordFocusNode,
              style: STextStyles.field(context),
              decoration: standardInputDecoration(
                "Password (optional)",
                _passwordFocusNode,
                context,
              ).copyWith(
                suffixIcon:
                    !shouldBeReadOnly && _passwordController.text.isNotEmpty
                        ? Padding(
                            padding: const EdgeInsets.only(right: 0),
                            child: UnconstrainedBox(
                              child: Row(
                                children: [
                                  TextFieldIconButton(
                                    child: const XIcon(),
                                    onTap: () async {
                                      _passwordController.text = "";
                                      _updateState();
                                    },
                                  ),
                                ],
                              ),
                            ),
                          )
                        : null,
              ),
              onChanged: (newValue) {
                _updateState();
                setState(() {});
              },
            ),
          ),
        if (enableAuthFields)
          const SizedBox(
            height: 8,
          ),
        if (widget.coin != Coin.monero && widget.coin != Coin.wownero)
          Row(
            children: [
              GestureDetector(
                onTap: !shouldBeReadOnly && enableSSLCheckbox
                    ? () {
                        setState(() {
                          _useSSL = !_useSSL;
                        });
                        _updateState();
                      }
                    : null,
                child: Container(
                  color: Colors.transparent,
                  child: Row(
                    children: [
                      SizedBox(
                        width: 20,
                        height: 20,
                        child: Checkbox(
                          fillColor: !shouldBeReadOnly && enableSSLCheckbox
                              ? null
                              : MaterialStateProperty.all(Theme.of(context)
                                  .extension<StackColors>()!
                                  .checkboxBGDisabled),
                          materialTapTargetSize:
                              MaterialTapTargetSize.shrinkWrap,
                          value: _useSSL,
                          onChanged: !shouldBeReadOnly && enableSSLCheckbox
                              ? (newValue) {
                                  setState(() {
                                    _useSSL = newValue!;
                                  });
                                  _updateState();
                                }
                              : null,
                        ),
                      ),
                      const SizedBox(
                        width: 12,
                      ),
                      Text(
                        "Use SSL",
                        style: STextStyles.itemSubtitle12(context),
                      )
                    ],
                  ),
                ),
              ),
            ],
          ),
        if (widget.coin == Coin.monero || widget.coin == Coin.wownero)
          Row(
            children: [
              GestureDetector(
                onTap: !widget.readOnly /*&& trustedCheckbox*/
                    ? () {
                        setState(() {
                          _trusted = !_trusted;
                        });
                        _updateState();
                      }
                    : null,
                child: Container(
                  color: Colors.transparent,
                  child: Row(
                    children: [
                      SizedBox(
                        width: 20,
                        height: 20,
                        child: Checkbox(
                          fillColor: !widget.readOnly
                              ? null
                              : MaterialStateProperty.all(Theme.of(context)
                                  .extension<StackColors>()!
                                  .checkboxBGDisabled),
                          materialTapTargetSize:
                              MaterialTapTargetSize.shrinkWrap,
                          value: _trusted,
                          onChanged: !widget.readOnly
                              ? (newValue) {
                                  setState(() {
                                    _trusted = newValue!;
                                  });
                                  _updateState();
                                }
                              : null,
                        ),
                      ),
                      const SizedBox(
                        width: 12,
                      ),
                      Text(
                        "Trusted",
                        style: STextStyles.itemSubtitle12(context),
                      )
                    ],
                  ),
                ),
              ),
            ],
          ),
        if (widget.coin != Coin.monero &&
            widget.coin != Coin.wownero &&
            widget.coin != Coin.epicCash)
          const SizedBox(
            height: 8,
          ),
        if (widget.coin != Coin.monero &&
            widget.coin != Coin.wownero &&
            widget.coin != Coin.epicCash)
          Row(
            children: [
              GestureDetector(
                onTap: () {
                  setState(() {
                    _isFailover = !_isFailover;
                  });
                  if (widget.readOnly) {
                    ref.read(nodeServiceChangeNotifierProvider).edit(
                          widget.node!.copyWith(isFailover: _isFailover),
                          null,
                          true,
                        );
                  } else {
                    _updateState();
                  }
                },
                child: Container(
                  color: Colors.transparent,
                  child: Row(
                    children: [
                      SizedBox(
                        width: 20,
                        height: 20,
                        child: Checkbox(
                          materialTapTargetSize:
                              MaterialTapTargetSize.shrinkWrap,
                          value: _isFailover,
                          onChanged: (newValue) {
                            setState(() {
                              _isFailover = newValue!;
                            });
                            if (widget.readOnly) {
                              ref.read(nodeServiceChangeNotifierProvider).edit(
                                    widget.node!
                                        .copyWith(isFailover: _isFailover),
                                    null,
                                    true,
                                  );
                            } else {
                              _updateState();
                            }
                          },
                        ),
                      ),
                      const SizedBox(
                        width: 12,
                      ),
                      Text(
                        "Use as failover",
                        style: STextStyles.itemSubtitle12(context),
                      )
                    ],
                  ),
                ),
              ),
            ],
          ),
      ],
    );
  }
}<|MERGE_RESOLUTION|>--- conflicted
+++ resolved
@@ -717,11 +717,8 @@
       case Coin.firoTestNet:
       case Coin.dogecoinTestNet:
       case Coin.epicCash:
-<<<<<<< HEAD
       case Coin.nano:
-=======
       case Coin.eCash:
->>>>>>> d18ba61c
         return false;
 
       case Coin.ethereum:
