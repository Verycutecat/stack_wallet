import 'dart:async';

import 'package:decimal/decimal.dart';
import 'package:flutter/material.dart';
import 'package:flutter_riverpod/flutter_riverpod.dart';
import 'package:flutter_svg/flutter_svg.dart';
import 'package:flutter_svg/svg.dart';
import 'package:stackwallet/models/exchange/incomplete_exchange.dart';
import 'package:stackwallet/models/exchange/response_objects/currency.dart';
import 'package:stackwallet/models/exchange/response_objects/fixed_rate_market.dart';
import 'package:stackwallet/models/exchange/response_objects/pair.dart';
import 'package:stackwallet/notifications/show_flush_bar.dart';
import 'package:stackwallet/pages/exchange_view/exchange_coin_selection/fixed_rate_pair_coin_selection_view.dart';
import 'package:stackwallet/pages/exchange_view/exchange_coin_selection/floating_rate_currency_selection_view.dart';
import 'package:stackwallet/pages/exchange_view/exchange_step_views/step_1_view.dart';
import 'package:stackwallet/pages/exchange_view/exchange_step_views/step_2_view.dart';
import 'package:stackwallet/pages/exchange_view/sub_widgets/exchange_provider_options.dart';
import 'package:stackwallet/pages/exchange_view/sub_widgets/exchange_rate_sheet.dart';
import 'package:stackwallet/pages/exchange_view/sub_widgets/rate_type_toggle.dart';
import 'package:stackwallet/pages_desktop_specific/desktop_exchange/exchange_steps/step_scaffold.dart';
import 'package:stackwallet/providers/providers.dart';
import 'package:stackwallet/services/exchange/change_now/change_now_exchange.dart';
// import 'package:stackwallet/services/exchange/simpleswap/simpleswap_exchange.dart';
import 'package:stackwallet/utilities/assets.dart';
import 'package:stackwallet/utilities/constants.dart';
import 'package:stackwallet/utilities/enums/coin_enum.dart';
import 'package:stackwallet/utilities/logger.dart';
import 'package:stackwallet/utilities/text_styles.dart';
import 'package:stackwallet/utilities/theme/stack_colors.dart';
import 'package:stackwallet/utilities/util.dart';
import 'package:stackwallet/widgets/conditional_parent.dart';
import 'package:stackwallet/widgets/custom_loading_overlay.dart';
import 'package:stackwallet/widgets/desktop/desktop_dialog.dart';
import 'package:stackwallet/widgets/desktop/desktop_dialog_close_button.dart';
import 'package:stackwallet/widgets/desktop/primary_button.dart';
import 'package:stackwallet/widgets/desktop/secondary_button.dart';
import 'package:stackwallet/widgets/desktop/simple_desktop_dialog.dart';
import 'package:stackwallet/widgets/rounded_container.dart';
import 'package:stackwallet/widgets/rounded_white_container.dart';
import 'package:stackwallet/widgets/stack_dialog.dart';
import 'package:stackwallet/widgets/textfields/exchange_textfield.dart';
import 'package:tuple/tuple.dart';

class ExchangeForm extends ConsumerStatefulWidget {
  const ExchangeForm({
    Key? key,
    this.walletId,
    this.coin,
  }) : super(key: key);

  final String? walletId;
  final Coin? coin;

  @override
  ConsumerState<ExchangeForm> createState() => _ExchangeFormState();
}

class _ExchangeFormState extends ConsumerState<ExchangeForm> {
  late final String? walletId;
  late final Coin? coin;
  late final bool walletInitiated;

  late final TextEditingController _sendController;
  late final TextEditingController _receiveController;
  final isDesktop = Util.isDesktop;
  final FocusNode _sendFocusNode = FocusNode();
  final FocusNode _receiveFocusNode = FocusNode();

  bool _swapLock = false;

  void sendFieldOnChanged(String value) async {
    if (_sendFocusNode.hasFocus) {
      final newFromAmount = Decimal.tryParse(value);

      await ref
          .read(exchangeFormStateProvider)
          .setFromAmountAndCalculateToAmount(
              newFromAmount ?? Decimal.zero, true);

      if (newFromAmount == null) {
        _receiveController.text =
            ref.read(prefsChangeNotifierProvider).exchangeRateType ==
                    ExchangeRateType.estimated
                ? "-"
                : "";
      }
    }
  }

  void selectSendCurrency() async {
    if (ref.read(prefsChangeNotifierProvider).exchangeRateType ==
        ExchangeRateType.estimated) {
      final fromTicker = ref.read(exchangeFormStateProvider).fromTicker ?? "-";
      // ref.read(estimatedRateExchangeFormProvider).from?.ticker ?? "-";

      if (walletInitiated &&
          fromTicker.toLowerCase() == coin!.ticker.toLowerCase()) {
        // do not allow changing away from wallet coin
        return;
      }

      List<Currency> currencies;
      switch (ref.read(currentExchangeNameStateProvider.state).state) {
        case ChangeNowExchange.exchangeName:
          currencies =
              ref.read(availableChangeNowCurrenciesProvider).currencies;
          break;
        // case SimpleSwapExchange.exchangeName:
        //   currencies = ref
        //       .read(availableSimpleswapCurrenciesProvider)
        //       .floatingRateCurrencies;
        //   break;
        default:
          currencies = [];
      }

      await _showFloatingRateSelectionSheet(
          currencies: currencies,
          excludedTicker: ref.read(exchangeFormStateProvider).toTicker ?? "-",
          fromTicker: fromTicker,
          onSelected: (from) =>
              ref.read(exchangeFormStateProvider).updateFrom(from, true));

      unawaited(
        showDialog<void>(
          context: context,
          barrierDismissible: false,
          builder: (_) => WillPopScope(
            onWillPop: () async => false,
            child: Container(
              color: Theme.of(context)
                  .extension<StackColors>()!
                  .overlay
                  .withOpacity(0.6),
              child: const CustomLoadingOverlay(
                message: "Updating exchange rate",
                eventBus: null,
              ),
            ),
          ),
        ),
      );

      await Future<void>.delayed(const Duration(milliseconds: 300));
<<<<<<< HEAD
      Navigator.of(context, rootNavigator: true).pop();
=======
      Navigator.of(context).pop();
>>>>>>> fbe3c9da
    } else {
      final toTicker = ref.read(exchangeFormStateProvider).toTicker ?? "";
      final fromTicker = ref.read(exchangeFormStateProvider).fromTicker ?? "";

      if (walletInitiated &&
          fromTicker.toLowerCase() == coin!.ticker.toLowerCase()) {
        // do not allow changing away from wallet coin
        return;
      }

      switch (ref.read(currentExchangeNameStateProvider.state).state) {
        case ChangeNowExchange.exchangeName:
          await _showFixedRateSelectionSheet(
            excludedTicker: toTicker,
            fromTicker: fromTicker,
            onSelected: (selectedFromTicker) async {
              try {
                final market = ref
                    .read(availableChangeNowCurrenciesProvider)
                    .markets
                    .firstWhere(
                      (e) => e.to == toTicker && e.from == selectedFromTicker,
                    );

                await ref
                    .read(exchangeFormStateProvider)
                    .updateMarket(market, true);
              } catch (e) {
                unawaited(
                  showDialog<dynamic>(
                    context: context,
                    builder: (_) {
                      if (isDesktop) {
                        return const SimpleDesktopDialog(
                          title: "Fixed rate market error",
                          message:
                              "Could not find the specified fixed rate trade pair",
                        );
                      } else {
                        return const StackDialog(
                          title: "Fixed rate market error",
                          message:
                              "Could not find the specified fixed rate trade pair",
                        );
                      }
                    },
                  ),
                );

                return;
              }
            },
          );
          break;
        // case SimpleSwapExchange.exchangeName:
        //   await _showFloatingRateSelectionSheet(
        //       currencies: ref
        //           .read(availableSimpleswapCurrenciesProvider)
        //           .fixedRateCurrencies,
        //       excludedTicker:
        //           ref.read(exchangeFormStateProvider).toTicker ?? "-",
        //       fromTicker: fromTicker,
        //       onSelected: (from) =>
        //           ref.read(exchangeFormStateProvider).updateFrom(from, true));
        //   break;
        default:
        // TODO show error?
      }
    }
  }

  void selectReceiveCurrency() async {
    if (ref.read(prefsChangeNotifierProvider).exchangeRateType ==
        ExchangeRateType.estimated) {
      final toTicker = ref.read(exchangeFormStateProvider).toTicker ?? "";

      if (walletInitiated &&
          toTicker.toLowerCase() == coin!.ticker.toLowerCase()) {
        // do not allow changing away from wallet coin
        return;
      }

      List<Currency> currencies;
      switch (ref.read(currentExchangeNameStateProvider.state).state) {
        case ChangeNowExchange.exchangeName:
          currencies =
              ref.read(availableChangeNowCurrenciesProvider).currencies;
          break;
        // case SimpleSwapExchange.exchangeName:
        //   currencies = ref
        //       .read(availableSimpleswapCurrenciesProvider)
        //       .floatingRateCurrencies;
        //   break;
        default:
          currencies = [];
      }

      await _showFloatingRateSelectionSheet(
          currencies: currencies,
          excludedTicker: ref.read(exchangeFormStateProvider).fromTicker ?? "",
          fromTicker: ref.read(exchangeFormStateProvider).fromTicker ?? "",
          onSelected: (to) =>
              ref.read(exchangeFormStateProvider).updateTo(to, true));
    } else {
      final fromTicker = ref.read(exchangeFormStateProvider).fromTicker ?? "";
      final toTicker = ref.read(exchangeFormStateProvider).toTicker ?? "";

      if (walletInitiated &&
          toTicker.toLowerCase() == coin!.ticker.toLowerCase()) {
        // do not allow changing away from wallet coin
        return;
      }

      switch (ref.read(currentExchangeNameStateProvider.state).state) {
        case ChangeNowExchange.exchangeName:
          await _showFixedRateSelectionSheet(
            excludedTicker: fromTicker,
            fromTicker: fromTicker,
            onSelected: (selectedToTicker) async {
              try {
                final market = ref
                    .read(availableChangeNowCurrenciesProvider)
                    .markets
                    .firstWhere(
                      (e) => e.to == selectedToTicker && e.from == fromTicker,
                    );

                await ref
                    .read(exchangeFormStateProvider)
                    .updateMarket(market, true);
              } catch (e) {
                unawaited(
                  showDialog<dynamic>(
                    context: context,
                    builder: (_) {
                      if (isDesktop) {
                        return const SimpleDesktopDialog(
                          title: "Fixed rate market error",
                          message:
                              "Could not find the specified fixed rate trade pair",
                        );
                      } else {
                        return const StackDialog(
                          title: "Fixed rate market error",
                          message:
                              "Could not find the specified fixed rate trade pair",
                        );
                      }
                    },
                  ),
                );
                return;
              }
            },
          );
          break;
        // case SimpleSwapExchange.exchangeName:
        //   await _showFloatingRateSelectionSheet(
        //       currencies: ref
        //           .read(availableSimpleswapCurrenciesProvider)
        //           .fixedRateCurrencies,
        //       excludedTicker:
        //           ref.read(exchangeFormStateProvider).fromTicker ?? "",
        //       fromTicker: ref.read(exchangeFormStateProvider).fromTicker ?? "",
        //       onSelected: (to) =>
        //           ref.read(exchangeFormStateProvider).updateTo(to, true));
        //   break;
        default:
        // TODO show error?
      }
    }
  }

  void receiveFieldOnChanged(String value) async {
    final newToAmount = Decimal.tryParse(value);
    final isEstimated =
        ref.read(prefsChangeNotifierProvider).exchangeRateType ==
            ExchangeRateType.estimated;
    if (!isEstimated) {
      ref.read(exchangeFormStateProvider).toAmount =
          newToAmount ?? Decimal.zero;
    }
    if (newToAmount == null) {
      _sendController.text = "";
    }
  }

  Future<void> _swap() async {
    _swapLock = true;
    _sendFocusNode.unfocus();
    _receiveFocusNode.unfocus();

    unawaited(
      showDialog<void>(
        context: context,
        barrierDismissible: false,
        builder: (_) => WillPopScope(
          onWillPop: () async => false,
          child: Container(
            color: Theme.of(context)
                .extension<StackColors>()!
                .overlay
                .withOpacity(0.6),
            child: const CustomLoadingOverlay(
              message: "Updating exchange rate",
              eventBus: null,
            ),
          ),
        ),
      ),
    );

    if (ref.read(prefsChangeNotifierProvider).exchangeRateType ==
            ExchangeRateType.fixed &&
        ref.read(exchangeFormStateProvider).exchange?.name ==
            ChangeNowExchange.exchangeName) {
      final from = ref.read(exchangeFormStateProvider).fromTicker;
      final to = ref.read(exchangeFormStateProvider).toTicker;

      if (to != null && from != null) {
        final markets = ref
            .read(availableChangeNowCurrenciesProvider)
            .markets
            .where((e) => e.from == to && e.to == from);

        if (markets.isNotEmpty) {
          await ref.read(exchangeFormStateProvider).swap(market: markets.first);
        } else {
          Logging.instance.log(
            "swap to fixed rate market failed",
            level: LogLevel.Warning,
          );
        }
      }
    } else {
      await ref.read(exchangeFormStateProvider).swap();
    }
    if (mounted) {
      Navigator.of(context, rootNavigator: isDesktop).pop();
    }
    _swapLock = false;
  }

  Future<void> _showFloatingRateSelectionSheet({
    required List<Currency> currencies,
    required String excludedTicker,
    required String fromTicker,
    required void Function(Currency) onSelected,
  }) async {
    _sendFocusNode.unfocus();
    _receiveFocusNode.unfocus();

    List<Pair> allPairs;

    switch (ref.read(currentExchangeNameStateProvider.state).state) {
      case ChangeNowExchange.exchangeName:
        allPairs = ref.read(availableChangeNowCurrenciesProvider).pairs;
        break;
      // case SimpleSwapExchange.exchangeName:
      //   allPairs = ref.read(exchangeFormStateProvider).exchangeType ==
      //           ExchangeRateType.fixed
      //       ? ref.read(availableSimpleswapCurrenciesProvider).fixedRatePairs
      //       : ref.read(availableSimpleswapCurrenciesProvider).floatingRatePairs;
      //   break;
      default:
        allPairs = [];
    }

    List<Pair> availablePairs;
    if (fromTicker.isEmpty ||
        fromTicker == "-" ||
        excludedTicker.isEmpty ||
        excludedTicker == "-") {
      availablePairs = allPairs;
    } else if (excludedTicker == fromTicker) {
      availablePairs = allPairs
          .where((e) => e.from == excludedTicker)
          .toList(growable: false);
    } else {
      availablePairs =
          allPairs.where((e) => e.to == excludedTicker).toList(growable: false);
    }

    final List<Currency> tickers = currencies.where((e) {
      if (excludedTicker == fromTicker) {
        return e.ticker != excludedTicker &&
            availablePairs.where((e2) => e2.to == e.ticker).isNotEmpty;
      } else {
        return e.ticker != excludedTicker &&
            availablePairs.where((e2) => e2.from == e.ticker).isNotEmpty;
      }
    }).toList(growable: false);

    final result = isDesktop
        ? await showDialog<Currency?>(
            context: context,
            builder: (context) {
              return DesktopDialog(
                maxHeight: 700,
                maxWidth: 580,
                child: Column(
                  children: [
                    Row(
                      mainAxisAlignment: MainAxisAlignment.spaceBetween,
                      children: [
                        Padding(
                          padding: const EdgeInsets.only(
                            left: 32,
                          ),
                          child: Text(
                            "Choose a coin to exchange",
                            style: STextStyles.desktopH3(context),
                          ),
                        ),
                        const DesktopDialogCloseButton(),
                      ],
                    ),
                    Expanded(
                      child: Padding(
                        padding: const EdgeInsets.only(
                          left: 32,
                          right: 32,
                          bottom: 32,
                        ),
                        child: Row(
                          children: [
                            Expanded(
                              child: RoundedWhiteContainer(
                                padding: const EdgeInsets.all(16),
                                borderColor: Theme.of(context)
                                    .extension<StackColors>()!
                                    .background,
                                child: FloatingRateCurrencySelectionView(
                                  currencies: tickers,
                                ),
                              ),
                            ),
                          ],
                        ),
                      ),
                    ),
                  ],
                ),
              );
            })
        : await Navigator.of(context).push(
            MaterialPageRoute<dynamic>(
              builder: (_) => FloatingRateCurrencySelectionView(
                currencies: tickers,
              ),
            ),
          );

    if (mounted && result is Currency) {
      onSelected(result);
    }
  }

  String? _fetchIconUrlFromTicker(String? ticker) {
    if (ticker == null) return null;

    Iterable<Currency> possibleCurrencies;

    switch (ref.read(currentExchangeNameStateProvider.state).state) {
      case ChangeNowExchange.exchangeName:
        possibleCurrencies = ref
            .read(availableChangeNowCurrenciesProvider)
            .currencies
            .where((e) => e.ticker.toUpperCase() == ticker.toUpperCase());
        break;
      // case SimpleSwapExchange.exchangeName:
      //   possibleCurrencies = [
      //     ...ref
      //         .read(availableSimpleswapCurrenciesProvider)
      //         .fixedRateCurrencies
      //         .where((e) => e.ticker.toUpperCase() == ticker.toUpperCase()),
      //     ...ref
      //         .read(availableSimpleswapCurrenciesProvider)
      //         .floatingRateCurrencies
      //         .where((e) => e.ticker.toUpperCase() == ticker.toUpperCase()),
      //   ];
      //   break;
      default:
        possibleCurrencies = [];
    }

    for (final currency in possibleCurrencies) {
      if (currency.image.isNotEmpty) {
        return currency.image;
      }
    }

    return null;
  }

  Future<void> _showFixedRateSelectionSheet({
    required String excludedTicker,
    required String fromTicker,
    required void Function(String) onSelected,
  }) async {
    _sendFocusNode.unfocus();
    _receiveFocusNode.unfocus();

    List<FixedRateMarket> marketsThatPairWithExcludedTicker = [];

    if (excludedTicker == "" ||
        excludedTicker == "-" ||
        fromTicker == "" ||
        fromTicker == "-") {
      marketsThatPairWithExcludedTicker =
          ref.read(availableChangeNowCurrenciesProvider).markets;
    } else if (excludedTicker == fromTicker) {
      marketsThatPairWithExcludedTicker = ref
          .read(availableChangeNowCurrenciesProvider)
          .markets
          .where((e) => e.from == excludedTicker && e.to != excludedTicker)
          .toList(growable: false);
    } else {
      marketsThatPairWithExcludedTicker = ref
          .read(availableChangeNowCurrenciesProvider)
          .markets
          .where((e) => e.to == excludedTicker && e.from != excludedTicker)
          .toList(growable: false);
    }

    final result = isDesktop
        ? await showDialog<String?>(
            context: context,
            builder: (context) {
              return DesktopDialog(
                maxHeight: 700,
                maxWidth: 580,
                child: Column(
                  children: [
                    Row(
                      mainAxisAlignment: MainAxisAlignment.spaceBetween,
                      children: [
                        Padding(
                          padding: const EdgeInsets.only(
                            left: 32,
                          ),
                          child: Text(
                            "Choose a coin to exchange",
                            style: STextStyles.desktopH3(context),
                          ),
                        ),
                        const DesktopDialogCloseButton(),
                      ],
                    ),
                    Expanded(
                      child: Padding(
                        padding: const EdgeInsets.only(
                          left: 32,
                          right: 32,
                          bottom: 32,
                        ),
                        child: Row(
                          children: [
                            Expanded(
                              child: RoundedWhiteContainer(
                                padding: const EdgeInsets.all(16),
                                borderColor: Theme.of(context)
                                    .extension<StackColors>()!
                                    .background,
                                child: FixedRateMarketPairCoinSelectionView(
                                  markets: marketsThatPairWithExcludedTicker,
                                  currencies: ref
                                      .read(
                                          availableChangeNowCurrenciesProvider)
                                      .currencies,
                                  isFrom: excludedTicker != fromTicker,
                                ),
                              ),
                            ),
                          ],
                        ),
                      ),
                    ),
                  ],
                ),
              );
            })
        : await Navigator.of(context).push(
            MaterialPageRoute<dynamic>(
              builder: (_) => FixedRateMarketPairCoinSelectionView(
                markets: marketsThatPairWithExcludedTicker,
                currencies:
                    ref.read(availableChangeNowCurrenciesProvider).currencies,
                isFrom: excludedTicker != fromTicker,
              ),
            ),
          );

    if (mounted && result is String) {
      onSelected(result);
    }
  }

  void onRateTypeChanged(ExchangeRateType rateType) async {
    _receiveFocusNode.unfocus();
    _sendFocusNode.unfocus();

    unawaited(
      showDialog<void>(
        context: context,
        barrierDismissible: false,
        builder: (_) => WillPopScope(
          onWillPop: () async => false,
          child: Container(
            color: Theme.of(context)
                .extension<StackColors>()!
                .overlay
                .withOpacity(0.6),
            child: const CustomLoadingOverlay(
              message: "Updating exchange rate",
              eventBus: null,
            ),
          ),
        ),
      ),
    );

    final fromTicker = ref.read(exchangeFormStateProvider).fromTicker ?? "-";
    final toTicker = ref.read(exchangeFormStateProvider).toTicker ?? "-";

    ref.read(exchangeFormStateProvider).exchangeType = rateType;
    ref.read(exchangeFormStateProvider).reversed = false;
    switch (rateType) {
      case ExchangeRateType.estimated:
        if (!(toTicker == "-" || fromTicker == "-")) {
          late final Iterable<Pair> available;

          switch (ref.read(currentExchangeNameStateProvider.state).state) {
            case ChangeNowExchange.exchangeName:
              available = ref
                  .read(availableChangeNowCurrenciesProvider)
                  .pairs
                  .where((e) => e.to == toTicker && e.from == fromTicker);
              break;
            // case SimpleSwapExchange.exchangeName:
            //   available = ref
            //       .read(availableSimpleswapCurrenciesProvider)
            //       .floatingRatePairs
            //       .where((e) => e.to == toTicker && e.from == fromTicker);
            //   break;
            default:
              available = [];
          }

          if (available.isNotEmpty) {
            late final Iterable<Currency> availableCurrencies;
            switch (ref.read(currentExchangeNameStateProvider.state).state) {
              case ChangeNowExchange.exchangeName:
                availableCurrencies = ref
                    .read(availableChangeNowCurrenciesProvider)
                    .currencies
                    .where(
                        (e) => e.ticker == fromTicker || e.ticker == toTicker);
                break;
              // case SimpleSwapExchange.exchangeName:
              //   availableCurrencies = ref
              //       .read(availableSimpleswapCurrenciesProvider)
              //       .floatingRateCurrencies
              //       .where(
              //           (e) => e.ticker == fromTicker || e.ticker == toTicker);
              //   break;
              default:
                availableCurrencies = [];
            }

            if (availableCurrencies.length > 1) {
              final from =
                  availableCurrencies.firstWhere((e) => e.ticker == fromTicker);
              final to =
                  availableCurrencies.firstWhere((e) => e.ticker == toTicker);

              final newFromAmount = Decimal.tryParse(_sendController.text);
              ref.read(exchangeFormStateProvider).fromAmount =
                  newFromAmount ?? Decimal.zero;
              if (newFromAmount == null) {
                _receiveController.text = "";
              }

              await ref.read(exchangeFormStateProvider).updateTo(to, false);
              await ref.read(exchangeFormStateProvider).updateFrom(from, true);

              _receiveController.text =
                  ref.read(exchangeFormStateProvider).toAmountString.isEmpty
                      ? "-"
                      : ref.read(exchangeFormStateProvider).toAmountString;
              if (mounted) {
                Navigator.of(context, rootNavigator: isDesktop).pop();
              }
              return;
            }
          }
        }
        if (mounted) {
          Navigator.of(context, rootNavigator: isDesktop).pop();
        }
        if (!(fromTicker == "-" || toTicker == "-")) {
          unawaited(
            showFloatingFlushBar(
              type: FlushBarType.warning,
              message:
                  "Estimated rate trade pair \"$fromTicker-$toTicker\" unavailable. Reverting to last estimated rate pair.",
              context: context,
            ),
          );
        }
        break;
      case ExchangeRateType.fixed:
        if (!(toTicker == "-" || fromTicker == "-")) {
          switch (ref.read(currentExchangeNameStateProvider.state).state) {
            case ChangeNowExchange.exchangeName:
              FixedRateMarket? market;
              try {
                market = ref
                    .read(availableChangeNowCurrenciesProvider)
                    .markets
                    .firstWhere(
                        (e) => e.from == fromTicker && e.to == toTicker);
              } catch (_) {
                market = null;
              }

              final newFromAmount = Decimal.tryParse(_sendController.text);
              ref.read(exchangeFormStateProvider).fromAmount =
                  newFromAmount ?? Decimal.zero;

              if (newFromAmount == null) {
                _receiveController.text = "";
              }

              await ref
                  .read(exchangeFormStateProvider)
                  .updateMarket(market, false);
              await ref
                  .read(exchangeFormStateProvider)
                  .setFromAmountAndCalculateToAmount(
                    Decimal.tryParse(_sendController.text) ?? Decimal.zero,
                    true,
                  );
              if (mounted) {
                Navigator.of(context, rootNavigator: isDesktop).pop();
              }
              return;
            // case SimpleSwapExchange.exchangeName:
            //   final available = ref
            //       .read(availableSimpleswapCurrenciesProvider)
            //       .floatingRatePairs
            //       .where((e) => e.to == toTicker && e.from == fromTicker);
            //   if (available.isNotEmpty) {
            //     final availableCurrencies = ref
            //         .read(availableSimpleswapCurrenciesProvider)
            //         .fixedRateCurrencies
            //         .where(
            //             (e) => e.ticker == fromTicker || e.ticker == toTicker);
            //     if (availableCurrencies.length > 1) {
            //       final from = availableCurrencies
            //           .firstWhere((e) => e.ticker == fromTicker);
            //       final to = availableCurrencies
            //           .firstWhere((e) => e.ticker == toTicker);
            //
            //       final newFromAmount = Decimal.tryParse(_sendController.text);
            //       ref.read(exchangeFormStateProvider).fromAmount =
            //           newFromAmount ?? Decimal.zero;
            //       if (newFromAmount == null) {
            //         _receiveController.text = "";
            //       }
            //
            //       await ref.read(exchangeFormStateProvider).updateTo(to, false);
            //       await ref
            //           .read(exchangeFormStateProvider)
            //           .updateFrom(from, true);
            //
            //       _receiveController.text =
            //           ref.read(exchangeFormStateProvider).toAmountString.isEmpty
            //               ? "-"
            //               : ref.read(exchangeFormStateProvider).toAmountString;
            //       if (mounted) {
            //         Navigator.of(context, rootNavigator: isDesktop).pop();
            //       }
            //       return;
            //     }
            //   }
            //
            //   break;
            default:
            //
          }
        }
        if (mounted) {
          Navigator.of(context, rootNavigator: isDesktop).pop();
        }
        unawaited(
          showFloatingFlushBar(
            type: FlushBarType.warning,
            message:
                "Fixed rate trade pair \"$fromTicker-$toTicker\" unavailable. Reverting to last fixed rate pair.",
            context: context,
          ),
        );
        break;
    }
  }

  void onExchangePressed() async {
    final rateType = ref.read(prefsChangeNotifierProvider).exchangeRateType;
    final fromTicker = ref.read(exchangeFormStateProvider).fromTicker ?? "";
    final toTicker = ref.read(exchangeFormStateProvider).toTicker ?? "";
    final sendAmount = ref.read(exchangeFormStateProvider).fromAmount!;
    final estimate = ref.read(exchangeFormStateProvider).estimate!;

    String rate;

    switch (rateType) {
      case ExchangeRateType.estimated:
        bool isAvailable = false;
        late final Iterable<Pair> availableFloatingPairs;

        switch (ref.read(currentExchangeNameStateProvider.state).state) {
          case ChangeNowExchange.exchangeName:
            availableFloatingPairs = ref
                .read(availableChangeNowCurrenciesProvider)
                .pairs
                .where((e) => e.to == toTicker && e.from == fromTicker);
            break;
          // case SimpleSwapExchange.exchangeName:
          //   availableFloatingPairs = ref
          //       .read(availableSimpleswapCurrenciesProvider)
          //       .floatingRatePairs
          //       .where((e) => e.to == toTicker && e.from == fromTicker);
          //   break;
          default:
            availableFloatingPairs = [];
        }

        for (final pair in availableFloatingPairs) {
          if (pair.from == fromTicker && pair.to == toTicker) {
            isAvailable = true;
            break;
          }
        }

        if (!isAvailable) {
          unawaited(
            showDialog<dynamic>(
              context: context,
              barrierDismissible: true,
              builder: (_) {
                if (isDesktop) {
                  return SimpleDesktopDialog(
                    title: "Selected trade pair unavailable",
                    message:
                        "The $fromTicker - $toTicker market is currently disabled for estimated/floating rate trades",
                  );
                } else {
                  return StackDialog(
                    title: "Selected trade pair unavailable",
                    message:
                        "The $fromTicker - $toTicker market is currently disabled for estimated/floating rate trades",
                  );
                }
              },
            ),
          );
          return;
        }
        rate =
            "1 ${fromTicker.toUpperCase()} ~${(estimate.estimatedAmount / sendAmount).toDecimal(scaleOnInfinitePrecision: 8).toStringAsFixed(8)} ${toTicker.toUpperCase()}";
        break;
      case ExchangeRateType.fixed:
        bool? shouldCancel;

        if (estimate.warningMessage != null &&
            estimate.warningMessage!.isNotEmpty) {
          shouldCancel = await showDialog<bool?>(
            context: context,
            barrierDismissible: true,
            builder: (_) {
              if (isDesktop) {
                return DesktopDialog(
                  maxWidth: 500,
                  maxHeight: 300,
                  child: Column(
                    crossAxisAlignment: CrossAxisAlignment.start,
                    children: [
                      Row(
                        mainAxisAlignment: MainAxisAlignment.spaceBetween,
                        children: [
                          Text(
                            "Failed to update trade estimate",
                            style: STextStyles.desktopH3(context),
                          ),
                          const DesktopDialogCloseButton(),
                        ],
                      ),
                      const Spacer(),
                      Text(
                        estimate.warningMessage!,
                        style: STextStyles.desktopTextSmall(context),
                      ),
                      const Spacer(),
                      Text(
                        "Do you want to attempt trade anyways?",
                        style: STextStyles.desktopTextSmall(context),
                      ),
                      const Spacer(
                        flex: 2,
                      ),
                      Row(
                        children: [
                          Expanded(
                            child: SecondaryButton(
                              label: "Cancel",
                              buttonHeight: ButtonHeight.l,
                              onPressed: () => Navigator.of(
                                context,
                                rootNavigator: true,
                              ).pop(true),
                            ),
                          ),
                          const SizedBox(
                            width: 16,
                          ),
                          Expanded(
                            child: PrimaryButton(
                              label: "Attempt",
                              buttonHeight: ButtonHeight.l,
                              onPressed: () => Navigator.of(
                                context,
                                rootNavigator: true,
                              ).pop(false),
                            ),
                          ),
                        ],
                      )
                    ],
                  ),
                );
              } else {
                return StackDialog(
                  title: "Failed to update trade estimate",
                  message:
                      "${estimate.warningMessage!}\n\nDo you want to attempt trade anyways?",
                  leftButton: TextButton(
                    style: Theme.of(context)
                        .extension<StackColors>()!
                        .getSecondaryEnabledButtonColor(context),
                    child: Text(
                      "Cancel",
                      style: STextStyles.itemSubtitle12(context),
                    ),
                    onPressed: () {
                      // notify return to cancel
                      Navigator.of(context).pop(true);
                    },
                  ),
                  rightButton: TextButton(
                    style: Theme.of(context)
                        .extension<StackColors>()!
                        .getPrimaryEnabledButtonColor(context),
                    child: Text(
                      "Attempt",
                      style: STextStyles.button(context),
                    ),
                    onPressed: () {
                      // continue and try to attempt trade
                      Navigator.of(context).pop(false);
                    },
                  ),
                );
              }
            },
          );
        }

        if (shouldCancel is bool && shouldCancel) {
          return;
        }
        rate =
            "1 ${fromTicker.toUpperCase()} ~${ref.read(exchangeFormStateProvider).rate!.toStringAsFixed(8)} ${toTicker.toUpperCase()}";
        break;
    }

    final model = IncompleteExchangeModel(
      sendTicker: fromTicker.toUpperCase(),
      receiveTicker: toTicker.toUpperCase(),
      rateInfo: rate,
      sendAmount: estimate.reversed ? estimate.estimatedAmount : sendAmount,
      receiveAmount: estimate.reversed
          ? ref.read(exchangeFormStateProvider).toAmount!
          : estimate.estimatedAmount,
      rateType: rateType,
      rateId: estimate.rateId,
      reversed: estimate.reversed,
    );

    if (mounted) {
      if (walletInitiated) {
        ref.read(exchangeSendFromWalletIdStateProvider.state).state =
            Tuple2(walletId!, coin!);
        if (isDesktop) {
          ref.read(ssss.state).state = model;
          await showDialog<void>(
            context: context,
            barrierDismissible: false,
            builder: (context) {
              return const DesktopDialog(
                maxWidth: 720,
                maxHeight: double.infinity,
                child: StepScaffold(
                  initialStep: 2,
                ),
              );
            },
          );
        } else {
          unawaited(
            Navigator.of(context).pushNamed(
              Step2View.routeName,
              arguments: model,
            ),
          );
        }
      } else {
        ref.read(exchangeSendFromWalletIdStateProvider.state).state = null;

        if (isDesktop) {
          ref.read(ssss.state).state = model;
          await showDialog<void>(
            context: context,
            barrierDismissible: false,
            builder: (context) {
              return const DesktopDialog(
                maxWidth: 720,
                maxHeight: double.infinity,
                child: StepScaffold(
                  initialStep: 1,
                ),
              );
            },
          );
        } else {
          unawaited(
            Navigator.of(context).pushNamed(
              Step1View.routeName,
              arguments: model,
            ),
          );
        }
      }
    }
  }

  bool isWalletCoin(Coin? coin, bool isSend) {
    if (coin == null) {
      return false;
    }

    String? ticker;

    if (isSend) {
      ticker = ref.read(exchangeFormStateProvider).fromTicker;
    } else {
      ticker = ref.read(exchangeFormStateProvider).toTicker;
    }

    if (ticker == null) {
      return false;
    }

    return coin.ticker.toUpperCase() == ticker.toUpperCase();
  }

  @override
  void initState() {
    _sendController = TextEditingController();
    _receiveController = TextEditingController();

    walletId = widget.walletId;
    coin = widget.coin;
    walletInitiated = walletId != null && coin != null;

    if (walletInitiated) {
      WidgetsBinding.instance.addPostFrameCallback((timeStamp) {
        ref.read(exchangeFormStateProvider).clearAmounts(true);
        // ref.read(fixedRateExchangeFormProvider);
      });
    } else {
      final isEstimated =
          ref.read(prefsChangeNotifierProvider).exchangeRateType ==
              ExchangeRateType.estimated;
      _sendController.text =
          ref.read(exchangeFormStateProvider).fromAmountString;
      _receiveController.text = isEstimated
          ? "-" //ref.read(estimatedRateExchangeFormProvider).toAmountString
          : ref.read(exchangeFormStateProvider).toAmountString;
    }

    // _sendFocusNode.addListener(() async {
    //   if (!_sendFocusNode.hasFocus) {
    //     final newFromAmount = Decimal.tryParse(_sendController.text);
    //     await ref
    //         .read(exchangeFormStateProvider)
    //         .setFromAmountAndCalculateToAmount(
    //             newFromAmount ?? Decimal.zero, true);
    //
    //     debugPrint("SendFocusNode has fired");
    //
    //     if (newFromAmount == null) {
    //       _receiveController.text =
    //           ref.read(prefsChangeNotifierProvider).exchangeRateType ==
    //                   ExchangeRateType.estimated
    //               ? "-"
    //               : "";
    //     }
    //   }
    // });
    //
    // _receiveFocusNode.addListener(() async {
    //   if (!_receiveFocusNode.hasFocus) {
    //     final newToAmount = Decimal.tryParse(_receiveController.text);
    //     if (ref.read(prefsChangeNotifierProvider).exchangeRateType !=
    //         ExchangeRateType.estimated) {
    //       await ref
    //           .read(exchangeFormStateProvider)
    //           .setToAmountAndCalculateFromAmount(
    //               newToAmount ?? Decimal.zero, true);
    //
    //       debugPrint("ReceiveFocusNode has fired");
    //     }
    //     if (newToAmount == null) {
    //       _sendController.text = "";
    //     }
    //   }
    // });

    super.initState();
  }

  @override
  void dispose() {
    _receiveController.dispose();
    _sendController.dispose();
    super.dispose();
  }

  @override
  Widget build(BuildContext context) {
    debugPrint("BUILD: $runtimeType");

    // provider for simpleswap; not called rn
    ref.listen<String>(currentExchangeNameStateProvider, (previous, next) {
      ref.read(exchangeFormStateProvider).exchange = ref.read(exchangeProvider);
    });

    final isEstimated = ref.watch(prefsChangeNotifierProvider
            .select((pref) => pref.exchangeRateType)) ==
        ExchangeRateType.estimated;

    ref.listen(
        exchangeFormStateProvider.select((value) => value.toAmountString),
        (previous, String next) {
      if (!_receiveFocusNode.hasFocus) {
        // ref.watch(exchangeProvider).name ==
        //     SimpleSwapExchange.exchangeName &&
        _receiveController.text = isEstimated && next.isEmpty ? "-" : next;
        //todo: check if print needed
        // debugPrint("RECEIVE AMOUNT LISTENER ACTIVATED");
        if (_swapLock) {
          _sendController.text =
              ref.read(exchangeFormStateProvider).fromAmountString;
        }
      }
    });
    ref.listen(
        exchangeFormStateProvider.select((value) => value.fromAmountString),
        (previous, String next) {
      if (!_sendFocusNode.hasFocus) {
        _sendController.text = next;
        //todo: check if print needed
        // debugPrint("SEND AMOUNT LISTENER ACTIVATED");
        if (_swapLock) {
          _receiveController.text = isEstimated
              ? ref.read(exchangeFormStateProvider).toAmountString.isEmpty
                  ? "-"
                  : ref.read(exchangeFormStateProvider).toAmountString
              : ref.read(exchangeFormStateProvider).toAmountString;
        }
      }
    });

    return Column(
      mainAxisSize: MainAxisSize.min,
      crossAxisAlignment: CrossAxisAlignment.stretch,
      children: [
        Text(
          "You will send",
          style: STextStyles.itemSubtitle(context).copyWith(
            color: Theme.of(context).extension<StackColors>()!.textDark3,
          ),
        ),
        SizedBox(
          height: isDesktop ? 10 : 4,
        ),
        ExchangeTextField(
          controller: _sendController,
          focusNode: _sendFocusNode,
          textStyle: STextStyles.smallMed14(context).copyWith(
            color: Theme.of(context).extension<StackColors>()!.textDark,
          ),
          buttonColor:
              Theme.of(context).extension<StackColors>()!.buttonBackSecondary,
          borderRadius: Constants.size.circularBorderRadius,
          background:
              Theme.of(context).extension<StackColors>()!.textFieldDefaultBG,
          onTap: () {
            if (_sendController.text == "-") {
              _sendController.text = "";
            }
          },
          onChanged: sendFieldOnChanged,
          onButtonTap: selectSendCurrency,
          isWalletCoin: isWalletCoin(coin, true),
          image: _fetchIconUrlFromTicker(ref.watch(
              exchangeFormStateProvider.select((value) => value.fromTicker))),
          ticker: ref.watch(
              exchangeFormStateProvider.select((value) => value.fromTicker)),
        ),
        SizedBox(
          height: isDesktop ? 10 : 4,
        ),
        SizedBox(
          height: isDesktop ? 10 : 4,
        ),
        if (ref
                .watch(
                    exchangeFormStateProvider.select((value) => value.warning))
                .isNotEmpty &&
            !ref.watch(
                exchangeFormStateProvider.select((value) => value.reversed)))
          Text(
            ref.watch(
                exchangeFormStateProvider.select((value) => value.warning)),
            style: STextStyles.errorSmall(context),
          ),
        Row(
          crossAxisAlignment: CrossAxisAlignment.end,
          mainAxisAlignment: MainAxisAlignment.spaceBetween,
          children: [
            Text(
              "You will receive",
              style: STextStyles.itemSubtitle(context).copyWith(
                color: Theme.of(context).extension<StackColors>()!.textDark3,
              ),
            ),
            ConditionalParent(
              condition: isDesktop,
              builder: (child) => MouseRegion(
                cursor: SystemMouseCursors.click,
                child: child,
              ),
              child: RoundedContainer(
                padding: isDesktop
                    ? const EdgeInsets.all(6)
                    : const EdgeInsets.all(2),
                color: Theme.of(context)
                    .extension<StackColors>()!
                    .buttonBackSecondary,
                radiusMultiplier: 0.75,
                child: GestureDetector(
                  onTap: () async {
                    await _swap();
                  },
                  child: Padding(
                    padding: const EdgeInsets.all(4),
                    child: SvgPicture.asset(
                      Assets.svg.swap,
                      width: 20,
                      height: 20,
                      color: Theme.of(context)
                          .extension<StackColors>()!
                          .accentColorDark,
                    ),
                  ),
                ),
              ),
            ),
          ],
        ),
        SizedBox(
          height: isDesktop ? 10 : 7,
        ),
        ExchangeTextField(
          focusNode: _receiveFocusNode,
          controller: _receiveController,
          textStyle: STextStyles.smallMed14(context).copyWith(
            color: Theme.of(context).extension<StackColors>()!.textDark,
          ),
          buttonColor:
              Theme.of(context).extension<StackColors>()!.buttonBackSecondary,
          borderRadius: Constants.size.circularBorderRadius,
          background:
              Theme.of(context).extension<StackColors>()!.textFieldDefaultBG,
          onTap: () {
            if (!(ref.read(prefsChangeNotifierProvider).exchangeRateType ==
                    ExchangeRateType.estimated) &&
                _receiveController.text == "-") {
              _receiveController.text = "";
            }
          },
          onChanged: receiveFieldOnChanged,
          onButtonTap: selectReceiveCurrency,
          isWalletCoin: isWalletCoin(coin, true),
          image: _fetchIconUrlFromTicker(ref.watch(
              exchangeFormStateProvider.select((value) => value.toTicker))),
          ticker: ref.watch(
              exchangeFormStateProvider.select((value) => value.toTicker)),
          readOnly: ref.watch(prefsChangeNotifierProvider
                  .select((value) => value.exchangeRateType)) ==
              ExchangeRateType.estimated,
          // ||
          // ref.watch(exchangeProvider).name ==
          //     SimpleSwapExchange.exchangeName,
        ),
        if (ref
                .watch(
                    exchangeFormStateProvider.select((value) => value.warning))
                .isNotEmpty &&
            ref.watch(
                exchangeFormStateProvider.select((value) => value.reversed)))
          Text(
            ref.watch(
                exchangeFormStateProvider.select((value) => value.warning)),
            style: STextStyles.errorSmall(context),
          ),
        SizedBox(
          height: isDesktop ? 20 : 12,
        ),
        SizedBox(
          height: 60,
          child: RateTypeToggle(
            onChanged: onRateTypeChanged,
          ),
        ),
        // these reads should be watch
        if (ref.watch(exchangeFormStateProvider).fromAmount != null &&
            ref.watch(exchangeFormStateProvider).fromAmount != Decimal.zero)
          SizedBox(
            height: isDesktop ? 20 : 12,
          ),
        // these reads should be watch
        if (ref.watch(exchangeFormStateProvider).fromAmount != null &&
            ref.watch(exchangeFormStateProvider).fromAmount != Decimal.zero)
          ExchangeProviderOptions(
            from: ref.watch(exchangeFormStateProvider).fromTicker,
            to: ref.watch(exchangeFormStateProvider).toTicker,
            fromAmount: ref.watch(exchangeFormStateProvider).fromAmount,
            toAmount: ref.watch(exchangeFormStateProvider).toAmount,
            fixedRate: ref.watch(prefsChangeNotifierProvider
                    .select((value) => value.exchangeRateType)) ==
                ExchangeRateType.fixed,
            reversed: ref.watch(
                exchangeFormStateProvider.select((value) => value.reversed)),
          ),
        SizedBox(
          height: isDesktop ? 20 : 12,
        ),
        PrimaryButton(
          buttonHeight: isDesktop ? ButtonHeight.l : null,
          enabled: ref.watch(
              exchangeFormStateProvider.select((value) => value.canExchange)),
          onPressed: ref.watch(exchangeFormStateProvider
                  .select((value) => value.canExchange))
              ? onExchangePressed
              : null,
          label: "Exchange",
        )
      ],
    );
  }
}<|MERGE_RESOLUTION|>--- conflicted
+++ resolved
@@ -142,11 +142,9 @@
       );
 
       await Future<void>.delayed(const Duration(milliseconds: 300));
-<<<<<<< HEAD
+
       Navigator.of(context, rootNavigator: true).pop();
-=======
-      Navigator.of(context).pop();
->>>>>>> fbe3c9da
+
     } else {
       final toTicker = ref.read(exchangeFormStateProvider).toTicker ?? "";
       final fromTicker = ref.read(exchangeFormStateProvider).fromTicker ?? "";
