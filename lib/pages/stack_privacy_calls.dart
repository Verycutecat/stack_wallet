import 'package:flutter/material.dart';
import 'package:flutter_riverpod/flutter_riverpod.dart';
import 'package:flutter_svg/svg.dart';
import 'package:stackwallet/pages/pinpad_views/create_pin_view.dart';
import 'package:stackwallet/pages_desktop_specific/create_password/create_password_view.dart';
import 'package:stackwallet/providers/global/prefs_provider.dart';
import 'package:stackwallet/utilities/assets.dart';
import 'package:stackwallet/utilities/constants.dart';
import 'package:stackwallet/utilities/prefs.dart';
import 'package:stackwallet/utilities/text_styles.dart';
import 'package:stackwallet/utilities/theme/stack_colors.dart';
import 'package:stackwallet/utilities/util.dart';
import 'package:stackwallet/widgets/custom_buttons/app_bar_icon_button.dart';
import 'package:stackwallet/widgets/rounded_white_container.dart';

class StackPrivacyCalls extends ConsumerStatefulWidget {
  const StackPrivacyCalls({
    Key? key,
    required this.isSettings,
  }) : super(key: key);

  final bool isSettings;

  static const String routeName = "/stackPrivacy";

  @override
  ConsumerState<StackPrivacyCalls> createState() => _StackPrivacyCalls();
}

class _StackPrivacyCalls extends ConsumerState<StackPrivacyCalls> {
  late final bool isDesktop;
  late bool isEasy;
  late bool infoToggle;

  @override
  void initState() {
    isDesktop = Util.isDesktop;
    isEasy = ref.read(prefsChangeNotifierProvider).externalCalls;
    infoToggle = isEasy;
    super.initState();
  }

  @override
  void dispose() {
    super.dispose();
  }

  @override
  Widget build(BuildContext context) {
    return Scaffold(
      backgroundColor: Theme.of(context).extension<StackColors>()!.background,
      appBar: AppBar(
        leading: AppBarBackButton(
          onPressed: () {
            Navigator.of(context).pop();
          },
        ),
      ),
      body: SafeArea(
        child: Padding(
          padding: const EdgeInsets.fromLTRB(0, 40, 0, 0),
          child: Column(
            mainAxisAlignment: MainAxisAlignment.center,
            children: [
              Text(
                "Choose your Stack experience",
                style: STextStyles.pageTitleH1(context),
              ),
              const SizedBox(
                height: 8,
              ),
              Text(
                "You can change it later in Settings",
                style: STextStyles.subtitle(context),
              ),
              const SizedBox(
                height: 36,
              ),
              Padding(
                padding: const EdgeInsets.symmetric(
                  horizontal: 16,
                ),
                child: PrivacyToggle(
                  externalCallsEnabled: isEasy,
                  onChanged: (externalCalls) {
                    isEasy = externalCalls;
                    setState(() {
                      infoToggle = isEasy;
                    });
                  },
                ),
              ),
              const SizedBox(
                height: 36,
              ),
              Padding(
                padding: const EdgeInsets.all(16.0),
                child: RoundedWhiteContainer(
                  child: Center(
                    child: RichText(
                      textAlign: TextAlign.left,
                      text: TextSpan(
                        style:
                            STextStyles.label(context).copyWith(fontSize: 12.0),
                        children: infoToggle
                            ? [
                                const TextSpan(
                                    text:
                                        "Exchange data preloaded for a seamless experience."),
                                const TextSpan(
                                    text:
                                        "\n\nCoinGecko enabled: (24 hour price change shown in-app, total wallet value shown in USD or other currency)."),
                                TextSpan(
                                  text:
                                      "\n\nRecommended for most crypto users.",
                                  style: TextStyle(
                                    color: Theme.of(context)
                                        .extension<StackColors>()!
                                        .textDark,
                                    fontWeight: FontWeight.w600,
                                  ),
                                ),
                              ]
                            : [
                                const TextSpan(
                                    text:
                                        "Exchange data not preloaded (slower experience)."),
                                const TextSpan(
                                    text:
                                        "\n\nCoinGecko disabled (price changes not shown, no wallet value shown in other currencies)."),
                                TextSpan(
                                  text:
                                      "\n\nRecommended for the privacy conscious.",
                                  style: TextStyle(
                                    color: Theme.of(context)
                                        .extension<StackColors>()!
                                        .textDark,
                                    fontWeight: FontWeight.w600,
                                  ),
                                ),
                              ],
                      ),
                    ),
                  ),
                ),
              ),
              const Spacer(
                flex: 4,
              ),
              Padding(
                padding: const EdgeInsets.symmetric(
                  horizontal: 16,
                  vertical: 16,
                ),
                child: Row(
                  children: [
                    Expanded(
                      child: ContinueButton(
                        isDesktop: isDesktop,
                        label: !widget.isSettings ? "Continue" : "Save changes",
                        onPressed: () {
                          ref.read(prefsChangeNotifierProvider).externalCalls =
                              isEasy;
                          if (!widget.isSettings) {
                            if (isDesktop) {
                              Navigator.of(context).pushNamed(
                                CreatePasswordView.routeName,
                              );
                            } else {
                              Navigator.of(context).pushNamed(
                                CreatePinView.routeName,
                              );
                            }
                          } else {
                            Navigator.pop(context);
                          }
                        },
                      ),
                    ),
                  ],
                ),
              ),
            ],
          ),
        ),
      ),
    );
  }
}

class PrivacyToggle extends StatefulWidget {
  const PrivacyToggle({
    Key? key,
    required this.externalCallsEnabled,
    this.onChanged,
  }) : super(key: key);

  final bool externalCallsEnabled;
  final void Function(bool)? onChanged;

  @override
  State<PrivacyToggle> createState() => _PrivacyToggleState();
}

class _PrivacyToggleState extends State<PrivacyToggle> {
  late bool externalCallsEnabled;

  @override
  void initState() {
    // initial toggle state
    externalCallsEnabled = widget.externalCallsEnabled;
    super.initState();
  }

  @override
  Widget build(BuildContext context) {
    return Row(
      children: [
        Expanded(
          child: RawMaterialButton(
            elevation: 0,
            fillColor: Theme.of(context).extension<StackColors>()!.popupBG,
            shape: RoundedRectangleBorder(
              side: !externalCallsEnabled
                  ? BorderSide.none
                  : BorderSide(
                      color: Theme.of(context)
                          .extension<StackColors>()!
                          .infoItemIcons,
                      width: 2,
                    ),
              borderRadius: BorderRadius.circular(
                Constants.size.circularBorderRadius * 2,
              ),
            ),
            onPressed: () {
              setState(() {
                // update toggle state
                externalCallsEnabled = true;
              });
              // call callback with newly set value
              widget.onChanged?.call(externalCallsEnabled);
            },
            child: Padding(
              padding: const EdgeInsets.all(
                12,
              ),
              child: Stack(
                children: [
                  Column(
                    crossAxisAlignment: CrossAxisAlignment.stretch,
                    children: [
                      Padding(
                        padding: const EdgeInsets.all(16.0),
                        child: SvgPicture.asset(
                          Assets.svg.personaEasy,
                          width: 140,
                          height: 140,
                        ),
                      ),
                      Center(
                          child: Text(
                        "Easy Crypto",
                        style: STextStyles.label(context).copyWith(
                          fontWeight: FontWeight.bold,
                        ),
                      )),
                      Center(
                        child: Text(
                          "Recommended",
                          style: STextStyles.label(context),
                        ),
                      ),
                    ],
                  ),
                  if (externalCallsEnabled)
                    Positioned(
                      top: 4,
                      right: 4,
                      child: SvgPicture.asset(
                        Assets.svg.checkCircle,
                        width: 20,
                        height: 20,
                        color: Theme.of(context)
                            .extension<StackColors>()!
                            .infoItemIcons,
                      ),
                    ),
                  if (!externalCallsEnabled)
                    Positioned(
                      top: 4,
                      right: 4,
                      child: Container(
                        width: 20,
                        height: 20,
                        decoration: BoxDecoration(
                          borderRadius: BorderRadius.circular(1000),
                          color: Theme.of(context)
                              .extension<StackColors>()!
                              .textFieldDefaultBG,
                        ),
                      ),
                    ),
                ],
              ),
            ),
          ),
        ),
        const SizedBox(
          width: 16,
        ),
        Expanded(
          child: RawMaterialButton(
            elevation: 0,
            fillColor: Theme.of(context).extension<StackColors>()!.popupBG,
            shape: RoundedRectangleBorder(
              side: externalCallsEnabled
                  ? BorderSide.none
                  : BorderSide(
                      color: Theme.of(context)
                          .extension<StackColors>()!
                          .infoItemIcons,
                      width: 2,
                    ),
              borderRadius: BorderRadius.circular(
                Constants.size.circularBorderRadius * 2,
              ),
            ),
            onPressed: () {
              setState(() {
                // update toggle state
                externalCallsEnabled = false;
              });
              // call callback with newly set value
              widget.onChanged?.call(externalCallsEnabled);
            },
            child: Padding(
              padding: const EdgeInsets.all(
                12,
              ),
              child: Stack(
                children: [
                  Column(
                    crossAxisAlignment: CrossAxisAlignment.stretch,
                    children: [
                      Padding(
                        padding: const EdgeInsets.all(16.0),
                        child: SvgPicture.asset(
                          Assets.svg.personaIncognito,
                          width: 140,
                          height: 140,
                        ),
                      ),
                      Center(
                        child: Text(
                          "Incognito",
                          style: STextStyles.label(context).copyWith(
                            fontWeight: FontWeight.bold,
                          ),
                        ),
                      ),
                      Center(
                        child: Text(
                          "Privacy conscious",
                          style: STextStyles.label(context),
                        ),
                      ),
                    ],
                  ),
                  if (!externalCallsEnabled)
                    Positioned(
                      top: 4,
                      right: 4,
                      child: SvgPicture.asset(
                        Assets.svg.checkCircle,
                        width: 20,
                        height: 20,
                        color: Theme.of(context)
                            .extension<StackColors>()!
                            .infoItemIcons,
                      ),
                    ),
                  if (externalCallsEnabled)
                    Positioned(
                      top: 4,
                      right: 4,
                      child: Container(
                        width: 20,
                        height: 20,
                        decoration: BoxDecoration(
                          borderRadius: BorderRadius.circular(1000),
                          color: Theme.of(context)
                              .extension<StackColors>()!
                              .textFieldDefaultBG,
                        ),
                      ),
                    ),
                ],
              ),
            ),
          ),
        ),
      ],
    );
  }
}

class ContinueButton extends ConsumerWidget {
  const ContinueButton({
    Key? key,
    required this.isDesktop,
<<<<<<< HEAD
    required this.isSettings,
    required this.isEasy,
=======
    required this.onPressed,
    required this.label,
>>>>>>> b77f4705
  }) : super(key: key);

  final String label;
  final bool isDesktop;
  final VoidCallback onPressed;

  @override
  Widget build(BuildContext context, WidgetRef ref) {
<<<<<<< HEAD
    return !isDesktop
        ? TextButton(
            style: Theme.of(context)
                .extension<StackColors>()!
                .getPrimaryEnabledButtonColor(context),
            onPressed: () {
              print("Output of isEasy:");
              print(isEasy);

              ref.read(prefsChangeNotifierProvider).externalCalls = isEasy;

              !isSettings
                  ? Navigator.of(context).pushNamed(CreatePinView.routeName)
                  : Navigator.of(context).pop();
            },
            child: Text(
              !isSettings ? "Continue" : "Save changes",
              style: STextStyles.button(context),
            ),
          )
        : SizedBox(
            width: 328,
            height: 70,
            child: TextButton(
              style: Theme.of(context)
                  .extension<StackColors>()!
                  .getPrimaryEnabledButtonColor(context),
              onPressed: () {
                print("Output of isEasy:");
                print(isEasy);

                ref.read(prefsChangeNotifierProvider).externalCalls = isEasy;

                !isSettings
                    ? Navigator.of(context)
                        .pushNamed(CreatePasswordView.routeName)
                    : Navigator.of(context).pop();
              },
              child: Text(
                !isSettings ? "Continue" : "Save changes",
                style: STextStyles.button(context).copyWith(fontSize: 20),
              ),
            ),
          );
=======
    if (isDesktop) {
      return SizedBox(
        width: 328,
        height: 70,
        child: TextButton(
          style: Theme.of(context)
              .extension<StackColors>()!
              .getPrimaryEnabledButtonColor(context),
          onPressed: onPressed,
          child: Text(
            label,
            style: STextStyles.button(context).copyWith(fontSize: 20),
          ),
        ),
      );
    } else {
      return TextButton(
        style: Theme.of(context)
            .extension<StackColors>()!
            .getPrimaryEnabledButtonColor(context),
        onPressed: onPressed,
        child: Text(
          label,
          style: STextStyles.button(context),
        ),
      );
    }
>>>>>>> b77f4705
  }
}

// class CustomRadio extends StatefulWidget {
//   CustomRadio(this.upperCall, {Key? key}) : super(key: key);
//
//   Function upperCall;
//
//   @override
//   createState() {
//     return CustomRadioState();
//   }
// }
//
// class CustomRadioState extends State<CustomRadio> {
//   List<RadioModel> sampleData = <RadioModel>[];
//
//   @override
//   void initState() {
//     super.initState();
//     sampleData.add(
//         RadioModel(true, Assets.svg.personaEasy, 'Easy Crypto', 'Recommended'));
//     sampleData.add(RadioModel(
//         false, Assets.svg.personaIncognito, 'Incognito', 'Privacy conscious'));
//   }
//
//   @override
//   Widget build(BuildContext context) {
//     return Row(
//       mainAxisAlignment: MainAxisAlignment.center,
//       children: [
//         InkWell(
//           onTap: () {
//             setState(() {
//               // if (!sampleData[0].isSelected) {
//               widget.upperCall.call(true);
//               // }
//               for (var element in sampleData) {
//                 element.isSelected = false;
//               }
//               sampleData[0].isSelected = true;
//             });
//           },
//           child: RadioItem(sampleData[0]),
//         ),
//         InkWell(
//           onTap: () {
//             setState(() {
//               // if (!sampleData[1].isSelected) {
//               widget.upperCall.call(false);
//               // }
//               for (var element in sampleData) {
//                 element.isSelected = false;
//               }
//               sampleData[1].isSelected = true;
//             });
//           },
//           child: RadioItem(sampleData[1]),
//         )
//       ],
//     );
//   }
// }
//
// class RadioItem extends StatelessWidget {
//   final RadioModel _item;
//   const RadioItem(this._item, {Key? key}) : super(key: key);
//   @override
//   Widget build(BuildContext context) {
//     return Container(
//       margin: const EdgeInsets.all(15.0),
//       child: RoundedWhiteContainer(
//         borderColor: _item.isSelected ? const Color(0xFF0056D2) : null,
//         child: Center(
//             child: Column(
//           children: [
//             SvgPicture.asset(
//               _item.svg,
//               // color: Theme.of(context).extension<StackColors>()!.textWhite,
//               width: 140,
//               height: 140,
//             ),
//             RichText(
//               textAlign: TextAlign.center,
//               text: TextSpan(
//                 style: STextStyles.label(context).copyWith(fontSize: 12.0),
//                 children: [
//                   TextSpan(
//                       text: _item.topText,
//                       style: TextStyle(
//                           color: Theme.of(context)
//                               .extension<StackColors>()!
//                               .textDark,
//                           fontWeight: FontWeight.bold)),
//                   TextSpan(text: "\n${_item.bottomText}"),
//                 ],
//               ),
//             ),
//           ],
//         )),
//       ),
//     );
//   }
// }
//
// class RadioModel {
//   bool isSelected;
//   final String svg;
//   final String topText;
//   final String bottomText;
//
//   RadioModel(this.isSelected, this.svg, this.topText, this.bottomText);
// }<|MERGE_RESOLUTION|>--- conflicted
+++ resolved
@@ -409,13 +409,8 @@
   const ContinueButton({
     Key? key,
     required this.isDesktop,
-<<<<<<< HEAD
     required this.isSettings,
     required this.isEasy,
-=======
-    required this.onPressed,
-    required this.label,
->>>>>>> b77f4705
   }) : super(key: key);
 
   final String label;
@@ -424,7 +419,6 @@
 
   @override
   Widget build(BuildContext context, WidgetRef ref) {
-<<<<<<< HEAD
     return !isDesktop
         ? TextButton(
             style: Theme.of(context)
@@ -469,35 +463,6 @@
               ),
             ),
           );
-=======
-    if (isDesktop) {
-      return SizedBox(
-        width: 328,
-        height: 70,
-        child: TextButton(
-          style: Theme.of(context)
-              .extension<StackColors>()!
-              .getPrimaryEnabledButtonColor(context),
-          onPressed: onPressed,
-          child: Text(
-            label,
-            style: STextStyles.button(context).copyWith(fontSize: 20),
-          ),
-        ),
-      );
-    } else {
-      return TextButton(
-        style: Theme.of(context)
-            .extension<StackColors>()!
-            .getPrimaryEnabledButtonColor(context),
-        onPressed: onPressed,
-        child: Text(
-          label,
-          style: STextStyles.button(context),
-        ),
-      );
-    }
->>>>>>> b77f4705
   }
 }
 
