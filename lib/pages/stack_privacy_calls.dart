--- conflicted
+++ resolved
@@ -3,18 +3,19 @@
 import 'package:flutter_svg/svg.dart';
 import 'package:stackwallet/hive/db.dart';
 import 'package:stackwallet/pages/pinpad_views/create_pin_view.dart';
-<<<<<<< HEAD
 import 'package:stackwallet/utilities/assets.dart';
-=======
 import 'package:stackwallet/providers/global/prefs_provider.dart';
 import 'package:stackwallet/utilities/assets.dart';
 import 'package:stackwallet/utilities/constants.dart';
->>>>>>> bf27f38b
 import 'package:stackwallet/utilities/text_styles.dart';
 import 'package:stackwallet/utilities/theme/stack_colors.dart';
 import 'package:stackwallet/utilities/util.dart';
 import 'package:stackwallet/widgets/custom_buttons/app_bar_icon_button.dart';
 import 'package:stackwallet/widgets/rounded_white_container.dart';
+
+import 'package:stackwallet/hive/db.dart';
+import 'package:stackwallet/utilities/assets.dart';
+import 'package:stackwallet/utilities/util.dart';
 
 class StackPrivacyCalls extends ConsumerStatefulWidget {
   const StackPrivacyCalls({
@@ -64,84 +65,6 @@
           controller: _pageController,
           physics: const NeverScrollableScrollPhysics(),
           children: [
-<<<<<<< HEAD
-            Padding(
-              padding: const EdgeInsets.fromLTRB(0, 40, 0, 0),
-              child: Column(
-                mainAxisAlignment: MainAxisAlignment.center,
-                children: [
-                  Text(
-                    "Choose your Stack experience",
-                    style: STextStyles.pageTitleH1(context),
-                  ),
-                  const SizedBox(
-                    height: 8,
-                  ),
-                  Text(
-                    "You can change it later in Settings",
-                    style: STextStyles.subtitle(context),
-                  ),
-                  const SizedBox(
-                    height: 36,
-                  ),
-                  Center(
-                    child: CustomRadio((bool isEasy) {
-                      setState(() {
-                        this.isEasy = isEasy;
-                      });
-                    }),
-                  ),
-                  const SizedBox(
-                    height: 36,
-                  ),
-                  Padding(
-                    padding: const EdgeInsets.all(16.0),
-                    child: RoundedWhiteContainer(
-                      child: Center(
-                        child: RichText(
-                          textAlign: TextAlign.left,
-                          text: TextSpan(
-                            style: STextStyles.label(context)
-                                .copyWith(fontSize: 12.0),
-                            children: isEasy
-                                ? [
-                                    const TextSpan(
-                                        text:
-                                            "Exchange data preloaded for a seamless experience."),
-                                    const TextSpan(
-                                        text:
-                                            "\n\nCoinGecko enabled: (24 hour price change shown in-app, total wallet value shown in USD or other currency)."),
-                                    TextSpan(
-                                      text:
-                                          "\n\nRecommended for most crypto users.",
-                                      style: TextStyle(
-                                        color: Theme.of(context)
-                                            .extension<StackColors>()!
-                                            .textDark,
-                                        fontWeight: FontWeight.w600,
-                                      ),
-                                    ),
-                                  ]
-                                : [
-                                    const TextSpan(
-                                        text:
-                                            "Exchange data not preloaded (slower experience)."),
-                                    const TextSpan(
-                                        text:
-                                            "\n\nCoinGecko disabled (price changes not shown, no wallet value shown in other currencies)."),
-                                    TextSpan(
-                                      text:
-                                          "\n\nRecommended for the privacy conscious.",
-                                      style: TextStyle(
-                                        color: Theme.of(context)
-                                            .extension<StackColors>()!
-                                            .textDark,
-                                        fontWeight: FontWeight.w600,
-                                      ),
-                                    ),
-                                  ],
-                          ),
-=======
             Column(
               mainAxisAlignment: MainAxisAlignment.center,
               children: [
@@ -159,92 +82,78 @@
                 const SizedBox(
                   height: 36,
                 ),
-                const Padding(
-                  padding: EdgeInsets.symmetric(
-                    horizontal: 16,
-                  ),
-                  child: PrivacyToggle(),
-                ),
-                // Center(
-                //   child: CustomRadio((bool isEasy) {
-                //     setState(() {
-                //       this.isEasy = isEasy;
-                //
-                //       DB.instance.put<dynamic>(
-                //           boxName: DB.boxNamePrefs,
-                //           key: "externalCalls",
-                //           value: isEasy);
-                //     });
-                //   }),
-                // ),
+                Center(
+                  child: CustomRadio((bool isEasy) {
+                    setState(() {
+                      this.isEasy = isEasy;
+
+                      DB.instance.put<dynamic>(
+                          boxName: DB.boxNamePrefs,
+                          key: "externalCalls",
+                          value: isEasy);
+                    });
+                  }),
+                ),
                 const SizedBox(
                   height: 36,
+                ),
+                RoundedWhiteContainer(
+                  child: Center(
+                    child: RichText(
+                      textAlign: TextAlign.left,
+                      text: TextSpan(
+                        style:
+                            STextStyles.label(context).copyWith(fontSize: 12.0),
+                        children: isEasy
+                            ? const [
+                                TextSpan(
+                                    text:
+                                        "Exchange data preloaded for a seamless experience."),
+                                TextSpan(
+                                    text:
+                                        "\n\nCoinGecko enabled: (24 hour price change shown in-app, total wallet value shown in USD or other currency)."),
+                                TextSpan(
+                                    text:
+                                        "\n\nRecommended for most crypto users.",
+                                    style:
+                                        TextStyle(fontWeight: FontWeight.bold)),
+                              ]
+                            : const [
+                                TextSpan(
+                                    text:
+                                        "Exchange data not preloaded (slower experience)."),
+                                TextSpan(
+                                    text:
+                                        "\n\nCoinGecko disabled (price changes not shown, no wallet value shown in other currencies)."),
+                                TextSpan(
+                                    text:
+                                        "\n\nRecommended for the privacy conscious.",
+                                    style:
+                                        TextStyle(fontWeight: FontWeight.bold)),
+                              ],
+                      ),
+                    ),
+                  ),
+                ),
+                const Spacer(
+                  flex: 4,
                 ),
                 Padding(
                   padding: const EdgeInsets.symmetric(
                     horizontal: 16,
-                  ),
-                  child: RoundedWhiteContainer(
-                    child: Center(
-                      child: RichText(
-                        textAlign: TextAlign.left,
-                        text: TextSpan(
-                          style: STextStyles.label(context)
-                              .copyWith(fontSize: 12.0),
-                          children: isEasy
-                              ? const [
-                                  TextSpan(
-                                      text:
-                                          "Exchange data preloaded for a seamless experience."),
-                                  TextSpan(
-                                      text:
-                                          "\n\nCoinGecko enabled: (24 hour price change shown in-app, total wallet value shown in USD or other currency)."),
-                                  TextSpan(
-                                      text:
-                                          "\n\nRecommended for most crypto users.",
-                                      style: TextStyle(
-                                          fontWeight: FontWeight.bold)),
-                                ]
-                              : const [
-                                  TextSpan(
-                                      text:
-                                          "Exchange data not preloaded (slower experience)."),
-                                  TextSpan(
-                                      text:
-                                          "\n\nCoinGecko disabled (price changes not shown, no wallet value shown in other currencies)."),
-                                  TextSpan(
-                                      text:
-                                          "\n\nRecommended for the privacy conscious.",
-                                      style: TextStyle(
-                                          fontWeight: FontWeight.bold)),
-                                ],
->>>>>>> bf27f38b
+                    vertical: 16,
+                  ),
+                  child: Row(
+                    children: [
+                      Expanded(
+                        child: ContinueButton(
+                          isDesktop: isDesktop,
                         ),
                       ),
-                    ),
-                  ),
-                  const Spacer(
-                    flex: 4,
-                  ),
-                  Padding(
-                    padding: const EdgeInsets.symmetric(
-                      horizontal: 16,
-                      vertical: 16,
-                    ),
-                    child: Row(
-                      children: [
-                        Expanded(
-                          child: ContinueButton(
-                            isDesktop: isDesktop,
-                            isSettings: widget.isSettings,
-                            isEasy: isEasy,
-                          ),
-                        ),
-                      ],
-                    ),
-                  ),
-                ],
-              ),
+                    ],
+                  ),
+                ),
+              ],
             ),
           ],
         ),
