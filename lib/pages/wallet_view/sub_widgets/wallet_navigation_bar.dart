--- conflicted
+++ resolved
@@ -473,7 +473,18 @@
                 ),
               ],
             ),
-<<<<<<< HEAD
+          ),
+        ),
+      ],
+                        const Spacer(),
+                      ],
+                    ),
+                  ),
+                ),
+              ),
+            const SizedBox(
+              width: 12,
+            ),
             // TODO: Do not delete this code.
             // only temporarily disabled
             // Spacer(
@@ -546,11 +557,8 @@
               ),
             ),
           ],
-=======
-          ),
->>>>>>> 8e959e06
         ),
-      ],
+      ),
     );
   }
 }