--- conflicted
+++ resolved
@@ -35,11 +35,8 @@
 import 'package:stackwallet/utilities/enums/backup_frequency_type.dart';
 import 'package:stackwallet/utilities/enums/coin_enum.dart';
 import 'package:stackwallet/utilities/enums/wallet_balance_toggle_state.dart';
-<<<<<<< HEAD
 import 'package:stackwallet/utilities/eth_commons.dart';
 import 'package:stackwallet/utilities/logger.dart';
-=======
->>>>>>> 8e959e06
 import 'package:stackwallet/utilities/text_styles.dart';
 import 'package:stackwallet/utilities/theme/stack_colors.dart';
 import 'package:stackwallet/widgets/background.dart';
@@ -803,31 +800,28 @@
                                           ),
                                         );
                                       },
-<<<<<<< HEAD
-                                      onBuyPressed: () {},
-                                      onTokensPressed: () async {
-                                        final walletAddress = await ref
-                                            .read(managerProvider)
-                                            .currentReceivingAddress;
-
-                                        List<dynamic> tokens =
-                                            await getWalletTokens(await ref
-                                                .read(managerProvider)
-                                                .currentReceivingAddress);
-
-                                        await Navigator.of(context).pushNamed(
-                                          MyTokensView.routeName,
-                                          arguments: Tuple4(managerProvider,
-                                              walletId, walletAddress, tokens),
-                                        );
-=======
                                       onBuyPressed: () {
                                         unawaited(
                                             Navigator.of(context).pushNamed(
                                           BuyInWalletView.routeName,
                                           arguments: coin,
                                         ));
->>>>>>> 8e959e06
+                                      },
+                                      onTokensPressed: () async {
+                                        final walletAddress = await ref
+                                            .read(managerProvider)
+                                            .currentReceivingAddress;
+
+                                        List<dynamic> tokens =
+                                            await getWalletTokens(await ref
+                                                .read(managerProvider)
+                                                .currentReceivingAddress);
+
+                                        await Navigator.of(context).pushNamed(
+                                          MyTokensView.routeName,
+                                          arguments: Tuple4(managerProvider,
+                                              walletId, walletAddress, tokens),
+                                        );
                                       },
                                     ),
                                   ),
