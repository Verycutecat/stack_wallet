import 'dart:async';
import 'dart:math';

import 'package:bip47/src/util.dart';
import 'package:bitcoindart/bitcoindart.dart' as bitcoindart;
import 'package:coinlib_flutter/coinlib_flutter.dart' as coinlib;
import 'package:electrum_adapter/electrum_adapter.dart' as electrum_adapter;
import 'package:electrum_adapter/electrum_adapter.dart';
import 'package:isar/isar.dart';
import 'package:mutex/mutex.dart';
import 'package:stackwallet/electrumx_rpc/cached_electrumx_client.dart';
import 'package:stackwallet/electrumx_rpc/electrumx_chain_height_service.dart';
import 'package:stackwallet/electrumx_rpc/electrumx_client.dart';
import 'package:stackwallet/models/isar/models/blockchain_data/v2/input_v2.dart';
import 'package:stackwallet/models/isar/models/blockchain_data/v2/output_v2.dart';
import 'package:stackwallet/models/isar/models/blockchain_data/v2/transaction_v2.dart';
import 'package:stackwallet/models/isar/models/isar_models.dart';
import 'package:stackwallet/models/paymint/fee_object_model.dart';
import 'package:stackwallet/models/signing_data.dart';
import 'package:stackwallet/services/event_bus/events/global/tor_connection_status_changed_event.dart';
import 'package:stackwallet/services/event_bus/events/global/tor_status_changed_event.dart';
import 'package:stackwallet/services/event_bus/global_event_bus.dart';
import 'package:stackwallet/services/tor_service.dart';
import 'package:stackwallet/utilities/amount/amount.dart';
import 'package:stackwallet/utilities/enums/coin_enum.dart';
import 'package:stackwallet/utilities/enums/derive_path_type_enum.dart';
import 'package:stackwallet/utilities/enums/fee_rate_type_enum.dart';
import 'package:stackwallet/utilities/logger.dart';
import 'package:stackwallet/utilities/paynym_is_api.dart';
import 'package:stackwallet/utilities/prefs.dart';
import 'package:stackwallet/wallets/crypto_currency/coins/firo.dart';
import 'package:stackwallet/wallets/crypto_currency/intermediate/bip39_hd_currency.dart';
import 'package:stackwallet/wallets/models/tx_data.dart';
import 'package:stackwallet/wallets/wallet/impl/bitcoin_wallet.dart';
import 'package:stackwallet/wallets/wallet/intermediate/bip39_hd_wallet.dart';
import 'package:stackwallet/wallets/wallet/wallet_mixin_interfaces/paynym_interface.dart';
import 'package:stream_channel/stream_channel.dart';

import '../../../services/event_bus/events/global/tor_connection_status_changed_event.dart';
import '../../../services/event_bus/events/global/tor_status_changed_event.dart';

mixin ElectrumXInterface<T extends Bip39HDCurrency> on Bip39HDWallet<T> {
  late ElectrumXClient electrumXClient;
  late StreamChannel electrumAdapterChannel;
  late ElectrumClient electrumAdapterClient;
  late CachedElectrumXClient electrumXCachedClient;
  // late SubscribableElectrumXClient subscribableElectrumXClient;

  int? get maximumFeerate => null;

  StreamSubscription<TorPreferenceChangedEvent>? _torPreferenceListener;
  StreamSubscription<TorConnectionStatusChangedEvent>? _torStatusListener;

  late Prefs _prefs;
  late TorService _torService;
  StreamSubscription<TorPreferenceChangedEvent>? _torPreferenceListener;
  StreamSubscription<TorConnectionStatusChangedEvent>? _torStatusListener;
  final Mutex _torConnectingLock = Mutex();
  bool _requireMutex = false;
  Timer? _aliveTimer;
  static const Duration _keepAlive = Duration(minutes: 1);
  bool _isConnected = false;

  static const _kServerBatchCutoffVersion = [1, 6];
  List<int>? _serverVersion;
  bool get serverCanBatch {
    // Firo server added batching without incrementing version number...
    if (cryptoCurrency is Firo) {
      return true;
    }
    if (_serverVersion != null && _serverVersion!.length > 2) {
      if (_serverVersion![0] > _kServerBatchCutoffVersion[0]) {
        return true;
      }
      if (_serverVersion![1] > _kServerBatchCutoffVersion[1]) {
        return true;
      }
    }
    return false;
  }

  Future<List<({String address, Amount amount, bool isChange})>>
      _helperRecipientsConvert(List<String> addrs, List<int> satValues) async {
    final List<({String address, Amount amount, bool isChange})> results = [];

    for (int i = 0; i < addrs.length; i++) {
      results.add(
        (
          address: addrs[i],
          amount: Amount(
            rawValue: BigInt.from(satValues[i]),
            fractionDigits: cryptoCurrency.fractionDigits,
          ),
          isChange: (await mainDB.isar.addresses
                  .where()
                  .walletIdEqualTo(walletId)
                  .filter()
                  .subTypeEqualTo(AddressSubType.change)
                  .and()
                  .valueEqualTo(addrs[i])
                  .valueProperty()
                  .findFirst()) !=
              null
        ),
      );
    }

    return results;
  }

  Future<TxData> coinSelection({
    required TxData txData,
    required bool coinControl,
    required bool isSendAll,
    int additionalOutputs = 0,
    List<UTXO>? utxos,
  }) async {
    Logging.instance
        .log("Starting coinSelection ----------", level: LogLevel.Info);

    // TODO: multiple recipients one day
    assert(txData.recipients!.length == 1);

    final recipientAddress = txData.recipients!.first.address;
    final satoshiAmountToSend = txData.amount!.raw.toInt();
    final int? satsPerVByte = txData.satsPerVByte;
    final selectedTxFeeRate = txData.feeRateAmount!;

    final List<UTXO> availableOutputs =
        utxos ?? await mainDB.getUTXOs(walletId).findAll();
    final currentChainHeight = await chainHeight;
    final List<UTXO> spendableOutputs = [];
    int spendableSatoshiValue = 0;

    // Build list of spendable outputs and totaling their satoshi amount
    for (final utxo in availableOutputs) {
      if (utxo.isBlocked == false &&
          utxo.isConfirmed(currentChainHeight, cryptoCurrency.minConfirms) &&
          utxo.used != true) {
        spendableOutputs.add(utxo);
        spendableSatoshiValue += utxo.value;
      }
    }

    if (coinControl) {
      if (spendableOutputs.length < availableOutputs.length) {
        throw ArgumentError("Attempted to use an unavailable utxo");
      }
    }

    // don't care about sorting if using all utxos
    if (!coinControl) {
      // sort spendable by age (oldest first)
      spendableOutputs.sort((a, b) => (b.blockTime ?? currentChainHeight)
          .compareTo((a.blockTime ?? currentChainHeight)));
      // Null check operator changed to null assignment in order to resolve a
      // `Null check operator used on a null value` error.  currentChainHeight
      // used in order to sort these unconfirmed outputs as the youngest, but we
      // could just as well use currentChainHeight + 1.
    }

    Logging.instance.log("spendableOutputs.length: ${spendableOutputs.length}",
        level: LogLevel.Info);
    Logging.instance.log("availableOutputs.length: ${availableOutputs.length}",
        level: LogLevel.Info);
    Logging.instance
        .log("spendableOutputs: $spendableOutputs", level: LogLevel.Info);
    Logging.instance.log("spendableSatoshiValue: $spendableSatoshiValue",
        level: LogLevel.Info);
    Logging.instance
        .log("satoshiAmountToSend: $satoshiAmountToSend", level: LogLevel.Info);
    // If the amount the user is trying to send is smaller than the amount that they have spendable,
    // then return 1, which indicates that they have an insufficient balance.
    if (spendableSatoshiValue < satoshiAmountToSend) {
      // return 1;
      throw Exception("Insufficient balance");
      // If the amount the user wants to send is exactly equal to the amount they can spend, then return
      // 2, which indicates that they are not leaving enough over to pay the transaction fee
    } else if (spendableSatoshiValue == satoshiAmountToSend && !isSendAll) {
      throw Exception("Insufficient balance to pay transaction fee");
      // return 2;
    }
    // If neither of these statements pass, we assume that the user has a spendable balance greater
    // than the amount they're attempting to send. Note that this value still does not account for
    // the added transaction fee, which may require an extra input and will need to be checked for
    // later on.

    // Possible situation right here
    int satoshisBeingUsed = 0;
    int inputsBeingConsumed = 0;
    List<UTXO> utxoObjectsToUse = [];

    if (!coinControl) {
      for (var i = 0;
          satoshisBeingUsed < satoshiAmountToSend &&
              i < spendableOutputs.length;
          i++) {
        utxoObjectsToUse.add(spendableOutputs[i]);
        satoshisBeingUsed += spendableOutputs[i].value;
        inputsBeingConsumed += 1;
      }
      for (int i = 0;
          i < additionalOutputs &&
              inputsBeingConsumed < spendableOutputs.length;
          i++) {
        utxoObjectsToUse.add(spendableOutputs[inputsBeingConsumed]);
        satoshisBeingUsed += spendableOutputs[inputsBeingConsumed].value;
        inputsBeingConsumed += 1;
      }
    } else {
      satoshisBeingUsed = spendableSatoshiValue;
      utxoObjectsToUse = spendableOutputs;
      inputsBeingConsumed = spendableOutputs.length;
    }

    Logging.instance
        .log("satoshisBeingUsed: $satoshisBeingUsed", level: LogLevel.Info);
    Logging.instance
        .log("inputsBeingConsumed: $inputsBeingConsumed", level: LogLevel.Info);
    Logging.instance
        .log('utxoObjectsToUse: $utxoObjectsToUse', level: LogLevel.Info);

    // numberOfOutputs' length must always be equal to that of recipientsArray and recipientsAmtArray
    List<String> recipientsArray = [recipientAddress];
    List<int> recipientsAmtArray = [satoshiAmountToSend];

    // gather required signing data
    final utxoSigningData = await fetchBuildTxData(utxoObjectsToUse);

    if (isSendAll) {
      Logging.instance
          .log("Attempting to send all $cryptoCurrency", level: LogLevel.Info);
      if (txData.recipients!.length != 1) {
        throw Exception(
          "Send all to more than one recipient not yet supported",
        );
      }

      final int vSizeForOneOutput = (await buildTransaction(
        utxoSigningData: utxoSigningData,
        txData: txData.copyWith(
          recipients: await _helperRecipientsConvert(
            [recipientAddress],
            [satoshisBeingUsed - 1],
          ),
        ),
      ))
          .vSize!;
      int feeForOneOutput = satsPerVByte != null
          ? (satsPerVByte * vSizeForOneOutput)
          : estimateTxFee(
              vSize: vSizeForOneOutput,
              feeRatePerKB: selectedTxFeeRate,
            );

      if (satsPerVByte == null) {
        final int roughEstimate = roughFeeEstimate(
          spendableOutputs.length,
          1,
          selectedTxFeeRate,
        ).raw.toInt();
        if (feeForOneOutput < roughEstimate) {
          feeForOneOutput = roughEstimate;
        }
      }

      final int amount = satoshiAmountToSend - feeForOneOutput;
      final data = await buildTransaction(
        txData: txData.copyWith(
          recipients: await _helperRecipientsConvert(
            [recipientAddress],
            [amount],
          ),
        ),
        utxoSigningData: utxoSigningData,
      );

      return data.copyWith(
        fee: Amount(
          rawValue: BigInt.from(feeForOneOutput),
          fractionDigits: cryptoCurrency.fractionDigits,
        ),
        usedUTXOs: utxoSigningData.map((e) => e.utxo).toList(),
      );
    }

    final int vSizeForOneOutput;
    try {
      vSizeForOneOutput = (await buildTransaction(
        utxoSigningData: utxoSigningData,
        txData: txData.copyWith(
          recipients: await _helperRecipientsConvert(
            [recipientAddress],
            [satoshisBeingUsed - 1],
          ),
        ),
      ))
          .vSize!;
    } catch (e) {
      Logging.instance.log("vSizeForOneOutput: $e", level: LogLevel.Error);
      rethrow;
    }

    final int vSizeForTwoOutPuts;
    try {
      vSizeForTwoOutPuts = (await buildTransaction(
        utxoSigningData: utxoSigningData,
        txData: txData.copyWith(
          recipients: await _helperRecipientsConvert(
            [recipientAddress, (await getCurrentChangeAddress())!.value],
            [
              satoshiAmountToSend,
              max(0, satoshisBeingUsed - satoshiAmountToSend - 1)
            ],
          ),
        ),
      ))
          .vSize!;
    } catch (e) {
      Logging.instance.log("vSizeForTwoOutPuts: $e", level: LogLevel.Error);
      rethrow;
    }

    // Assume 1 output, only for recipient and no change
    final feeForOneOutput = satsPerVByte != null
        ? (satsPerVByte * vSizeForOneOutput)
        : estimateTxFee(
            vSize: vSizeForOneOutput,
            feeRatePerKB: selectedTxFeeRate,
          );
    // Assume 2 outputs, one for recipient and one for change
    final feeForTwoOutputs = satsPerVByte != null
        ? (satsPerVByte * vSizeForTwoOutPuts)
        : estimateTxFee(
            vSize: vSizeForTwoOutPuts,
            feeRatePerKB: selectedTxFeeRate,
          );

    Logging.instance
        .log("feeForTwoOutputs: $feeForTwoOutputs", level: LogLevel.Info);
    Logging.instance
        .log("feeForOneOutput: $feeForOneOutput", level: LogLevel.Info);

    if (satoshisBeingUsed - satoshiAmountToSend > feeForOneOutput) {
      if (satoshisBeingUsed - satoshiAmountToSend >
          feeForOneOutput + cryptoCurrency.dustLimit.raw.toInt()) {
        // Here, we know that theoretically, we may be able to include another output(change) but we first need to
        // factor in the value of this output in satoshis.
        int changeOutputSize =
            satoshisBeingUsed - satoshiAmountToSend - feeForTwoOutputs;
        // We check to see if the user can pay for the new transaction with 2 outputs instead of one. If they can and
        // the second output's size > cryptoCurrency.dustLimit satoshis, we perform the mechanics required to properly generate and use a new
        // change address.
        if (changeOutputSize > cryptoCurrency.dustLimit.raw.toInt() &&
            satoshisBeingUsed - satoshiAmountToSend - changeOutputSize ==
                feeForTwoOutputs) {
          // generate new change address if current change address has been used
          await checkChangeAddressForTransactions();
          final String newChangeAddress =
              (await getCurrentChangeAddress())!.value;

          int feeBeingPaid =
              satoshisBeingUsed - satoshiAmountToSend - changeOutputSize;

          recipientsArray.add(newChangeAddress);
          recipientsAmtArray.add(changeOutputSize);
          // At this point, we have the outputs we're going to use, the amounts to send along with which addresses
          // we intend to send these amounts to. We have enough to send instructions to build the transaction.
          Logging.instance.log('2 outputs in tx', level: LogLevel.Info);
          Logging.instance
              .log('Input size: $satoshisBeingUsed', level: LogLevel.Info);
          Logging.instance.log('Recipient output size: $satoshiAmountToSend',
              level: LogLevel.Info);
          Logging.instance.log('Change Output Size: $changeOutputSize',
              level: LogLevel.Info);
          Logging.instance.log(
              'Difference (fee being paid): $feeBeingPaid sats',
              level: LogLevel.Info);
          Logging.instance
              .log('Estimated fee: $feeForTwoOutputs', level: LogLevel.Info);

          var txn = await buildTransaction(
            utxoSigningData: utxoSigningData,
            txData: txData.copyWith(
              recipients: await _helperRecipientsConvert(
                recipientsArray,
                recipientsAmtArray,
              ),
            ),
          );

          // make sure minimum fee is accurate if that is being used
          if (txn.vSize! - feeBeingPaid == 1) {
            int changeOutputSize =
                satoshisBeingUsed - satoshiAmountToSend - txn.vSize!;
            feeBeingPaid =
                satoshisBeingUsed - satoshiAmountToSend - changeOutputSize;
            recipientsAmtArray.removeLast();
            recipientsAmtArray.add(changeOutputSize);
            Logging.instance.log('Adjusted Input size: $satoshisBeingUsed',
                level: LogLevel.Info);
            Logging.instance.log(
                'Adjusted Recipient output size: $satoshiAmountToSend',
                level: LogLevel.Info);
            Logging.instance.log(
                'Adjusted Change Output Size: $changeOutputSize',
                level: LogLevel.Info);
            Logging.instance.log(
                'Adjusted Difference (fee being paid): $feeBeingPaid sats',
                level: LogLevel.Info);
            Logging.instance.log('Adjusted Estimated fee: $feeForTwoOutputs',
                level: LogLevel.Info);
            txn = await buildTransaction(
              utxoSigningData: utxoSigningData,
              txData: txData.copyWith(
                recipients: await _helperRecipientsConvert(
                  recipientsArray,
                  recipientsAmtArray,
                ),
              ),
            );
          }

          return txn.copyWith(
            fee: Amount(
              rawValue: BigInt.from(feeBeingPaid),
              fractionDigits: cryptoCurrency.fractionDigits,
            ),
            usedUTXOs: utxoSigningData.map((e) => e.utxo).toList(),
          );
        } else {
          // Something went wrong here. It either overshot or undershot the estimated fee amount or the changeOutputSize
          // is smaller than or equal to cryptoCurrency.dustLimit. Revert to single output transaction.
          Logging.instance.log('1 output in tx', level: LogLevel.Info);
          Logging.instance
              .log('Input size: $satoshisBeingUsed', level: LogLevel.Info);
          Logging.instance.log('Recipient output size: $satoshiAmountToSend',
              level: LogLevel.Info);
          Logging.instance.log(
              'Difference (fee being paid): ${satoshisBeingUsed - satoshiAmountToSend} sats',
              level: LogLevel.Info);
          Logging.instance
              .log('Estimated fee: $feeForOneOutput', level: LogLevel.Info);
          final txn = await buildTransaction(
            utxoSigningData: utxoSigningData,
            txData: txData.copyWith(
              recipients: await _helperRecipientsConvert(
                recipientsArray,
                recipientsAmtArray,
              ),
            ),
          );

          return txn.copyWith(
            fee: Amount(
              rawValue: BigInt.from(satoshisBeingUsed - satoshiAmountToSend),
              fractionDigits: cryptoCurrency.fractionDigits,
            ),
            usedUTXOs: utxoSigningData.map((e) => e.utxo).toList(),
          );
        }
      } else {
        // No additional outputs needed since adding one would mean that it'd be smaller than cryptoCurrency.dustLimit sats
        // which makes it uneconomical to add to the transaction. Here, we pass data directly to instruct
        // the wallet to begin crafting the transaction that the user requested.
        Logging.instance.log('1 output in tx', level: LogLevel.Info);
        Logging.instance
            .log('Input size: $satoshisBeingUsed', level: LogLevel.Info);
        Logging.instance.log('Recipient output size: $satoshiAmountToSend',
            level: LogLevel.Info);
        Logging.instance.log(
            'Difference (fee being paid): ${satoshisBeingUsed - satoshiAmountToSend} sats',
            level: LogLevel.Info);
        Logging.instance
            .log('Estimated fee: $feeForOneOutput', level: LogLevel.Info);
        final txn = await buildTransaction(
          utxoSigningData: utxoSigningData,
          txData: txData.copyWith(
            recipients: await _helperRecipientsConvert(
              recipientsArray,
              recipientsAmtArray,
            ),
          ),
        );

        return txn.copyWith(
          fee: Amount(
            rawValue: BigInt.from(satoshisBeingUsed - satoshiAmountToSend),
            fractionDigits: cryptoCurrency.fractionDigits,
          ),
          usedUTXOs: utxoSigningData.map((e) => e.utxo).toList(),
        );
      }
    } else if (satoshisBeingUsed - satoshiAmountToSend == feeForOneOutput) {
      // In this scenario, no additional change output is needed since inputs - outputs equal exactly
      // what we need to pay for fees. Here, we pass data directly to instruct the wallet to begin
      // crafting the transaction that the user requested.
      Logging.instance.log('1 output in tx', level: LogLevel.Info);
      Logging.instance
          .log('Input size: $satoshisBeingUsed', level: LogLevel.Info);
      Logging.instance.log('Recipient output size: $satoshiAmountToSend',
          level: LogLevel.Info);
      Logging.instance.log(
          'Fee being paid: ${satoshisBeingUsed - satoshiAmountToSend} sats',
          level: LogLevel.Info);
      Logging.instance
          .log('Estimated fee: $feeForOneOutput', level: LogLevel.Info);
      final txn = await buildTransaction(
        utxoSigningData: utxoSigningData,
        txData: txData.copyWith(
          recipients: await _helperRecipientsConvert(
            recipientsArray,
            recipientsAmtArray,
          ),
        ),
      );
      return txn.copyWith(
        fee: Amount(
          rawValue: BigInt.from(feeForOneOutput),
          fractionDigits: cryptoCurrency.fractionDigits,
        ),
        usedUTXOs: utxoSigningData.map((e) => e.utxo).toList(),
      );
    } else {
      // Remember that returning 2 indicates that the user does not have a sufficient balance to
      // pay for the transaction fee. Ideally, at this stage, we should check if the user has any
      // additional outputs they're able to spend and then recalculate fees.
      Logging.instance.log(
          'Cannot pay tx fee - checking for more outputs and trying again',
          level: LogLevel.Warning);
      // try adding more outputs
      if (spendableOutputs.length > inputsBeingConsumed) {
        return coinSelection(
          txData: txData,
          isSendAll: isSendAll,
          additionalOutputs: additionalOutputs + 1,
          utxos: utxos,
          coinControl: coinControl,
        );
      }
      throw Exception("Insufficient balance to pay transaction fee");
      // return 2;
    }
  }

  Future<List<SigningData>> fetchBuildTxData(
    List<UTXO> utxosToUse,
  ) async {
    // return data
    List<SigningData> signingData = [];

    try {
      // Populating the addresses to check
      for (var i = 0; i < utxosToUse.length; i++) {
        final derivePathType =
            cryptoCurrency.addressType(address: utxosToUse[i].address!);

        signingData.add(
          SigningData(
            derivePathType: derivePathType,
            utxo: utxosToUse[i],
          ),
        );
      }

      final convertedNetwork = bitcoindart.NetworkType(
        messagePrefix: cryptoCurrency.networkParams.messagePrefix,
        bech32: cryptoCurrency.networkParams.bech32Hrp,
        bip32: bitcoindart.Bip32Type(
          public: cryptoCurrency.networkParams.pubHDPrefix,
          private: cryptoCurrency.networkParams.privHDPrefix,
        ),
        pubKeyHash: cryptoCurrency.networkParams.p2pkhPrefix,
        scriptHash: cryptoCurrency.networkParams.p2shPrefix,
        wif: cryptoCurrency.networkParams.wifPrefix,
      );

      final root = await getRootHDNode();

      for (final sd in signingData) {
        coinlib.HDPrivateKey? keys;
        final address = await mainDB.getAddress(walletId, sd.utxo.address!);
        if (address?.derivationPath != null) {
          if (address!.subType == AddressSubType.paynymReceive) {
            if (this is PaynymInterface) {
              final code = await (this as PaynymInterface)
                  .paymentCodeStringByKey(address.otherData!);

              final bip47base =
                  await (this as PaynymInterface).getBip47BaseNode();

              final privateKey = await (this as PaynymInterface)
                  .getPrivateKeyForPaynymReceivingAddress(
                paymentCodeString: code!,
                index: address.derivationIndex,
              );

              keys = coinlib.HDPrivateKey.fromKeyAndChainCode(
                coinlib.ECPrivateKey.fromHex(privateKey.toHex),
                bip47base.chainCode,
              );
            } else {
              throw Exception(
                "$runtimeType tried to fetchBuildTxData for a paynym address"
                " in a non PaynymInterface wallet",
              );
            }
          } else {
            keys = root.derivePath(address.derivationPath!.value);
          }
        }

        if (keys == null) {
          throw Exception(
              "Failed to fetch signing data. Local db corrupt. Rescan wallet.");
        }

        // final coinlib.Input input;

        final pubKey = keys.publicKey.data;
        final bitcoindart.PaymentData data;

        switch (sd.derivePathType) {
          case DerivePathType.bip44:
            // input = coinlib.P2PKHInput(
            //   prevOut: coinlib.OutPoint.fromHex(sd.utxo.txid, sd.utxo.vout),
            //   publicKey: keys.publicKey,
            // );

            data = bitcoindart
                .P2PKH(
                  data: bitcoindart.PaymentData(
                    pubkey: pubKey,
                  ),
                  network: convertedNetwork,
                )
                .data;
            break;

          case DerivePathType.bip49:
            final p2wpkh = bitcoindart
                .P2WPKH(
                  data: bitcoindart.PaymentData(
                    pubkey: pubKey,
                  ),
                  network: convertedNetwork,
                )
                .data;
            sd.redeemScript = p2wpkh.output;
            data = bitcoindart
                .P2SH(
                  data: bitcoindart.PaymentData(redeem: p2wpkh),
                  network: convertedNetwork,
                )
                .data;
            break;

          case DerivePathType.bip84:
            // input = coinlib.P2WPKHInput(
            //   prevOut: coinlib.OutPoint.fromHex(sd.utxo.txid, sd.utxo.vout),
            //   publicKey: keys.publicKey,
            // );
            data = bitcoindart
                .P2WPKH(
                  data: bitcoindart.PaymentData(
                    pubkey: pubKey,
                  ),
                  network: convertedNetwork,
                )
                .data;
            break;

          default:
            throw Exception("DerivePathType unsupported");
        }

        // sd.output = input.script!.compiled;
        sd.output = data.output!;
        sd.keyPair = bitcoindart.ECPair.fromPrivateKey(
          keys.privateKey.data,
          compressed: keys.privateKey.compressed,
          network: convertedNetwork,
        );
      }

      return signingData;
    } catch (e, s) {
      Logging.instance
          .log("fetchBuildTxData() threw: $e,\n$s", level: LogLevel.Error);
      rethrow;
    }
  }

  /// Builds and signs a transaction
  Future<TxData> buildTransaction({
    required TxData txData,
    required List<SigningData> utxoSigningData,
  }) async {
    Logging.instance
        .log("Starting buildTransaction ----------", level: LogLevel.Info);

    // TODO: use coinlib

    final txb = bitcoindart.TransactionBuilder(
      network: bitcoindart.NetworkType(
        messagePrefix: cryptoCurrency.networkParams.messagePrefix,
        bech32: cryptoCurrency.networkParams.bech32Hrp,
        bip32: bitcoindart.Bip32Type(
          public: cryptoCurrency.networkParams.pubHDPrefix,
          private: cryptoCurrency.networkParams.privHDPrefix,
        ),
        pubKeyHash: cryptoCurrency.networkParams.p2pkhPrefix,
        scriptHash: cryptoCurrency.networkParams.p2shPrefix,
        wif: cryptoCurrency.networkParams.wifPrefix,
      ),
      maximumFeeRate: maximumFeerate,
    );
    const version = 1; // TODO possibly override this for certain coins?
    txb.setVersion(version);

    // temp tx data to show in gui while waiting for real data from server
    final List<InputV2> tempInputs = [];
    final List<OutputV2> tempOutputs = [];

    // Add transaction inputs
    for (var i = 0; i < utxoSigningData.length; i++) {
      final txid = utxoSigningData[i].utxo.txid;
      txb.addInput(
        txid,
        utxoSigningData[i].utxo.vout,
        null,
        utxoSigningData[i].output!,
        cryptoCurrency.networkParams.bech32Hrp,
      );

      tempInputs.add(
        InputV2.isarCantDoRequiredInDefaultConstructor(
          scriptSigHex: txb.inputs.first.script?.toHex,
          scriptSigAsm: null,
          sequence: 0xffffffff - 1,
          outpoint: OutpointV2.isarCantDoRequiredInDefaultConstructor(
            txid: utxoSigningData[i].utxo.txid,
            vout: utxoSigningData[i].utxo.vout,
          ),
          addresses: utxoSigningData[i].utxo.address == null
              ? []
              : [utxoSigningData[i].utxo.address!],
          valueStringSats: utxoSigningData[i].utxo.value.toString(),
          witness: null,
          innerRedeemScriptAsm: null,
          coinbase: null,
          walletOwns: true,
        ),
      );
    }

    // Add transaction output
    for (var i = 0; i < txData.recipients!.length; i++) {
      txb.addOutput(
        normalizeAddress(txData.recipients![i].address),
        txData.recipients![i].amount.raw.toInt(),
        cryptoCurrency.networkParams.bech32Hrp,
      );

      tempOutputs.add(
        OutputV2.isarCantDoRequiredInDefaultConstructor(
          scriptPubKeyHex: "000000",
          valueStringSats: txData.recipients![i].amount.raw.toString(),
          addresses: [
            txData.recipients![i].address.toString(),
          ],
          walletOwns: (await mainDB.isar.addresses
                  .where()
                  .walletIdEqualTo(walletId)
                  .filter()
                  .valueEqualTo(txData.recipients![i].address)
                  .valueProperty()
                  .findFirst()) !=
              null,
        ),
      );
    }

    try {
      // Sign the transaction accordingly
      for (var i = 0; i < utxoSigningData.length; i++) {
        txb.sign(
          vin: i,
          keyPair: utxoSigningData[i].keyPair!,
          witnessValue: utxoSigningData[i].utxo.value,
          redeemScript: utxoSigningData[i].redeemScript,
          overridePrefix: cryptoCurrency.networkParams.bech32Hrp,
        );
      }
    } catch (e, s) {
      Logging.instance.log("Caught exception while signing transaction: $e\n$s",
          level: LogLevel.Error);
      rethrow;
    }

    final builtTx = txb.build(cryptoCurrency.networkParams.bech32Hrp);
    final vSize = builtTx.virtualSize();

    return txData.copyWith(
      raw: builtTx.toHex(),
      vSize: vSize,
      tempTx: TransactionV2(
        walletId: walletId,
        blockHash: null,
        hash: builtTx.getId(),
        txid: builtTx.getId(),
        height: null,
        timestamp: DateTime.timestamp().millisecondsSinceEpoch ~/ 1000,
        inputs: List.unmodifiable(tempInputs),
        outputs: List.unmodifiable(tempOutputs),
        version: version,
        type:
            tempOutputs.map((e) => e.walletOwns).fold(true, (p, e) => p &= e) &&
                    txData.paynymAccountLite == null
                ? TransactionType.sentToSelf
                : TransactionType.outgoing,
        subType: TransactionSubType.none,
        otherData: null,
      ),
    );
  }

  Future<int> fetchChainHeight() async {
    try {
<<<<<<< HEAD
      ChainHeightService? service = ChainHeightServiceManager.getService(
        cryptoCurrency.coin,
      );

      if (service == null) {
        service = ChainHeightService(client: electrumAdapterClient);
        ChainHeightServiceManager.add(service, cryptoCurrency.coin);
      }

      if (!service.started) {
        return await service.fetchHeightAndStartListenForUpdates();
=======
      // Don't set a stream subscription if one already exists.
      if (ElectrumxChainHeightService.subscriptions[cryptoCurrency.coin] ==
          null) {
        final Completer<int> completer = Completer<int>();

        // Make sure we only complete once.
        final isFirstResponse = _latestHeight == null;

        // Check Electrum and update internal and cached versions if necessary.
        await electrumXClient.checkElectrumAdapter();
        if (electrumAdapterChannel != electrumXClient.electrumAdapterChannel &&
            electrumXClient.electrumAdapterChannel != null) {
          electrumAdapterChannel = electrumXClient.electrumAdapterChannel!;
        }
        if (electrumAdapterClient != electrumXClient.electrumAdapterClient &&
            electrumXClient.electrumAdapterClient != null) {
          electrumAdapterClient = electrumXClient.electrumAdapterClient!;
        }
        // electrumXCachedClient.electrumAdapterChannel = electrumAdapterChannel;
        if (electrumXCachedClient.electrumAdapterClient !=
            electrumAdapterClient) {
          electrumXCachedClient.electrumAdapterClient = electrumAdapterClient;
        }

        // Subscribe to and listen for new block headers.
        final stream = electrumAdapterClient.subscribeHeaders();
        ElectrumxChainHeightService.subscriptions[cryptoCurrency.coin] =
            stream.asBroadcastStream().listen((response) {
          final int chainHeight = response.height;
          // print("Current chain height: $chainHeight");

          _latestHeight = chainHeight;

          if (isFirstResponse && !completer.isCompleted) {
            // Return the chain height.
            completer.complete(chainHeight);
          }
        });

        // If we're testing, use the global event bus for testing.
        // final bus = globalEventBusForTesting ?? GlobalEventBus.instance;
        // No constructors for mixins, so no globalEventBusForTesting is passed in.
        final bus = GlobalEventBus.instance;

        // Listen to global event bus for Tor status changes.
        _torStatusListener ??= bus.on<TorConnectionStatusChangedEvent>().listen(
          (event) async {
            try {
              switch (event.newStatus) {
                case TorConnectionStatus.connecting:
                  // If Tor is connecting, we need to wait.
                  await _torConnectingLock.acquire();
                  _requireMutex = true;
                  break;

                case TorConnectionStatus.connected:
                case TorConnectionStatus.disconnected:
                  // If Tor is connected or disconnected, we can release the lock.
                  if (_torConnectingLock.isLocked) {
                    _torConnectingLock.release();
                  }
                  _requireMutex = false;
                  break;
              }
            } finally {
              // Ensure the lock is released.
              if (_torConnectingLock.isLocked) {
                _torConnectingLock.release();
              }
            }
          },
        );

        // Listen to global event bus for Tor preference changes.
        _torPreferenceListener ??= bus.on<TorPreferenceChangedEvent>().listen(
          (event) async {
            // Close any open subscriptions.
            for (final coinSub
                in ElectrumxChainHeightService.subscriptions.entries) {
              await coinSub.value?.cancel();
            }

            // Cancel alive timer
            _aliveTimer?.cancel();
          },
        );

        // Set a timer to check if the subscription is still alive.
        _aliveTimer?.cancel();
        _aliveTimer = Timer.periodic(
          _keepAlive,
          (_) async => _updateConnectionStatus(await electrumXClient.ping()),
        );
      } else {
        // Don't set a stream subscription if one already exists.

        // Check if the stream subscription is paused.
        if (ElectrumxChainHeightService
            .subscriptions[cryptoCurrency.coin]!.isPaused) {
          // If it's paused, resume it.
          ElectrumxChainHeightService.subscriptions[cryptoCurrency.coin]!
              .resume();
        }

        if (_latestHeight != null) {
          return _latestHeight!;
        }
>>>>>>> 6421a2ce
      }

      return service.height ?? info.cachedChainHeight;
    } catch (e, s) {
      Logging.instance.log(
          "Exception rethrown in fetchChainHeight\nError: $e\nStack trace: $s",
          level: LogLevel.Error);
      // completer.completeError(e, s);
      // return Future.error(e, s);
      rethrow;
    }
  }

  Future<int> fetchTxCount({required String addressScriptHash}) async {
    final transactions =
        await electrumXClient.getHistory(scripthash: addressScriptHash);
    return transactions.length;
  }

  Future<Map<int, int>> fetchTxCountBatched({
    required Map<String, String> addresses,
  }) async {
    try {
      final Map<String, List<dynamic>> args = {};
      for (final entry in addresses.entries) {
        args[entry.key] = [
          cryptoCurrency.addressToScriptHash(address: entry.value),
        ];
      }
      final response = await electrumXClient.getBatchHistory(args: args);

      final Map<int, int> result = {};
      for (final entry in response.entries) {
        result[entry.key] = entry.value.length;
      }
      return result;
    } catch (e, s) {
      Logging.instance.log(
          "Exception rethrown in _getBatchTxCount(address: $addresses: $e\n$s",
          level: LogLevel.Error);
      rethrow;
    }
  }

  Future<ElectrumXNode> getCurrentElectrumXNode() async {
    final node = getCurrentNode();

    return ElectrumXNode(
      address: node.host,
      port: node.port,
      name: node.name,
      useSSL: node.useSSL,
      id: node.id,
    );
  }

  Future<void> updateElectrumX({required ElectrumXNode newNode}) async {
    final failovers = nodeService
        .failoverNodesFor(coin: cryptoCurrency.coin)
        .map((e) => ElectrumXNode(
              address: e.host,
              port: e.port,
              name: e.name,
              id: e.id,
              useSSL: e.useSSL,
            ))
        .toList();

    final newNode = await getCurrentElectrumXNode();
    try {
      await electrumXClient.electrumAdapterClient?.close();
    } catch (e, s) {
      if (e.toString().contains("initialized")) {
        // Ignore.  This should happen every first time the wallet is opened.
      } else {
        Logging.instance
            .log("Error closing electrumXClient: $e", level: LogLevel.Error);
      }
    }
    electrumXClient = ElectrumXClient.from(
      node: newNode,
      prefs: prefs,
      failovers: failovers,
      coin: cryptoCurrency.coin,
    );
    electrumAdapterChannel = await electrum_adapter.connect(
      newNode.address,
      port: newNode.port,
      acceptUnverified: true,
      useSSL: newNode.useSSL,
      proxyInfo: Prefs.instance.useTor
          ? TorService.sharedInstance.getProxyInfo()
          : null,
    );
    if (electrumXClient.coin == Coin.firo ||
        electrumXClient.coin == Coin.firoTestNet) {
      electrumAdapterClient = FiroElectrumClient(
          electrumAdapterChannel,
          newNode.address,
          newNode.port,
          newNode.useSSL,
          Prefs.instance.useTor
              ? TorService.sharedInstance.getProxyInfo()
              : null);
    } else {
      electrumAdapterClient = ElectrumClient(
          electrumAdapterChannel,
          newNode.address,
          newNode.port,
          newNode.useSSL,
          Prefs.instance.useTor
              ? TorService.sharedInstance.getProxyInfo()
              : null);
    }
    electrumXCachedClient = CachedElectrumXClient.from(
      electrumXClient: electrumXClient,
      electrumAdapterClient: electrumAdapterClient,
      electrumAdapterUpdateCallback: updateClient,
    );
    // Replaced using electrum_adapters' SubscribableClient in fetchChainHeight.
    // subscribableElectrumXClient = SubscribableElectrumXClient.from(
    //   node: newNode,
    //   prefs: prefs,
    //   failovers: failovers,
    // );
    // await subscribableElectrumXClient.connect(
    //     host: newNode.address, port: newNode.port);
<<<<<<< HEAD
=======
  }

  /// Update the connection status and call the onConnectionStatusChanged callback if it exists.
  void _updateConnectionStatus(bool connectionStatus) {
    // TODO [prio=low]: Set onConnectionStatusChanged callback.
    // if (_isConnected != connectionStatus && onConnectionStatusChanged != null) {
    //   onConnectionStatusChanged!(connectionStatus);
    // }
    _isConnected = connectionStatus;
>>>>>>> 6421a2ce
  }

  //============================================================================

  Future<({List<Address> addresses, int index})> checkGapsBatched(
    int txCountBatchSize,
    coinlib.HDPrivateKey root,
    DerivePathType type,
    int chain,
  ) async {
    List<Address> addressArray = [];
    int gapCounter = 0;
    int highestIndexWithHistory = 0;

    for (int index = 0;
        index < cryptoCurrency.maxNumberOfIndexesToCheck &&
            gapCounter < cryptoCurrency.maxUnusedAddressGap;
        index += txCountBatchSize) {
      List<String> iterationsAddressArray = [];
      Logging.instance.log(
          "index: $index, \t GapCounter $chain ${type.name}: $gapCounter",
          level: LogLevel.Info);

      final _id = "k_$index";
      Map<String, String> txCountCallArgs = {};

      for (int j = 0; j < txCountBatchSize; j++) {
        final derivePath = cryptoCurrency.constructDerivePath(
          derivePathType: type,
          chain: chain,
          index: index + j,
        );

        final keys = root.derivePath(derivePath);

        final addressData = cryptoCurrency.getAddressForPublicKey(
          publicKey: keys.publicKey,
          derivePathType: type,
        );

        final addressString = convertAddressString(
          addressData.address.toString(),
        );

        final address = Address(
          walletId: walletId,
          value: addressString,
          publicKey: keys.publicKey.data,
          type: addressData.addressType,
          derivationIndex: index + j,
          derivationPath: DerivationPath()..value = derivePath,
          subType:
              chain == 0 ? AddressSubType.receiving : AddressSubType.change,
        );

        addressArray.add(address);

        txCountCallArgs.addAll({
          "${_id}_$j": addressString,
        });
      }

      // get address tx counts
      final counts = await fetchTxCountBatched(addresses: txCountCallArgs);

      // check and add appropriate addresses
      for (int k = 0; k < txCountBatchSize; k++) {
        int count = (counts["${_id}_$k"] == null) ? 0 : counts["${_id}_$k"]!;

        if (count > 0) {
          iterationsAddressArray.add(txCountCallArgs["${_id}_$k"]!);

          // update highest
          highestIndexWithHistory = index + k;

          // reset counter
          gapCounter = 0;
        }

        // increase counter when no tx history found
        if (count == 0) {
          gapCounter++;
        }
      }
      // // cache all the transactions while waiting for the current function to finish.
      // unawaited(getTransactionCacheEarly(addressArray));
    }
    return (index: highestIndexWithHistory, addresses: addressArray);
  }

  Future<({List<Address> addresses, int index})> checkGapsLinearly(
    coinlib.HDPrivateKey root,
    DerivePathType type,
    int chain,
  ) async {
    List<Address> addressArray = [];
    int gapCounter = 0;
    int index = 0;
    for (;
        index < cryptoCurrency.maxNumberOfIndexesToCheck &&
            gapCounter < cryptoCurrency.maxUnusedAddressGap;
        index++) {
      Logging.instance.log(
          "index: $index, \t GapCounter chain=$chain ${type.name}: $gapCounter",
          level: LogLevel.Info);

      final derivePath = cryptoCurrency.constructDerivePath(
        derivePathType: type,
        chain: chain,
        index: index,
      );
      final keys = root.derivePath(derivePath);
      final addressData = cryptoCurrency.getAddressForPublicKey(
        publicKey: keys.publicKey,
        derivePathType: type,
      );

      final addressString = convertAddressString(
        addressData.address.toString(),
      );

      final address = Address(
        walletId: walletId,
        value: addressString,
        publicKey: keys.publicKey.data,
        type: addressData.addressType,
        derivationIndex: index,
        derivationPath: DerivationPath()..value = derivePath,
        subType: chain == 0 ? AddressSubType.receiving : AddressSubType.change,
      );

      // get address tx count
      final count = await fetchTxCount(
        addressScriptHash: cryptoCurrency.addressToScriptHash(
          address: address.value,
        ),
      );

      // check and add appropriate addresses
      if (count > 0) {
        // add address to array
        addressArray.add(address);
        // reset counter
        gapCounter = 0;
        // add info to derivations
      } else {
        // increase counter when no tx history found
        gapCounter++;
      }
    }

    return (addresses: addressArray, index: index);
  }

  Future<List<Map<String, dynamic>>> fetchHistory(
    Iterable<String> allAddresses,
  ) async {
    try {
      List<Map<String, dynamic>> allTxHashes = [];

      if (serverCanBatch) {
        final Map<String, Map<String, List<dynamic>>> batches = {};
        final Map<int, String> requestIdToAddressMap = {};
        const batchSizeMax = 100;
        int batchNumber = 0;
        for (int i = 0; i < allAddresses.length; i++) {
          if (batches["$batchNumber"] == null) {
            batches["$batchNumber"] = {};
          }
          final scriptHash = cryptoCurrency.addressToScriptHash(
            address: allAddresses.elementAt(i),
          );
          // final id = Logger.isTestEnv ? "$i" : const Uuid().v1();
          // TODO [prio=???]: Pass request IDs to electrum_adapter.
          requestIdToAddressMap[i] = allAddresses.elementAt(i);
          batches["$batchNumber"]!.addAll({
            "$i": [scriptHash]
          });
          if (i % batchSizeMax == batchSizeMax - 1) {
            batchNumber++;
          }
        }

        for (int i = 0; i < batches.length; i++) {
          final response =
              await electrumXClient.getBatchHistory(args: batches["$i"]!);
          for (final entry in response.entries) {
            for (int j = 0; j < entry.value.length; j++) {
              entry.value[j]["address"] = requestIdToAddressMap[entry.key];
              if (!allTxHashes.contains(entry.value[j])) {
                allTxHashes.add(entry.value[j]);
              }
            }
          }
        }
      } else {
        for (int i = 0; i < allAddresses.length; i++) {
          final addressString = allAddresses.elementAt(i);
          final scriptHash = cryptoCurrency.addressToScriptHash(
            address: addressString,
          );

          final response = await electrumXClient.getHistory(
            scripthash: scriptHash,
          );

          for (int j = 0; j < response.length; j++) {
            response[j]["address"] = addressString;
            if (!allTxHashes.contains(response[j])) {
              allTxHashes.add(response[j]);
            }
          }
        }
      }

      return allTxHashes;
    } catch (e, s) {
      Logging.instance.log("_fetchHistory: $e\n$s", level: LogLevel.Error);
      rethrow;
    }
  }

  /// The optional (nullable) param [checkBlock] is a callback that can be used
  /// to check if a utxo should be marked as blocked
  Future<UTXO> parseUTXO({
    required Map<String, dynamic> jsonUTXO,
  }) async {
    final txn = await electrumXCachedClient.getTransaction(
      txHash: jsonUTXO["tx_hash"] as String,
      verbose: true,
      coin: cryptoCurrency.coin,
    );

    print("txn: $txn");

    final vout = jsonUTXO["tx_pos"] as int;

    final outputs = txn["vout"] as List;

    String? scriptPubKey;
    String? utxoOwnerAddress;
    // get UTXO owner address
    for (final output in outputs) {
      if (output["n"] == vout) {
        scriptPubKey = output["scriptPubKey"]?["hex"] as String?;
        utxoOwnerAddress =
            output["scriptPubKey"]?["addresses"]?[0] as String? ??
                output["scriptPubKey"]?["address"] as String?;
      }
    }

    final checkBlockResult = await checkBlockUTXO(
      jsonUTXO,
      scriptPubKey,
      txn,
      utxoOwnerAddress,
    );

    final utxo = UTXO(
      walletId: walletId,
      txid: txn["txid"] as String,
      vout: vout,
      value: jsonUTXO["value"] as int,
      name: checkBlockResult.utxoLabel ?? "",
      isBlocked: checkBlockResult.blocked,
      blockedReason: checkBlockResult.blockedReason,
      isCoinbase: txn["is_coinbase"] as bool? ?? false,
      blockHash: txn["blockhash"] as String?,
      blockHeight: jsonUTXO["height"] as int?,
      blockTime: txn["blocktime"] as int?,
      address: utxoOwnerAddress,
    );

    return utxo;
  }

  //============================================================================

  @override
  Future<void> updateChainHeight() async {
    final height = await fetchChainHeight();
    await info.updateCachedChainHeight(
      newHeight: height,
      isar: mainDB.isar,
    );
  }

  @override
  Future<bool> pingCheck() async {
    try {
      final result = await electrumXClient.ping();
      return result;
    } catch (_) {
      return false;
    }
  }

  @override
  Future<void> updateNode() async {
    final node = await getCurrentElectrumXNode();
    await updateElectrumX(newNode: node);
  }

  Future<ElectrumClient> updateClient() async {
    Logging.instance.log("Updating electrum node and ElectrumAdapterClient.",
        level: LogLevel.Info);
    await updateNode();
    return electrumAdapterClient;
  }

  FeeObject? _cachedFees;

  @override
  Future<FeeObject> get fees async {
    try {
      const int f = 1, m = 5, s = 20;

      final fast = await electrumXClient.estimateFee(blocks: f);
      final medium = await electrumXClient.estimateFee(blocks: m);
      final slow = await electrumXClient.estimateFee(blocks: s);

      final feeObject = FeeObject(
        numberOfBlocksFast: f,
        numberOfBlocksAverage: m,
        numberOfBlocksSlow: s,
        fast: Amount.fromDecimal(
          fast,
          fractionDigits: info.coin.decimals,
        ).raw.toInt(),
        medium: Amount.fromDecimal(
          medium,
          fractionDigits: info.coin.decimals,
        ).raw.toInt(),
        slow: Amount.fromDecimal(
          slow,
          fractionDigits: info.coin.decimals,
        ).raw.toInt(),
      );

      Logging.instance.log("fetched fees: $feeObject", level: LogLevel.Info);
      _cachedFees = feeObject;
      return _cachedFees!;
    } catch (e, s) {
      Logging.instance.log(
        "Exception rethrown from _getFees(): $e\nStack trace: $s",
        level: LogLevel.Error,
      );
      if (_cachedFees == null) {
        rethrow;
      } else {
        return _cachedFees!;
      }
    }
  }

  @override
  Future<Amount> estimateFeeFor(Amount amount, int feeRate) async {
    final available = info.cachedBalance.spendable;
    final utxos = _spendableUTXOs(await mainDB.getUTXOs(walletId).findAll());

    if (available == amount) {
      return amount - (await _sweepAllEstimate(feeRate, utxos));
    } else if (amount <= Amount.zero || amount > available) {
      return roughFeeEstimate(1, 2, feeRate);
    }

    Amount runningBalance = Amount(
      rawValue: BigInt.zero,
      fractionDigits: info.coin.decimals,
    );
    int inputCount = 0;
    for (final output in utxos) {
      if (!output.isBlocked) {
        runningBalance += Amount(
          rawValue: BigInt.from(output.value),
          fractionDigits: info.coin.decimals,
        );
        inputCount++;
        if (runningBalance > amount) {
          break;
        }
      }
    }

    final oneOutPutFee = roughFeeEstimate(inputCount, 1, feeRate);
    final twoOutPutFee = roughFeeEstimate(inputCount, 2, feeRate);

    if (runningBalance - amount > oneOutPutFee) {
      if (runningBalance - amount > oneOutPutFee + cryptoCurrency.dustLimit) {
        final change = runningBalance - amount - twoOutPutFee;
        if (change > cryptoCurrency.dustLimit &&
            runningBalance - amount - change == twoOutPutFee) {
          return runningBalance - amount - change;
        } else {
          return runningBalance - amount;
        }
      } else {
        return runningBalance - amount;
      }
    } else if (runningBalance - amount == oneOutPutFee) {
      return oneOutPutFee;
    } else {
      return twoOutPutFee;
    }
  }

  @override
  Future<void> checkReceivingAddressForTransactions() async {
    try {
      final currentReceiving = await getCurrentReceivingAddress();

      final bool needsGenerate;
      if (currentReceiving == null) {
        // no addresses in db yet for some reason.
        // Should not happen at this point...

        needsGenerate = true;
      } else {
        final txCount = await fetchTxCount(
          addressScriptHash: cryptoCurrency.addressToScriptHash(
            address: currentReceiving.value,
          ),
        );
        needsGenerate = txCount > 0 || currentReceiving.derivationIndex < 0;
      }

      if (needsGenerate) {
        await generateNewReceivingAddress();

        // TODO: get rid of this? Could cause problems (long loading/infinite loop or something)
        // keep checking until address with no tx history is set as current
        await checkReceivingAddressForTransactions();
      }
    } catch (e, s) {
      Logging.instance.log(
        "Exception rethrown from _checkReceivingAddressForTransactions"
        "($cryptoCurrency): $e\n$s",
        level: LogLevel.Error,
      );
      rethrow;
    }
  }

  @override
  Future<void> checkChangeAddressForTransactions() async {
    try {
      final currentChange = await getCurrentChangeAddress();

      final bool needsGenerate;
      if (currentChange == null) {
        // no addresses in db yet for some reason.
        // Should not happen at this point...

        needsGenerate = true;
      } else {
        final txCount = await fetchTxCount(
          addressScriptHash: cryptoCurrency.addressToScriptHash(
            address: currentChange.value,
          ),
        );
        needsGenerate = txCount > 0 || currentChange.derivationIndex < 0;
      }

      if (needsGenerate) {
        await generateNewChangeAddress();

        // TODO: get rid of this? Could cause problems (long loading/infinite loop or something)
        // keep checking until address with no tx history is set as current
        await checkChangeAddressForTransactions();
      }
    } catch (e, s) {
      Logging.instance.log(
        "Exception rethrown from _checkChangeAddressForTransactions"
        "($cryptoCurrency): $e\n$s",
        level: LogLevel.Error,
      );
      rethrow;
    }
  }

  @override
  Future<void> recover({required bool isRescan}) async {
    final root = await getRootHDNode();

    final List<Future<({int index, List<Address> addresses})>> receiveFutures =
        [];
    final List<Future<({int index, List<Address> addresses})>> changeFutures =
        [];

    const receiveChain = 0;
    const changeChain = 1;

    const txCountBatchSize = 12;

    try {
      await refreshMutex.protect(() async {
        if (isRescan) {
          // clear cache
          await electrumXCachedClient.clearSharedTransactionCache(
              coin: info.coin);
          // clear blockchain info
          await mainDB.deleteWalletBlockchainData(walletId);
        }

        // receiving addresses
        Logging.instance.log(
          "checking receiving addresses...",
          level: LogLevel.Info,
        );

        for (final type in cryptoCurrency.supportedDerivationPathTypes) {
          receiveFutures.add(
            serverCanBatch
                ? checkGapsBatched(
                    txCountBatchSize,
                    root,
                    type,
                    receiveChain,
                  )
                : checkGapsLinearly(
                    root,
                    type,
                    receiveChain,
                  ),
          );
        }

        // change addresses
        Logging.instance.log(
          "checking change addresses...",
          level: LogLevel.Info,
        );
        for (final type in cryptoCurrency.supportedDerivationPathTypes) {
          changeFutures.add(
            serverCanBatch
                ? checkGapsBatched(
                    txCountBatchSize,
                    root,
                    type,
                    changeChain,
                  )
                : checkGapsLinearly(
                    root,
                    type,
                    changeChain,
                  ),
          );
        }

        // io limitations may require running these linearly instead
        final futuresResult = await Future.wait([
          Future.wait(receiveFutures),
          Future.wait(changeFutures),
        ]);

        final receiveResults = futuresResult[0];
        final changeResults = futuresResult[1];

        final List<Address> addressesToStore = [];

        int highestReceivingIndexWithHistory = 0;

        for (final tuple in receiveResults) {
          if (tuple.addresses.isEmpty) {
            await checkReceivingAddressForTransactions();
          } else {
            highestReceivingIndexWithHistory = max(
              tuple.index,
              highestReceivingIndexWithHistory,
            );
            addressesToStore.addAll(tuple.addresses);
          }
        }

        int highestChangeIndexWithHistory = 0;
        // If restoring a wallet that never sent any funds with change, then set changeArray
        // manually. If we didn't do this, it'd store an empty array.
        for (final tuple in changeResults) {
          if (tuple.addresses.isEmpty) {
            await checkChangeAddressForTransactions();
          } else {
            highestChangeIndexWithHistory = max(
              tuple.index,
              highestChangeIndexWithHistory,
            );
            addressesToStore.addAll(tuple.addresses);
          }
        }

        // remove extra addresses to help minimize risk of creating a large gap
        addressesToStore.removeWhere((e) =>
            e.subType == AddressSubType.change &&
            e.derivationIndex > highestChangeIndexWithHistory);
        addressesToStore.removeWhere((e) =>
            e.subType == AddressSubType.receiving &&
            e.derivationIndex > highestReceivingIndexWithHistory);

        await mainDB.updateOrPutAddresses(addressesToStore);

        if (this is PaynymInterface) {
          final notificationAddress =
              await (this as PaynymInterface).getMyNotificationAddress();

          await (this as BitcoinWallet)
              .updateTransactions(overrideAddresses: [notificationAddress]);

          // get own payment code
          // isSegwit does not matter here at all
          final myCode =
              await (this as PaynymInterface).getPaymentCode(isSegwit: false);

          try {
            final Set<String> codesToCheck = {};
            final nym = await PaynymIsApi().nym(myCode.toString());
            if (nym.value != null) {
              for (final follower in nym.value!.followers) {
                codesToCheck.add(follower.code);
              }
              for (final following in nym.value!.following) {
                codesToCheck.add(following.code);
              }
            }

            // restore paynym transactions
            await (this as PaynymInterface).restoreAllHistory(
              maxUnusedAddressGap: 20,
              maxNumberOfIndexesToCheck: 10000,
              paymentCodeStrings: codesToCheck,
            );
          } catch (e, s) {
            Logging.instance.log(
              "Failed to check paynym.is followers/following for history during "
              "bitcoin wallet ($walletId ${info.name}) "
              "_recoverWalletFromBIP32SeedPhrase: $e/n$s",
              level: LogLevel.Error,
            );
          }
        }
      });

      unawaited(refresh());
    } catch (e, s) {
      Logging.instance.log(
          "Exception rethrown from electrumx_mixin recover(): $e\n$s",
          level: LogLevel.Info);

      rethrow;
    }
  }

  @override
  Future<bool> updateUTXOs() async {
    final allAddresses = await fetchAddressesForElectrumXScan();

    try {
      final fetchedUtxoList = <List<Map<String, dynamic>>>[];

      if (serverCanBatch) {
        final Map<int, Map<String, List<dynamic>>> batches = {};
        const batchSizeMax = 10;
        int batchNumber = 0;
        for (int i = 0; i < allAddresses.length; i++) {
          if (batches[batchNumber] == null) {
            batches[batchNumber] = {};
          }
          final scriptHash = cryptoCurrency.addressToScriptHash(
            address: allAddresses[i].value,
          );

          batches[batchNumber]!.addAll({
            scriptHash: [scriptHash]
          });
          if (i % batchSizeMax == batchSizeMax - 1) {
            batchNumber++;
          }
        }

        for (int i = 0; i < batches.length; i++) {
          final response =
              await electrumXClient.getBatchUTXOs(args: batches[i]!);
          for (final entry in response.entries) {
            if (entry.value.isNotEmpty) {
              fetchedUtxoList.add(entry.value);
            }
          }
        }
      } else {
        for (int i = 0; i < allAddresses.length; i++) {
          final scriptHash = cryptoCurrency.addressToScriptHash(
            address: allAddresses[i].value,
          );

          final utxos = await electrumXClient.getUTXOs(scripthash: scriptHash);
          if (utxos.isNotEmpty) {
            fetchedUtxoList.add(utxos);
          }
        }
      }

      final List<UTXO> outputArray = [];

      for (int i = 0; i < fetchedUtxoList.length; i++) {
        for (int j = 0; j < fetchedUtxoList[i].length; j++) {
          final utxo = await parseUTXO(
            jsonUTXO: fetchedUtxoList[i][j],
          );

          outputArray.add(utxo);
        }
      }

      return await mainDB.updateUTXOs(walletId, outputArray);
    } catch (e, s) {
      Logging.instance.log(
        "Output fetch unsuccessful: $e\n$s",
        level: LogLevel.Error,
      );
      return false;
    }
  }

  @override
  Future<TxData> confirmSend({required TxData txData}) async {
    try {
      Logging.instance.log("confirmSend txData: $txData", level: LogLevel.Info);

      final txHash = await electrumXClient.broadcastTransaction(
        rawTx: txData.raw!,
      );
      Logging.instance.log("Sent txHash: $txHash", level: LogLevel.Info);

      txData = txData.copyWith(
        usedUTXOs:
            txData.usedUTXOs!.map((e) => e.copyWith(used: true)).toList(),

        // TODO revisit setting these both
        txHash: txHash,
        txid: txHash,
      );
      // mark utxos as used
      await mainDB.putUTXOs(txData.usedUTXOs!);

      return await updateSentCachedTxData(txData: txData);
    } catch (e, s) {
      Logging.instance.log("Exception rethrown from confirmSend(): $e\n$s",
          level: LogLevel.Error);
      rethrow;
    }
  }

  @override
  Future<TxData> prepareSend({required TxData txData}) async {
    try {
      final feeRateType = txData.feeRateType;
      final customSatsPerVByte = txData.satsPerVByte;
      final feeRateAmount = txData.feeRateAmount;
      final utxos = txData.utxos;

      if (customSatsPerVByte != null) {
        // check for send all
        bool isSendAll = false;
        if (txData.amount == info.cachedBalance.spendable) {
          isSendAll = true;
        }

        final bool coinControl = utxos != null;

        final result = await coinSelection(
          txData: txData.copyWith(feeRateAmount: -1),
          isSendAll: isSendAll,
          utxos: utxos?.toList(),
          coinControl: coinControl,
        );

        Logging.instance
            .log("PREPARE SEND RESULT: $result", level: LogLevel.Info);

        if (result.fee!.raw.toInt() < result.vSize!) {
          throw Exception(
              "Error in fee calculation: Transaction fee cannot be less than vSize");
        }

        return result;
      } else if (feeRateType is FeeRateType || feeRateAmount is int) {
        late final int rate;
        if (feeRateType is FeeRateType) {
          int fee = 0;
          final feeObject = await fees;
          switch (feeRateType) {
            case FeeRateType.fast:
              fee = feeObject.fast;
              break;
            case FeeRateType.average:
              fee = feeObject.medium;
              break;
            case FeeRateType.slow:
              fee = feeObject.slow;
              break;
            default:
              throw ArgumentError("Invalid use of custom fee");
          }
          rate = fee;
        } else {
          rate = feeRateAmount as int;
        }

        // check for send all
        bool isSendAll = false;
        if (txData.amount == info.cachedBalance.spendable) {
          isSendAll = true;
        }

        final bool coinControl = utxos != null;

        final result = await coinSelection(
          txData: txData.copyWith(
            feeRateAmount: rate,
          ),
          isSendAll: isSendAll,
          utxos: utxos?.toList(),
          coinControl: coinControl,
        );

        Logging.instance.log("prepare send: $result", level: LogLevel.Info);
        if (result.fee!.raw.toInt() < result.vSize!) {
          throw Exception(
              "Error in fee calculation: Transaction fee cannot be less than vSize");
        }

        return result;
      } else {
        throw ArgumentError("Invalid fee rate argument provided!");
      }
    } catch (e, s) {
      Logging.instance.log("Exception rethrown from prepareSend(): $e\n$s",
          level: LogLevel.Error);
      rethrow;
    }
  }

  @override
  Future<void> checkSaveInitialReceivingAddress() async {}

  @override
  Future<void> init() async {
    try {
      final features = await electrumXClient
          .getServerFeatures()
          .timeout(const Duration(seconds: 5));

      Logging.instance.log("features: $features", level: LogLevel.Info);

      _serverVersion =
          _parseServerVersion(features["server_version"] as String);

      if (cryptoCurrency.genesisHash != features['genesis_hash']) {
        throw Exception("genesis hash does not match!");
      }
    } catch (e, s) {
      // do nothing, still allow user into wallet
      Logging.instance.log(
        "$runtimeType init() did not complete: $e\n$s",
        level: LogLevel.Warning,
      );
    }

    await super.init();
  }

  // ===========================================================================
  // ========== Interface functions ============================================

  int estimateTxFee({required int vSize, required int feeRatePerKB});
  Amount roughFeeEstimate(int inputCount, int outputCount, int feeRatePerKB);

  Future<List<Address>> fetchAddressesForElectrumXScan();

  /// Certain coins need to check if the utxo should be marked
  /// as blocked as well as give a reason.
  Future<({String? blockedReason, bool blocked, String? utxoLabel})>
      checkBlockUTXO(
    Map<String, dynamic> jsonUTXO,
    String? scriptPubKeyHex,
    Map<String, dynamic> jsonTX,
    String? utxoOwnerAddress,
  );

  // ===========================================================================
  // ========== private helpers ================================================

  List<UTXO> _spendableUTXOs(List<UTXO> utxos) {
    return utxos
        .where(
          (e) =>
              !e.isBlocked &&
              e.isConfirmed(
                info.cachedChainHeight,
                cryptoCurrency.minConfirms,
              ),
        )
        .toList();
  }

  Future<Amount> _sweepAllEstimate(int feeRate, List<UTXO> usableUTXOs) async {
    final available = usableUTXOs
        .map((e) => BigInt.from(e.value))
        .fold(BigInt.zero, (p, e) => p + e);
    final inputCount = usableUTXOs.length;

    // transaction will only have 1 output minus the fee
    final estimatedFee = roughFeeEstimate(inputCount, 1, feeRate);

    return Amount(
          rawValue: available,
          fractionDigits: info.coin.decimals,
        ) -
        estimatedFee;
  }

  // stupid + fragile
  List<int>? _parseServerVersion(String version) {
    List<int>? result;
    try {
      final list = version.split(" ");
      if (list.isNotEmpty) {
        final numberStrings = list.last.split(".");

        result = numberStrings.map((e) => int.parse(e)).toList();
      }
    } catch (_) {}

    Logging.instance.log(
      "${info.name} _parseServerVersion($version) => $result",
      level: LogLevel.Info,
    );
    return result;
  }

  // lolcashaddrs
  String normalizeAddress(String address) {
    return address;
  }

  // ===========================================================================
}<|MERGE_RESOLUTION|>--- conflicted
+++ resolved
@@ -36,9 +36,6 @@
 import 'package:stackwallet/wallets/wallet/wallet_mixin_interfaces/paynym_interface.dart';
 import 'package:stream_channel/stream_channel.dart';
 
-import '../../../services/event_bus/events/global/tor_connection_status_changed_event.dart';
-import '../../../services/event_bus/events/global/tor_status_changed_event.dart';
-
 mixin ElectrumXInterface<T extends Bip39HDCurrency> on Bip39HDWallet<T> {
   late ElectrumXClient electrumXClient;
   late StreamChannel electrumAdapterChannel;
@@ -48,11 +45,6 @@
 
   int? get maximumFeerate => null;
 
-  StreamSubscription<TorPreferenceChangedEvent>? _torPreferenceListener;
-  StreamSubscription<TorConnectionStatusChangedEvent>? _torStatusListener;
-
-  late Prefs _prefs;
-  late TorService _torService;
   StreamSubscription<TorPreferenceChangedEvent>? _torPreferenceListener;
   StreamSubscription<TorConnectionStatusChangedEvent>? _torStatusListener;
   final Mutex _torConnectingLock = Mutex();
@@ -827,7 +819,6 @@
 
   Future<int> fetchChainHeight() async {
     try {
-<<<<<<< HEAD
       ChainHeightService? service = ChainHeightServiceManager.getService(
         cryptoCurrency.coin,
       );
@@ -839,115 +830,6 @@
 
       if (!service.started) {
         return await service.fetchHeightAndStartListenForUpdates();
-=======
-      // Don't set a stream subscription if one already exists.
-      if (ElectrumxChainHeightService.subscriptions[cryptoCurrency.coin] ==
-          null) {
-        final Completer<int> completer = Completer<int>();
-
-        // Make sure we only complete once.
-        final isFirstResponse = _latestHeight == null;
-
-        // Check Electrum and update internal and cached versions if necessary.
-        await electrumXClient.checkElectrumAdapter();
-        if (electrumAdapterChannel != electrumXClient.electrumAdapterChannel &&
-            electrumXClient.electrumAdapterChannel != null) {
-          electrumAdapterChannel = electrumXClient.electrumAdapterChannel!;
-        }
-        if (electrumAdapterClient != electrumXClient.electrumAdapterClient &&
-            electrumXClient.electrumAdapterClient != null) {
-          electrumAdapterClient = electrumXClient.electrumAdapterClient!;
-        }
-        // electrumXCachedClient.electrumAdapterChannel = electrumAdapterChannel;
-        if (electrumXCachedClient.electrumAdapterClient !=
-            electrumAdapterClient) {
-          electrumXCachedClient.electrumAdapterClient = electrumAdapterClient;
-        }
-
-        // Subscribe to and listen for new block headers.
-        final stream = electrumAdapterClient.subscribeHeaders();
-        ElectrumxChainHeightService.subscriptions[cryptoCurrency.coin] =
-            stream.asBroadcastStream().listen((response) {
-          final int chainHeight = response.height;
-          // print("Current chain height: $chainHeight");
-
-          _latestHeight = chainHeight;
-
-          if (isFirstResponse && !completer.isCompleted) {
-            // Return the chain height.
-            completer.complete(chainHeight);
-          }
-        });
-
-        // If we're testing, use the global event bus for testing.
-        // final bus = globalEventBusForTesting ?? GlobalEventBus.instance;
-        // No constructors for mixins, so no globalEventBusForTesting is passed in.
-        final bus = GlobalEventBus.instance;
-
-        // Listen to global event bus for Tor status changes.
-        _torStatusListener ??= bus.on<TorConnectionStatusChangedEvent>().listen(
-          (event) async {
-            try {
-              switch (event.newStatus) {
-                case TorConnectionStatus.connecting:
-                  // If Tor is connecting, we need to wait.
-                  await _torConnectingLock.acquire();
-                  _requireMutex = true;
-                  break;
-
-                case TorConnectionStatus.connected:
-                case TorConnectionStatus.disconnected:
-                  // If Tor is connected or disconnected, we can release the lock.
-                  if (_torConnectingLock.isLocked) {
-                    _torConnectingLock.release();
-                  }
-                  _requireMutex = false;
-                  break;
-              }
-            } finally {
-              // Ensure the lock is released.
-              if (_torConnectingLock.isLocked) {
-                _torConnectingLock.release();
-              }
-            }
-          },
-        );
-
-        // Listen to global event bus for Tor preference changes.
-        _torPreferenceListener ??= bus.on<TorPreferenceChangedEvent>().listen(
-          (event) async {
-            // Close any open subscriptions.
-            for (final coinSub
-                in ElectrumxChainHeightService.subscriptions.entries) {
-              await coinSub.value?.cancel();
-            }
-
-            // Cancel alive timer
-            _aliveTimer?.cancel();
-          },
-        );
-
-        // Set a timer to check if the subscription is still alive.
-        _aliveTimer?.cancel();
-        _aliveTimer = Timer.periodic(
-          _keepAlive,
-          (_) async => _updateConnectionStatus(await electrumXClient.ping()),
-        );
-      } else {
-        // Don't set a stream subscription if one already exists.
-
-        // Check if the stream subscription is paused.
-        if (ElectrumxChainHeightService
-            .subscriptions[cryptoCurrency.coin]!.isPaused) {
-          // If it's paused, resume it.
-          ElectrumxChainHeightService.subscriptions[cryptoCurrency.coin]!
-              .resume();
-        }
-
-        if (_latestHeight != null) {
-          return _latestHeight!;
-        }
->>>>>>> 6421a2ce
       }
 
       return service.height ?? info.cachedChainHeight;
@@ -1075,8 +957,6 @@
     // );
     // await subscribableElectrumXClient.connect(
     //     host: newNode.address, port: newNode.port);
-<<<<<<< HEAD
-=======
   }
 
   /// Update the connection status and call the onConnectionStatusChanged callback if it exists.
@@ -1086,7 +966,6 @@
     //   onConnectionStatusChanged!(connectionStatus);
     // }
     _isConnected = connectionStatus;
->>>>>>> 6421a2ce
   }
 
   //============================================================================
