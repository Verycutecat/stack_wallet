import 'dart:async';
import 'dart:convert';
import 'dart:io';

import 'package:flutter/foundation.dart';
import 'package:isar/isar.dart';
import 'package:mutex/mutex.dart';
import 'package:xelis_dart_sdk/xelis_dart_sdk.dart' as xelis_sdk;
import 'package:xelis_flutter/src/api/network.dart' as x_network;
import 'package:xelis_flutter/src/api/wallet.dart' as x_wallet;

import '../../../models/isar/models/blockchain_data/address.dart';
import '../../../utilities/logger.dart';
import '../../../utilities/stack_file_system.dart';
import '../../crypto_currency/crypto_currency.dart';
import '../../crypto_currency/intermediate/electrum_currency.dart';
import '../wallet.dart';
import '../wallet_mixin_interfaces/mnemonic_interface.dart';
import 'external_wallet.dart';

enum XelisTableSize {
  low,
  full;

  bool get isLow => this == XelisTableSize.low;

  static XelisTableSize get platformDefault {
    if (kIsWeb) {
      return XelisTableSize.low;
    }
    return XelisTableSize.full;
  }
}

enum XelisWalletOpenType { create, restore }

class XelisTableState {
  final bool isGenerating;
  final XelisTableSize currentSize;
  final XelisTableSize _desiredSize;

  XelisTableSize get desiredSize {
    if (kIsWeb) {
      return XelisTableSize.low;
    }
    return _desiredSize;
  }

  const XelisTableState({
    this.isGenerating = false,
    this.currentSize = XelisTableSize.low,
    XelisTableSize desiredSize = XelisTableSize.full,
  }) : _desiredSize = desiredSize;

  XelisTableState copyWith({
    bool? isGenerating,
    XelisTableSize? currentSize,
    XelisTableSize? desiredSize,
  }) {
    return XelisTableState(
      isGenerating: isGenerating ?? this.isGenerating,
      currentSize: currentSize ?? this.currentSize,
      desiredSize: kIsWeb ? XelisTableSize.low : (desiredSize ?? _desiredSize),
    );
  }

  factory XelisTableState.fromJson(Map<String, dynamic> json) {
    return XelisTableState(
      isGenerating: json['isGenerating'] as bool,
      currentSize: XelisTableSize.values[json['currentSize'] as int],
      desiredSize: XelisTableSize.values[json['desiredSize'] as int],
    );
  }

  Map<String, dynamic> toJson() => {
    'isGenerating': isGenerating,
    'currentSize': currentSize.index,
    'desiredSize': _desiredSize.index,
  };
}

extension XelisNetworkConversion on CryptoCurrencyNetwork {
  x_network.Network get xelisNetwork {
    switch (this) {
      case CryptoCurrencyNetwork.main:
        return x_network.Network.mainnet;
      case CryptoCurrencyNetwork.test:
        return x_network.Network.testnet;
      default:
        throw ArgumentError('Unsupported network type for Xelis: $this');
    }
  }
}

extension CryptoCurrencyNetworkConversion on x_network.Network {
  CryptoCurrencyNetwork get cryptoCurrencyNetwork {
    switch (this) {
      case x_network.Network.mainnet:
        return CryptoCurrencyNetwork.main;
      case x_network.Network.testnet:
        return CryptoCurrencyNetwork.test;
      default:
        throw ArgumentError('Unsupported Xelis network type: $this');
    }
  }
}

sealed class Event {
  const Event();
}

final class NewTopoheight extends Event {
  final int height;
  const NewTopoheight(this.height);
}

final class NewAsset extends Event {
  final xelis_sdk.AssetData asset;
  const NewAsset(this.asset);
}

final class NewTransaction extends Event {
  final xelis_sdk.TransactionEntry transaction;
  const NewTransaction(this.transaction);
}

final class BalanceChanged extends Event {
  final xelis_sdk.BalanceChangedEvent event;
  const BalanceChanged(this.event);
}

final class Rescan extends Event {
  final int startTopoheight;
  const Rescan(this.startTopoheight);
}

final class Online extends Event {
  const Online();
}

final class Offline extends Event {
  const Offline();
}

final class HistorySynced extends Event {
  final int topoheight;
  const HistorySynced(this.topoheight);
}

abstract class LibXelisWallet<T extends ElectrumCurrency>
    extends ExternalWallet<T>
    with MnemonicInterface {
  LibXelisWallet(super.currency);

  static const String _kHasFullTablesKey = 'xelis_has_full_tables';
  static const String _kGeneratingTablesKey = 'xelis_generating_tables';
  static const String _kWantsFullTablesKey = 'xelis_wants_full_tables';
  static final _initMutex = Mutex();
  static final _tableGenerationMutex = Mutex();
  static Completer<void>? _tableGenerationCompleter;

  x_wallet.XelisWallet? libXelisWallet;
  int pruningHeight = 0;

  x_wallet.XelisWallet? get wallet => libXelisWallet;
  set wallet(x_wallet.XelisWallet? newWallet) {
    if (newWallet == null && libXelisWallet != null) {
      throw StateError('Cannot set wallet to null after initialization');
    }
    libXelisWallet = newWallet;
  }

  void checkInitialized() {
    if (libXelisWallet == null) {
      throw StateError('libXelisWallet not initialized');
    }
  }

  final syncMutex = Mutex();
  Timer? timer;

  StreamSubscription<void>? _eventSubscription;

  Future<String> getPrecomputedTablesPath() async {
    if (kIsWeb) {
      return "";
    } else {
      final appDir = await StackFileSystem.applicationXelisTableDirectory();
      return "${appDir.path}${Platform.pathSeparator}";
    }
  }

  Future<XelisTableState> getTableState() async {
    final hasFullTables =
        await secureStorageInterface.read(key: _kHasFullTablesKey) == 'true';
    final isGenerating =
        await secureStorageInterface.read(key: _kGeneratingTablesKey) == 'true';
    final wantsFull =
        await secureStorageInterface.read(key: _kWantsFullTablesKey) != 'false';

    return XelisTableState(
      isGenerating: isGenerating,
      currentSize: hasFullTables ? XelisTableSize.full : XelisTableSize.low,
      desiredSize: wantsFull ? XelisTableSize.full : XelisTableSize.low,
    );
  }

  Future<void> setTableState(XelisTableState state) async {
    await secureStorageInterface.write(
      key: _kHasFullTablesKey,
      value: state.currentSize == XelisTableSize.full ? 'true' : 'false',
    );
    await secureStorageInterface.write(
      key: _kGeneratingTablesKey,
      value: state.isGenerating ? 'true' : 'false',
    );
    await secureStorageInterface.write(
      key: _kWantsFullTablesKey,
      value: state.desiredSize == XelisTableSize.full ? 'true' : 'false',
    );
  }

  Stream<Event> convertRawEvents() async* {
    checkInitialized();
    final rawEventStream = libXelisWallet!.eventsStream();

    await for (final rawData in rawEventStream) {
      final json = jsonDecode(rawData);
      try {
        final eventType = xelis_sdk.WalletEvent.fromStr(
          json['event'] as String,
        );
        switch (eventType) {
          case xelis_sdk.WalletEvent.newTopoHeight:
            yield NewTopoheight(json['data']['topoheight'] as int);
          case xelis_sdk.WalletEvent.newAsset:
            yield NewAsset(
              xelis_sdk.AssetData.fromJson(
                json['data'] as Map<String, dynamic>,
              ),
            );
          case xelis_sdk.WalletEvent.newTransaction:
            yield NewTransaction(
              xelis_sdk.TransactionEntry.fromJson(
                json['data'] as Map<String, dynamic>,
              ),
            );
          case xelis_sdk.WalletEvent.balanceChanged:
            yield BalanceChanged(
              xelis_sdk.BalanceChangedEvent.fromJson(
                json['data'] as Map<String, dynamic>,
              ),
            );
          case xelis_sdk.WalletEvent.rescan:
            yield Rescan(json['data']['start_topoheight'] as int);
          case xelis_sdk.WalletEvent.online:
            yield const Online();
          case xelis_sdk.WalletEvent.offline:
            yield const Offline();
          case xelis_sdk.WalletEvent.historySynced:
            yield HistorySynced(json['data']['topoheight'] as int);
        }
      } catch (e, s) {
        Logging.instance.e(
          "Error processing xelis wallet event: $rawData",
          error: e,
          stackTrace: s,
        );
        continue;
      }
    }
  }

  Future<void> handleEvent(Event event) async {}
  Future<void> handleNewTopoHeight(int height);
  Future<void> handleNewTransaction(xelis_sdk.TransactionEntry tx);
  Future<void> handleBalanceChanged(xelis_sdk.BalanceChangedEvent event);
  Future<void> handleRescan(int startTopoheight) async {}
  Future<void> handleOnline() async {}
  Future<void> handleOffline() async {}
  Future<void> handleHistorySynced(int topoheight) async {}
  Future<void> handleNewAsset(xelis_sdk.AssetData asset) async {}

  @override
  Future<void> refresh({int? topoheight});

  Future<void> connect() async {
    final node = getCurrentNode();
    try {
      _eventSubscription = convertRawEvents().listen(handleEvent);

      Logging.instance.i("Connecting to node: ${node.host}:${node.port}");
      await libXelisWallet!.onlineMode(
        daemonAddress: "${node.host}:${node.port}",
      );
      await super.refresh();
    } catch (e, s) {
      Logging.instance.e(
        "rethrowing error connecting to node: $node",
        error: e,
        stackTrace: s,
      );
      rethrow;
    }
  }

  List<FilterOperation> get standardReceivingAddressFilters => [
    FilterCondition.equalTo(property: r"type", value: info.mainAddressType),
    const FilterCondition.equalTo(
      property: r"subType",
      value: AddressSubType.receiving,
    ),
  ];

  List<FilterOperation> get standardChangeAddressFilters => [
    FilterCondition.equalTo(property: r"type", value: info.mainAddressType),
    const FilterCondition.equalTo(
      property: r"subType",
      value: AddressSubType.change,
    ),
  ];

  static Future<bool> checkWalletExists(String walletId) async {
    final xelisDir = await StackFileSystem.applicationXelisDirectory();
    final walletDir = Directory(
      "${xelisDir.path}${Platform.pathSeparator}$walletId",
    );
    // TODO: should we check for certain files within the dir?
    return await walletDir.exists();
  }

  @override
  Future<void> open({XelisWalletOpenType? openType}) async {
<<<<<<< HEAD
    try {
      await connect();
    } catch (e) {
      // Logging.instance.log(
      //   "Failed to start sync: $e",
      //   level: LogLevel.Error,
      // );
      rethrow;
=======
    bool wasNull = false;

    if (libXelisWallet == null) {
      wasNull = true;
      final tablePath = await getPrecomputedTablesPath();
      final tableState = await getTableState();
      final xelisDir = await StackFileSystem.applicationXelisDirectory();
      final String name = walletId;
      final String directory = xelisDir.path;
      final password = await secureStorageInterface.read(
        key: Wallet.mnemonicPassphraseKey(walletId: info.walletId),
      );

      await LibXelisWallet._initMutex.protect(() async {
        try {
          libXelisWallet = await syncMutex.protect(() async {
            switch (openType) {
              case XelisWalletOpenType.create:
                Logging.instance.i("Xelis: creating new wallet");
                final wallet = await x_wallet.createXelisWallet(
                  name: name,
                  directory: directory,
                  password: password!,
                  network: cryptoCurrency.network.xelisNetwork,
                  precomputedTablesPath: tablePath,
                  l1Low: tableState.currentSize.isLow,
                );

                final mnemonic = await wallet.getSeed();
                await secureStorageInterface.write(
                  key: Wallet.mnemonicKey(walletId: walletId),
                  value: mnemonic.trim(),
                );

                return wallet;

              case XelisWalletOpenType.restore:
                final mnemonic = await getMnemonic();
                final seedLength = mnemonic.trim().split(" ").length;

                invalidSeedLengthCheck(seedLength);

                Logging.instance.i("Xelis: recovering wallet");
                final wallet = await x_wallet.createXelisWallet(
                  name: name,
                  directory: directory,
                  password: password!,
                  seed: mnemonic.trim(),
                  network: cryptoCurrency.network.xelisNetwork,
                  precomputedTablesPath: tablePath,
                  l1Low: tableState.currentSize.isLow,
                );

                await secureStorageInterface.write(
                  key: Wallet.mnemonicKey(walletId: walletId),
                  value: mnemonic.trim(),
                );

                return wallet;

              case null:
                Logging.instance.i("Xelis: opening existing wallet");
                return await x_wallet.openXelisWallet(
                  name: name,
                  directory: directory,
                  password: password!,
                  network: cryptoCurrency.network.xelisNetwork,
                  precomputedTablesPath: tablePath,
                  l1Low: tableState.currentSize.isLow,
                );
            }
          });
        } catch (e, s) {
          Logging.instance.e(
            "Rethrowing failed $runtimeType open(openType: $openType)",
            error: e,
            stackTrace: s,
          );
          rethrow;
        }
      });

      Logging.instance.i("Xelis: Checking for upgradability");
      if (await isTableUpgradeAvailable()) {
        Logging.instance.i("Xelis: Generating large tables in background");
        unawaited(updateTablesToDesiredSize());
      }
    }

    final newReceivingAddress =
        await getCurrentReceivingAddress() ??
        Address(
          walletId: walletId,
          derivationIndex: 0,
          derivationPath: null,
          value: libXelisWallet!.getAddressStr(),
          publicKey: [],
          type: AddressType.xelis,
          subType: AddressSubType.receiving,
        );
    await mainDB.updateOrPutAddresses([newReceivingAddress]);

    if (info.cachedReceivingAddress != newReceivingAddress.value) {
      await info.updateReceivingAddress(
        newAddress: newReceivingAddress.value,
        isar: mainDB.isar,
      );
    }

    if (wasNull) {
      await connect();
>>>>>>> a503861c
    }
    unawaited(refresh());
  }

  @override
  Future<void> exit() async {
    await refreshMutex.protect(() async {
      timer?.cancel();
      timer = null;

      await _eventSubscription?.cancel();
      _eventSubscription = null;

      await libXelisWallet?.offlineMode();
      await super.exit();
    });
  }

  void invalidSeedLengthCheck(int length) {
    if (!(length == 25)) {
      throw Exception("Invalid Xelis mnemonic length found: $length");
    }
  }
}

extension XelisTableManagement on LibXelisWallet {
  Future<bool> isTableUpgradeAvailable() async {
    if (kIsWeb) return false;

    final state = await getTableState();
    return state.currentSize != state.desiredSize;
  }

  Future<void> updateTablesToDesiredSize() async {
    if (kIsWeb) return;

    await Future<void>.delayed(const Duration(seconds: 1));
    if (LibXelisWallet._tableGenerationCompleter != null) {
      try {
        await LibXelisWallet._tableGenerationCompleter!.future;
        return;
      } catch (_) {
        // Previous generation failed, we'll try again
      }
    }

    await LibXelisWallet._tableGenerationMutex.protect(() async {
      // Check again after acquiring mutex
      if (LibXelisWallet._tableGenerationCompleter != null) {
        try {
          await LibXelisWallet._tableGenerationCompleter!.future;
          return;
        } catch (_) {
          // Previous generation failed, we'll try again
        }
      }

      final state = await getTableState();
      if (state.currentSize == state.desiredSize) return;

      LibXelisWallet._tableGenerationCompleter = Completer<void>();
      await setTableState(state.copyWith(isGenerating: true));

      try {
        Logging.instance.i("Xelis: Generating large tables in background");

        final tablePath = await getPrecomputedTablesPath();
        await x_wallet.updateTables(
          precomputedTablesPath: tablePath,
          l1Low: state.desiredSize.isLow,
        );

        await setTableState(
          XelisTableState(
            isGenerating: false,
            currentSize: state.desiredSize,
            desiredSize: state.desiredSize,
          ),
        );

        Logging.instance.i("Xelis: Table upgrade done");
        LibXelisWallet._tableGenerationCompleter!.complete();
      } catch (e) {
        // Logging.instance.log(
        //   "Failed to update tables: $e\n$s",
        //   level: LogLevel.Error,
        // );
        await setTableState(state.copyWith(isGenerating: false));

        LibXelisWallet._tableGenerationCompleter!.completeError(e);
      } finally {
        if (!LibXelisWallet._tableGenerationCompleter!.isCompleted) {
          LibXelisWallet._tableGenerationCompleter!.completeError(
            Exception('Table generation abandoned'),
          );
        }
        LibXelisWallet._tableGenerationCompleter = null;
      }
    });
  }
}<|MERGE_RESOLUTION|>--- conflicted
+++ resolved
@@ -331,7 +331,6 @@
 
   @override
   Future<void> open({XelisWalletOpenType? openType}) async {
-<<<<<<< HEAD
     try {
       await connect();
     } catch (e) {
@@ -340,119 +339,6 @@
       //   level: LogLevel.Error,
       // );
       rethrow;
-=======
-    bool wasNull = false;
-
-    if (libXelisWallet == null) {
-      wasNull = true;
-      final tablePath = await getPrecomputedTablesPath();
-      final tableState = await getTableState();
-      final xelisDir = await StackFileSystem.applicationXelisDirectory();
-      final String name = walletId;
-      final String directory = xelisDir.path;
-      final password = await secureStorageInterface.read(
-        key: Wallet.mnemonicPassphraseKey(walletId: info.walletId),
-      );
-
-      await LibXelisWallet._initMutex.protect(() async {
-        try {
-          libXelisWallet = await syncMutex.protect(() async {
-            switch (openType) {
-              case XelisWalletOpenType.create:
-                Logging.instance.i("Xelis: creating new wallet");
-                final wallet = await x_wallet.createXelisWallet(
-                  name: name,
-                  directory: directory,
-                  password: password!,
-                  network: cryptoCurrency.network.xelisNetwork,
-                  precomputedTablesPath: tablePath,
-                  l1Low: tableState.currentSize.isLow,
-                );
-
-                final mnemonic = await wallet.getSeed();
-                await secureStorageInterface.write(
-                  key: Wallet.mnemonicKey(walletId: walletId),
-                  value: mnemonic.trim(),
-                );
-
-                return wallet;
-
-              case XelisWalletOpenType.restore:
-                final mnemonic = await getMnemonic();
-                final seedLength = mnemonic.trim().split(" ").length;
-
-                invalidSeedLengthCheck(seedLength);
-
-                Logging.instance.i("Xelis: recovering wallet");
-                final wallet = await x_wallet.createXelisWallet(
-                  name: name,
-                  directory: directory,
-                  password: password!,
-                  seed: mnemonic.trim(),
-                  network: cryptoCurrency.network.xelisNetwork,
-                  precomputedTablesPath: tablePath,
-                  l1Low: tableState.currentSize.isLow,
-                );
-
-                await secureStorageInterface.write(
-                  key: Wallet.mnemonicKey(walletId: walletId),
-                  value: mnemonic.trim(),
-                );
-
-                return wallet;
-
-              case null:
-                Logging.instance.i("Xelis: opening existing wallet");
-                return await x_wallet.openXelisWallet(
-                  name: name,
-                  directory: directory,
-                  password: password!,
-                  network: cryptoCurrency.network.xelisNetwork,
-                  precomputedTablesPath: tablePath,
-                  l1Low: tableState.currentSize.isLow,
-                );
-            }
-          });
-        } catch (e, s) {
-          Logging.instance.e(
-            "Rethrowing failed $runtimeType open(openType: $openType)",
-            error: e,
-            stackTrace: s,
-          );
-          rethrow;
-        }
-      });
-
-      Logging.instance.i("Xelis: Checking for upgradability");
-      if (await isTableUpgradeAvailable()) {
-        Logging.instance.i("Xelis: Generating large tables in background");
-        unawaited(updateTablesToDesiredSize());
-      }
-    }
-
-    final newReceivingAddress =
-        await getCurrentReceivingAddress() ??
-        Address(
-          walletId: walletId,
-          derivationIndex: 0,
-          derivationPath: null,
-          value: libXelisWallet!.getAddressStr(),
-          publicKey: [],
-          type: AddressType.xelis,
-          subType: AddressSubType.receiving,
-        );
-    await mainDB.updateOrPutAddresses([newReceivingAddress]);
-
-    if (info.cachedReceivingAddress != newReceivingAddress.value) {
-      await info.updateReceivingAddress(
-        newAddress: newReceivingAddress.value,
-        isar: mainDB.isar,
-      );
-    }
-
-    if (wasNull) {
-      await connect();
->>>>>>> a503861c
     }
     unawaited(refresh());
   }
