--- conflicted
+++ resolved
@@ -1230,15 +1230,9 @@
     numberOfBlocksFast: 10,
     numberOfBlocksAverage: 15,
     numberOfBlocksSlow: 20,
-<<<<<<< HEAD
     fast: BigInt.from(lib_monero.TransactionPriority.high.value),
     medium: BigInt.from(lib_monero.TransactionPriority.medium.value),
     slow: BigInt.from(lib_monero.TransactionPriority.normal.value),
-=======
-    fast: lib_monero.TransactionPriority.high.value,
-    medium: lib_monero.TransactionPriority.medium.value,
-    slow: lib_monero.TransactionPriority.normal.value,
->>>>>>> 3a81eb78
   );
 
   @override
