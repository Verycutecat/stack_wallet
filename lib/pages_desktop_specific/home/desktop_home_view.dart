import 'package:flutter/material.dart';
import 'package:flutter_riverpod/flutter_riverpod.dart';
import 'package:stackwallet/pages_desktop_specific/home/desktop_menu.dart';
import 'package:stackwallet/pages_desktop_specific/home/desktop_settings_view.dart';
import 'package:stackwallet/pages_desktop_specific/home/my_stack_view/my_stack_view.dart';
import 'package:stackwallet/pages_desktop_specific/home/settings_menu/settings_menu.dart';
import 'package:stackwallet/route_generator.dart';
import 'package:stackwallet/utilities/theme/stack_colors.dart';

class DesktopHomeView extends ConsumerStatefulWidget {
  const DesktopHomeView({Key? key}) : super(key: key);

  static const String routeName = "/desktopHome";

  @override
  ConsumerState<DesktopHomeView> createState() => _DesktopHomeViewState();
}

class _DesktopHomeViewState extends ConsumerState<DesktopHomeView> {
  int currentViewIndex = 0;
  final List<Widget> contentViews = [
    const Navigator(
      key: Key("desktopStackHomeKey"),
      onGenerateRoute: RouteGenerator.generateRoute,
      initialRoute: MyStackView.routeName,
    ),
    Container(
      color: Colors.green,
    ),
    Container(
      color: Colors.red,
    ),
    Container(
      color: Colors.orange,
    ),
    const Navigator(
<<<<<<< HEAD
      onGenerateRoute: RouteGenerator.generateRoute,
      initialRoute: SettingsMenu.routeName,
=======
      key: Key("desktopSettingHomeKey"),
      onGenerateRoute: RouteGenerator.generateRoute,
      initialRoute: DesktopSettingsView.routeName,
>>>>>>> faee22f8
    ),
    Container(
      color: Colors.blue,
    ),
    Container(
      color: Colors.pink,
    ),
  ];

  void onMenuSelectionChanged(int newIndex) {
    setState(() {
      currentViewIndex = newIndex;
    });
  }

  @override
  Widget build(BuildContext context) {
    return Material(
      color: Theme.of(context).extension<StackColors>()!.background,
      child: Row(
        children: [
          DesktopMenu(
            onSelectionChanged: onMenuSelectionChanged,
          ),
          Container(
            width: 1,
            color: Theme.of(context).extension<StackColors>()!.background,
          ),
          Expanded(
            child: contentViews[currentViewIndex],
          ),
        ],
      ),
    );
  }
}<|MERGE_RESOLUTION|>--- conflicted
+++ resolved
@@ -3,7 +3,6 @@
 import 'package:stackwallet/pages_desktop_specific/home/desktop_menu.dart';
 import 'package:stackwallet/pages_desktop_specific/home/desktop_settings_view.dart';
 import 'package:stackwallet/pages_desktop_specific/home/my_stack_view/my_stack_view.dart';
-import 'package:stackwallet/pages_desktop_specific/home/settings_menu/settings_menu.dart';
 import 'package:stackwallet/route_generator.dart';
 import 'package:stackwallet/utilities/theme/stack_colors.dart';
 
@@ -34,14 +33,9 @@
       color: Colors.orange,
     ),
     const Navigator(
-<<<<<<< HEAD
-      onGenerateRoute: RouteGenerator.generateRoute,
-      initialRoute: SettingsMenu.routeName,
-=======
       key: Key("desktopSettingHomeKey"),
       onGenerateRoute: RouteGenerator.generateRoute,
       initialRoute: DesktopSettingsView.routeName,
->>>>>>> faee22f8
     ),
     Container(
       color: Colors.blue,
