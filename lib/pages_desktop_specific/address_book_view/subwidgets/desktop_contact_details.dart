import 'dart:io';

import 'package:flutter/material.dart';
import 'package:flutter_riverpod/flutter_riverpod.dart';
import 'package:flutter_svg/flutter_svg.dart';
import 'package:isar/isar.dart';
<<<<<<< HEAD
import 'package:stackwallet/models/isar/models/contact_entry.dart';
=======
import 'package:stackwallet/db/isar/main_db.dart';
import 'package:stackwallet/models/contact.dart';
>>>>>>> 5e5e8927
import 'package:stackwallet/models/isar/models/isar_models.dart';
import 'package:stackwallet/pages/address_book_views/subviews/add_new_contact_address_view.dart';
import 'package:stackwallet/pages_desktop_specific/address_book_view/subwidgets/desktop_address_card.dart';
import 'package:stackwallet/pages_desktop_specific/address_book_view/subwidgets/desktop_contact_options_menu_popup.dart';
import 'package:stackwallet/providers/global/address_book_service_provider.dart';
import 'package:stackwallet/providers/global/wallets_provider.dart';
import 'package:stackwallet/providers/ui/address_book_providers/address_entry_data_provider.dart';
import 'package:stackwallet/services/coins/manager.dart';
import 'package:stackwallet/themes/stack_colors.dart';
import 'package:stackwallet/themes/theme_providers.dart';
import 'package:stackwallet/utilities/assets.dart';
import 'package:stackwallet/utilities/text_styles.dart';
import 'package:stackwallet/widgets/custom_buttons/app_bar_icon_button.dart';
import 'package:stackwallet/widgets/custom_buttons/blue_text_button.dart';
import 'package:stackwallet/widgets/desktop/desktop_dialog.dart';
import 'package:stackwallet/widgets/desktop/secondary_button.dart';
import 'package:stackwallet/widgets/loading_indicator.dart';
import 'package:stackwallet/widgets/rounded_white_container.dart';
import 'package:stackwallet/widgets/transaction_card.dart';
import 'package:tuple/tuple.dart';

class DesktopContactDetails extends ConsumerStatefulWidget {
  const DesktopContactDetails({
    Key? key,
    required this.contactId,
  }) : super(key: key);

  final String contactId;

  @override
  ConsumerState<DesktopContactDetails> createState() =>
      _DesktopContactDetailsState();
}

class _DesktopContactDetailsState extends ConsumerState<DesktopContactDetails> {
  List<Tuple2<String, Transaction>> _cachedTransactions = [];

  bool _contactHasAddress(String address, ContactEntry contact) {
    for (final entry in contact.addresses) {
      if (entry.address == address) {
        return true;
      }
    }
    return false;
  }

  Future<List<Tuple2<String, Transaction>>> _filteredTransactionsByContact(
    List<Manager> managers,
  ) async {
    final contact =
        ref.read(addressBookServiceProvider).getContactById(widget.contactId);

    // TODO: optimise

    List<Tuple2<String, Transaction>> result = [];
    for (final manager in managers) {
      final transactions = await MainDB.instance
          .getTransactions(manager.walletId)
          .filter()
          .anyOf(contact.addresses.map((e) => e.address),
              (q, String e) => q.address((q) => q.valueEqualTo(e)))
          .sortByTimestampDesc()
          .findAll();

      for (final tx in transactions) {
        result.add(Tuple2(manager.walletId, tx));
      }
    }
    // sort by date
    result.sort((a, b) => b.item2.timestamp - a.item2.timestamp);

    return result;
  }

  @override
  Widget build(BuildContext context) {
    // provider hack to prevent trying to update widget with deleted contact
    ContactEntry? _contact;
    try {
      _contact = ref.watch(addressBookServiceProvider
          .select((value) => value.getContactById(widget.contactId)));
    } catch (_) {
      return Container();
    }

    final contact = _contact!;

    return Row(
      crossAxisAlignment: CrossAxisAlignment.start,
      children: [
        Expanded(
          child: RoundedWhiteContainer(
            padding: const EdgeInsets.all(24),
            child: Column(
              mainAxisSize: MainAxisSize.min,
              children: [
                Row(
                  mainAxisAlignment: MainAxisAlignment.spaceBetween,
                  children: [
                    Row(
                      children: [
                        Container(
                          width: 32,
                          height: 32,
                          decoration: BoxDecoration(
                            color: contact.id == "default"
                                ? Colors.transparent
                                : Theme.of(context)
                                    .extension<StackColors>()!
                                    .textFieldDefaultBG,
                            borderRadius: BorderRadius.circular(32),
                          ),
                          child: contact.id == "default"
                              ? Center(
                                  child: SvgPicture.file(
                                    File(
                                      ref.watch(
                                        themeProvider.select(
                                          (value) => value.assets.stackIcon,
                                        ),
                                      ),
                                    ),
                                    width: 32,
                                  ),
                                )
                              : contact.emojiChar != null
                                  ? Center(
                                      child: Text(contact.emojiChar!),
                                    )
                                  : Center(
                                      child: SvgPicture.asset(
                                        Assets.svg.user,
                                        width: 18,
                                      ),
                                    ),
                        ),
                        const SizedBox(
                          width: 16,
                        ),
                        Text(
                          contact.name,
                          style: STextStyles.desktopTextSmall(context),
                        ),
                      ],
                    ),
                    if (widget.contactId != "default")
                      SecondaryButton(
                        label: "Options",
                        width: 96,
                        buttonHeight: ButtonHeight.xxs,
                        onPressed: () async {
                          await showDialog<void>(
                            context: context,
                            barrierColor: Colors.transparent,
                            builder: (context) {
                              return DesktopContactOptionsMenuPopup(
                                contactId: contact.customId,
                              );
                            },
                          );
                        },
                      ),
                  ],
                ),
                const SizedBox(
                  height: 24,
                ),
                Flexible(
                  child: ListView(
                    primary: false,
                    shrinkWrap: true,
                    // child: Column(
                    //   crossAxisAlignment: CrossAxisAlignment.start,
                    //   mainAxisSize: MainAxisSize.min,
                    children: [
                      Row(
                        mainAxisAlignment: MainAxisAlignment.spaceBetween,
                        children: [
                          Text(
                            "Addresses",
                            style:
                                STextStyles.desktopTextExtraExtraSmall(context),
                          ),
                          CustomTextButton(
                            text: "Add new",
                            onTap: () async {
                              ref.refresh(
                                  addressEntryDataProviderFamilyRefresher);

                              await showDialog<void>(
                                context: context,
                                builder: (context) => DesktopDialog(
                                  maxWidth: 580,
                                  maxHeight: 566,
                                  child: Column(
                                    children: [
                                      Row(
                                        children: [
                                          const SizedBox(
                                            width: 8,
                                          ),
                                          const AppBarBackButton(
                                            isCompact: true,
                                          ),
                                          Text(
                                            "Add new address",
                                            style:
                                                STextStyles.desktopH3(context),
                                          ),
                                        ],
                                      ),
                                      Expanded(
                                        child: Padding(
                                          padding: const EdgeInsets.only(
                                            top: 20,
                                            left: 32,
                                            right: 32,
                                            bottom: 32,
                                          ),
                                          child: AddNewContactAddressView(
                                            contactId: widget.contactId,
                                          ),
                                        ),
                                      ),
                                    ],
                                  ),
                                ),
                              );
                            },
                          ),
                        ],
                      ),
                      const SizedBox(
                        height: 12,
                      ),
                      RoundedWhiteContainer(
                        padding: const EdgeInsets.all(0),
                        borderColor: Theme.of(context)
                            .extension<StackColors>()!
                            .background,
                        child: Column(
                          mainAxisSize: MainAxisSize.min,
                          children: [
                            for (int i = 0; i < contact.addresses.length; i++)
                              Column(
                                mainAxisSize: MainAxisSize.min,
                                children: [
                                  if (i > 0)
                                    Container(
                                      color: Theme.of(context)
                                          .extension<StackColors>()!
                                          .background,
                                      height: 1,
                                    ),
                                  Padding(
                                    padding: const EdgeInsets.all(18),
                                    child: DesktopAddressCard(
                                      entry: contact.addresses[i],
                                      contactId: contact.customId,
                                    ),
                                  ),
                                ],
                              ),
                          ],
                        ),
                      ),
                      Padding(
                        padding: const EdgeInsets.only(
                          top: 20,
                          bottom: 12,
                        ),
                        child: Text(
                          "Transaction history",
                          style:
                              STextStyles.desktopTextExtraExtraSmall(context),
                        ),
                      ),
                      FutureBuilder(
                        future: _filteredTransactionsByContact(
                            ref.watch(walletsChangeNotifierProvider).managers),
                        builder: (_,
                            AsyncSnapshot<List<Tuple2<String, Transaction>>>
                                snapshot) {
                          if (snapshot.connectionState ==
                                  ConnectionState.done &&
                              snapshot.hasData) {
                            _cachedTransactions = snapshot.data!;

                            if (_cachedTransactions.isNotEmpty) {
                              return RoundedWhiteContainer(
                                padding: const EdgeInsets.all(0),
                                borderColor: Theme.of(context)
                                    .extension<StackColors>()!
                                    .background,
                                child: Column(
                                  mainAxisSize: MainAxisSize.min,
                                  children: [
                                    ..._cachedTransactions.map(
                                      (e) => TransactionCard(
                                        key: Key(
                                            "contactDetailsTransaction_${e.item1}_${e.item2.txid}_cardKey"),
                                        transaction: e.item2,
                                        walletId: e.item1,
                                      ),
                                    ),
                                  ],
                                ),
                              );
                            } else {
                              return RoundedWhiteContainer(
                                child: Center(
                                  child: Text(
                                    "No transactions found",
                                    style: STextStyles.itemSubtitle(context),
                                  ),
                                ),
                              );
                            }
                          } else {
                            // TODO: proper loading animation
                            if (_cachedTransactions.isEmpty) {
                              return const LoadingIndicator();
                            } else {
                              return RoundedWhiteContainer(
                                padding: const EdgeInsets.all(0),
                                borderColor: Theme.of(context)
                                    .extension<StackColors>()!
                                    .background,
                                child: Column(
                                  mainAxisSize: MainAxisSize.min,
                                  children: [
                                    ..._cachedTransactions.map(
                                      (e) => TransactionCard(
                                        key: Key(
                                            "contactDetailsTransaction_${e.item1}_${e.item2.txid}_cardKey"),
                                        transaction: e.item2,
                                        walletId: e.item1,
                                      ),
                                    ),
                                  ],
                                ),
                              );
                            }
                          }
                        },
                      ),
                    ],
                  ),
                ),
              ],
            ),
          ),
        ),
      ],
    );
  }
}<|MERGE_RESOLUTION|>--- conflicted
+++ resolved
@@ -4,12 +4,8 @@
 import 'package:flutter_riverpod/flutter_riverpod.dart';
 import 'package:flutter_svg/flutter_svg.dart';
 import 'package:isar/isar.dart';
-<<<<<<< HEAD
+import 'package:stackwallet/db/isar/main_db.dart';
 import 'package:stackwallet/models/isar/models/contact_entry.dart';
-=======
-import 'package:stackwallet/db/isar/main_db.dart';
-import 'package:stackwallet/models/contact.dart';
->>>>>>> 5e5e8927
 import 'package:stackwallet/models/isar/models/isar_models.dart';
 import 'package:stackwallet/pages/address_book_views/subviews/add_new_contact_address_view.dart';
 import 'package:stackwallet/pages_desktop_specific/address_book_view/subwidgets/desktop_address_card.dart';
@@ -122,7 +118,7 @@
                                     .textFieldDefaultBG,
                             borderRadius: BorderRadius.circular(32),
                           ),
-                          child: contact.id == "default"
+                          child: contact.customId == "default"
                               ? Center(
                                   child: SvgPicture.file(
                                     File(
