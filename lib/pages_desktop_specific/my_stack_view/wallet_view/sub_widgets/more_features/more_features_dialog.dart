--- conflicted
+++ resolved
@@ -29,12 +29,9 @@
     required this.onCoinControlPressed,
     required this.onAnonymizeAllPressed,
     required this.onWhirlpoolPressed,
-<<<<<<< HEAD
-    required this.onFusionPressed,
-=======
     required this.onOrdinalsPressed,
     required this.onMonkeyPressed,
->>>>>>> 617fbf95
+    required this.onFusionPressed,
   }) : super(key: key);
 
   final String walletId;
@@ -42,12 +39,9 @@
   final VoidCallback? onCoinControlPressed;
   final VoidCallback? onAnonymizeAllPressed;
   final VoidCallback? onWhirlpoolPressed;
-<<<<<<< HEAD
-  final VoidCallback? onFusionPressed;
-=======
   final VoidCallback? onOrdinalsPressed;
   final VoidCallback? onMonkeyPressed;
->>>>>>> 617fbf95
+  final VoidCallback? onFusionPressed;
 
   @override
   ConsumerState<MoreFeaturesDialog> createState() => _MoreFeaturesDialogState();
@@ -115,28 +109,26 @@
               iconAsset: Assets.svg.robotHead,
               onPressed: () => widget.onPaynymPressed?.call(),
             ),
-<<<<<<< HEAD
+          if (manager.hasOrdinalsSupport)
+            _MoreFeaturesItem(
+              label: "Ordinals",
+              detail: "View and control your ordinals in Stack",
+              iconAsset: Assets.svg.ordinal,
+              onPressed: () => widget.onOrdinalsPressed?.call(),
+            ),
+          if (manager.coin == Coin.banano)
+            _MoreFeaturesItem(
+              label: "MonKey",
+              detail: "Generate Banano MonKey",
+              iconAsset: Assets.svg.monkey,
+              onPressed: () => widget.onMonkeyPressed?.call(),
+            ),
           if (manager.hasFusionSupport)
             _MoreFeaturesItem(
               label: "CashFusion",
               detail: "Decentralized Bitcoin Cash mixing protocol",
               iconAsset: Assets.svg.cashFusion,
               onPressed: () => widget.onFusionPressed?.call(),
-=======
-          if (manager.hasOrdinalsSupport)
-            _MoreFeaturesItem(
-              label: "Ordinals",
-              detail: "View and control your ordinals in Stack",
-              iconAsset: Assets.svg.ordinal,
-              onPressed: () => widget.onOrdinalsPressed?.call(),
-            ),
-          if (manager.coin == Coin.banano)
-            _MoreFeaturesItem(
-              label: "MonKey",
-              detail: "Generate Banano MonKey",
-              iconAsset: Assets.svg.monkey,
-              onPressed: () => widget.onMonkeyPressed?.call(),
->>>>>>> 617fbf95
             ),
           const SizedBox(
             height: 28,
