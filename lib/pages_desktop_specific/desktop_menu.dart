import 'dart:io';

import 'package:flutter/material.dart';
import 'package:flutter/services.dart';
import 'package:flutter_riverpod/flutter_riverpod.dart';
import 'package:flutter_svg/flutter_svg.dart';
import 'package:stackwallet/pages_desktop_specific/desktop_menu_item.dart';
import 'package:stackwallet/providers/desktop/current_desktop_menu_item.dart';
import 'package:stackwallet/themes/stack_colors.dart';
import 'package:stackwallet/utilities/assets.dart';
import 'package:stackwallet/utilities/text_styles.dart';
import 'package:stackwallet/widgets/desktop/living_stack_icon.dart';

enum DesktopMenuItemId {
  myStack,
  exchange,
  buy,
  notifications,
  addressBook,
  settings,
  support,
  about,
}

class DesktopMenu extends ConsumerStatefulWidget {
  const DesktopMenu({
    Key? key,
    this.onSelectionChanged,
    this.onSelectionWillChange,
  }) : super(key: key);

  final void Function(DesktopMenuItemId)? onSelectionChanged;
  final void Function(DesktopMenuItemId)? onSelectionWillChange;

  @override
  ConsumerState<DesktopMenu> createState() => _DesktopMenuState();
}

class _DesktopMenuState extends ConsumerState<DesktopMenu> {
  static const expandedWidth = 225.0;
  static const minimizedWidth = 72.0;

  final Duration duration = const Duration(milliseconds: 250);
  late final List<DMIController> controllers;

  double _width = expandedWidth;

  // final _buyDataLoadingService = BuyDataLoadingService();

  void updateSelectedMenuItem(DesktopMenuItemId idKey) {
    widget.onSelectionWillChange?.call(idKey);

    ref.read(currentDesktopMenuItemProvider.state).state = idKey;

    widget.onSelectionChanged?.call(idKey);
  }

  void toggleMinimize() {
    final expanded = _width == expandedWidth;

    for (var e in controllers) {
      e.toggle?.call();
    }

    setState(() {
      _width = expanded ? minimizedWidth : expandedWidth;
    });
  }

  @override
  void initState() {
    controllers = [
      DMIController(),
      DMIController(),
      DMIController(),
      DMIController(),
      DMIController(),
      DMIController(),
      DMIController(),
      DMIController(),
      DMIController(),
    ];

    super.initState();
  }

  @override
  void dispose() {
    for (var e in controllers) {
      e.dispose();
    }
    super.dispose();
  }

  @override
  Widget build(BuildContext context) {
    return Material(
      color: Theme.of(context).extension<StackColors>()!.popupBG,
      child: AnimatedContainer(
        width: _width,
        duration: duration,
        child: Column(
          crossAxisAlignment: CrossAxisAlignment.center,
          children: [
            const SizedBox(
              height: 25,
            ),
            AnimatedContainer(
              duration: duration,
              width: _width == expandedWidth ? 70 : 32,
              child: LivingStackIcon(
                onPressed: toggleMinimize,
              ),
            ),
            const SizedBox(
              height: 10,
            ),
            AnimatedOpacity(
              duration: duration,
              opacity: _width == expandedWidth ? 1 : 0,
              child: SizedBox(
                height: 28,
                child: Text(
                  "Stack Wallet",
                  style: STextStyles.desktopH2(context).copyWith(
                    fontSize: 18,
                    height: 23.4 / 18,
                  ),
                ),
              ),
            ),
            const SizedBox(
              height: 60,
            ),
            Expanded(
              child: AnimatedContainer(
                duration: duration,
                width: _width == expandedWidth
                    ? _width - 32 // 16 padding on either side
                    : _width - 16, // 8 padding on either side
                child: Column(
                  crossAxisAlignment: CrossAxisAlignment.stretch,
                  children: [
                    DesktopMenuItem(
                      duration: duration,
                      icon: const DesktopMyStackIcon(),
                      label: "My Stack",
                      value: DesktopMenuItemId.myStack,
                      onChanged: updateSelectedMenuItem,
                      controller: controllers[0],
                    ),
                    const SizedBox(
                      height: 2,
                    ),
                    DesktopMenuItem(
                      duration: duration,
                      icon: const DesktopExchangeIcon(),
                      label: "Swap",
                      value: DesktopMenuItemId.exchange,
                      onChanged: updateSelectedMenuItem,
                      controller: controllers[1],
                    ),
                    const SizedBox(
                      height: 2,
                    ),
                    DesktopMenuItem(
                      duration: duration,
                      icon: const DesktopBuyIcon(),
                      label: "Buy crypto",
                      value: DesktopMenuItemId.buy,
                      onChanged: updateSelectedMenuItem,
                      controller: controllers[2],
                    ),
                    const SizedBox(
                      height: 2,
                    ),
                    DesktopMenuItem(
                      duration: duration,
                      icon: const DesktopNotificationsIcon(),
                      label: "Notifications",
                      value: DesktopMenuItemId.notifications,
                      onChanged: updateSelectedMenuItem,
                      controller: controllers[3],
                    ),
                    const SizedBox(
                      height: 2,
                    ),
                    DesktopMenuItem(
                      duration: duration,
                      icon: const DesktopAddressBookIcon(),
                      label: "Address Book",
                      value: DesktopMenuItemId.addressBook,
                      onChanged: updateSelectedMenuItem,
                      controller: controllers[4],
                    ),
                    const SizedBox(
                      height: 2,
                    ),
                    DesktopMenuItem(
                      duration: duration,
                      icon: const DesktopSettingsIcon(),
                      label: "Settings",
                      value: DesktopMenuItemId.settings,
                      onChanged: updateSelectedMenuItem,
                      controller: controllers[5],
                    ),
                    const SizedBox(
                      height: 2,
                    ),
                    DesktopMenuItem(
                      duration: duration,
                      icon: const DesktopSupportIcon(),
                      label: "Support",
                      value: DesktopMenuItemId.support,
                      onChanged: updateSelectedMenuItem,
                      controller: controllers[6],
                    ),
                    const SizedBox(
                      height: 2,
                    ),
                    DesktopMenuItem(
                      duration: duration,
                      icon: const DesktopAboutIcon(),
                      label: "About",
                      value: DesktopMenuItemId.about,
                      onChanged: updateSelectedMenuItem,
<<<<<<< HEAD
                      controller: controllers[6],
                    ),
                    const Spacer(),
                    DesktopMenuItem(
                      duration: duration,
                      labelLength: 123,
                      icon: const DesktopExitIcon(),
                      label: "Exit",
                      value: 7,
                      onChanged: (_) {
                        // todo: save stuff/ notify before exit?
                        // exit(0);
                        if (Platform.isWindows) {
                          exit(0);
                        } else {
                          SystemNavigator.pop();
                        }
                      },
=======
>>>>>>> 6c691e26
                      controller: controllers[7],
                    ),
                    const Spacer(),
                    if (!Platform.isIOS)
                      DesktopMenuItem(
                        duration: duration,
                        labelLength: 123,
                        icon: const DesktopExitIcon(),
                        label: "Exit",
                        value: 7,
                        onChanged: (_) {
                          // todo: save stuff/ notify before exit?
                          // exit(0);
                          SystemNavigator.pop();
                        },
                        controller: controllers[8],
                      ),
                  ],
                ),
              ),
            ),
            Row(
              children: [
                const Spacer(),
                IconButton(
                  splashRadius: 18,
                  onPressed: toggleMinimize,
                  icon: SvgPicture.asset(
                    Assets.svg.minimize,
                    height: 12,
                    width: 12,
                  ),
                ),
              ],
            ),
          ],
        ),
      ),
    );
  }
}<|MERGE_RESOLUTION|>--- conflicted
+++ resolved
@@ -224,27 +224,6 @@
                       label: "About",
                       value: DesktopMenuItemId.about,
                       onChanged: updateSelectedMenuItem,
-<<<<<<< HEAD
-                      controller: controllers[6],
-                    ),
-                    const Spacer(),
-                    DesktopMenuItem(
-                      duration: duration,
-                      labelLength: 123,
-                      icon: const DesktopExitIcon(),
-                      label: "Exit",
-                      value: 7,
-                      onChanged: (_) {
-                        // todo: save stuff/ notify before exit?
-                        // exit(0);
-                        if (Platform.isWindows) {
-                          exit(0);
-                        } else {
-                          SystemNavigator.pop();
-                        }
-                      },
-=======
->>>>>>> 6c691e26
                       controller: controllers[7],
                     ),
                     const Spacer(),
