import 'package:flutter_riverpod/flutter_riverpod.dart';
import 'package:stackwallet/models/isar/stack_theme.dart';
import 'package:stackwallet/themes/theme_providers.dart';
import 'package:stackwallet/utilities/enums/coin_enum.dart';

final coinIconProvider = Provider.family<String, Coin>((ref, coin) {
<<<<<<< HEAD
  final assets = ref.watch(themeProvider).assets;
  switch (coin) {
    case Coin.bitcoin:
    case Coin.bitcoinTestNet:
      return assets.bitcoin;
    case Coin.litecoin:
    case Coin.litecoinTestNet:
      return assets.litecoin;
    case Coin.bitcoincash:
    case Coin.bitcoincashTestnet:
      return assets.bitcoincash;
    case Coin.dogecoin:
    case Coin.dogecoinTestNet:
      return assets.dogecoin;
    case Coin.epicCash:
      return assets.epicCash;
    case Coin.firo:
    case Coin.firoTestNet:
      return assets.firo;
    case Coin.monero:
      return assets.monero;
    case Coin.wownero:
      return assets.wownero;
    case Coin.namecoin:
      return assets.namecoin;
    case Coin.particl:
      return assets.particl;
    case Coin.ethereum:
      return assets.ethereum;
    case Coin.nano:
      return assets.nano;
=======
  final assets = ref.watch(themeAssetsProvider);

  if (assets is ThemeAssets) {
    switch (coin) {
      case Coin.bitcoin:
      case Coin.bitcoinTestNet:
        return assets.bitcoin;
      case Coin.litecoin:
      case Coin.litecoinTestNet:
        return assets.litecoin;
      case Coin.bitcoincash:
      case Coin.bitcoincashTestnet:
        return assets.bitcoincash;
      case Coin.dogecoin:
      case Coin.dogecoinTestNet:
        return assets.dogecoin;
      case Coin.eCash:
        return assets.bitcoin;
      case Coin.epicCash:
        return assets.epicCash;
      case Coin.firo:
      case Coin.firoTestNet:
        return assets.firo;
      case Coin.monero:
        return assets.monero;
      case Coin.wownero:
        return assets.wownero;
      case Coin.namecoin:
        return assets.namecoin;
      case Coin.particl:
        return assets.particl;
      case Coin.ethereum:
        return assets.ethereum;
    }
  } else {
    return (assets as ThemeAssetsV2).coinIcons[coin.mainNetVersion]!;
>>>>>>> d18ba61c
  }
});<|MERGE_RESOLUTION|>--- conflicted
+++ resolved
@@ -4,39 +4,6 @@
 import 'package:stackwallet/utilities/enums/coin_enum.dart';
 
 final coinIconProvider = Provider.family<String, Coin>((ref, coin) {
-<<<<<<< HEAD
-  final assets = ref.watch(themeProvider).assets;
-  switch (coin) {
-    case Coin.bitcoin:
-    case Coin.bitcoinTestNet:
-      return assets.bitcoin;
-    case Coin.litecoin:
-    case Coin.litecoinTestNet:
-      return assets.litecoin;
-    case Coin.bitcoincash:
-    case Coin.bitcoincashTestnet:
-      return assets.bitcoincash;
-    case Coin.dogecoin:
-    case Coin.dogecoinTestNet:
-      return assets.dogecoin;
-    case Coin.epicCash:
-      return assets.epicCash;
-    case Coin.firo:
-    case Coin.firoTestNet:
-      return assets.firo;
-    case Coin.monero:
-      return assets.monero;
-    case Coin.wownero:
-      return assets.wownero;
-    case Coin.namecoin:
-      return assets.namecoin;
-    case Coin.particl:
-      return assets.particl;
-    case Coin.ethereum:
-      return assets.ethereum;
-    case Coin.nano:
-      return assets.nano;
-=======
   final assets = ref.watch(themeAssetsProvider);
 
   if (assets is ThemeAssets) {
@@ -73,6 +40,5 @@
     }
   } else {
     return (assets as ThemeAssetsV2).coinIcons[coin.mainNetVersion]!;
->>>>>>> d18ba61c
   }
 });