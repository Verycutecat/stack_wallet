--- conflicted
+++ resolved
@@ -2,11 +2,8 @@
 import 'package:flutter/cupertino.dart';
 import 'package:flutter/material.dart';
 import 'package:flutter_riverpod/flutter_riverpod.dart';
-<<<<<<< HEAD
 import 'package:stackwallet/models/add_wallet_list_entity/add_wallet_list_entity.dart';
-=======
 import 'package:isar/isar.dart';
->>>>>>> dad7d450
 import 'package:stackwallet/models/buy/response_objects/quote.dart';
 import 'package:stackwallet/models/contact_address_entry.dart';
 import 'package:stackwallet/models/exchange/incomplete_exchange.dart';
@@ -211,14 +208,34 @@
             builder: (_) => const AddWalletView(),
             settings: RouteSettings(name: settings.name));
 
-<<<<<<< HEAD
       case AddTokenView.routeName:
         if (args is String) {
           return getRoute(
             shouldUseMaterialRoute: useMaterialPageRoute,
             builder: (_) => AddTokenView(
               walletId: args,
-=======
+            ),
+            settings: RouteSettings(
+              name: settings.name,
+            ),
+          );
+        }
+        return _routeError("${settings.name} invalid args: ${args.toString()}");
+
+      case AddCustomTokenView.routeName:
+        if (args is String?) {
+          return getRoute(
+            shouldUseMaterialRoute: useMaterialPageRoute,
+            builder: (_) => AddCustomTokenView(
+              walletId: args,
+            ),
+            settings: RouteSettings(
+              name: settings.name,
+            ),
+          );
+        }
+        return _routeError("${settings.name} invalid args: ${args.toString()}");
+
       case SingleFieldEditView.routeName:
         if (args is Tuple2<String, String>) {
           return getRoute(
@@ -226,23 +243,14 @@
             builder: (_) => SingleFieldEditView(
               initialValue: args.item1,
               label: args.item2,
->>>>>>> dad7d450
-            ),
-            settings: RouteSettings(
-              name: settings.name,
-            ),
-          );
-        }
-        return _routeError("${settings.name} invalid args: ${args.toString()}");
-
-<<<<<<< HEAD
-      case AddCustomTokenView.routeName:
-        if (args is String?) {
-          return getRoute(
-            shouldUseMaterialRoute: useMaterialPageRoute,
-            builder: (_) => AddCustomTokenView(
-              walletId: args,
-=======
+            ),
+            settings: RouteSettings(
+              name: settings.name,
+            ),
+          );
+        }
+        return _routeError("${settings.name} invalid args: ${args.toString()}");
+
       case CoinControlView.routeName:
         if (args is Tuple2<String, CoinControlViewType>) {
           return getRoute(
@@ -279,7 +287,6 @@
             builder: (_) => UtxoDetailsView(
               walletId: args.item2,
               utxoId: args.item1,
->>>>>>> dad7d450
             ),
             settings: RouteSettings(
               name: settings.name,
