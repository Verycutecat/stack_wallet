--- conflicted
+++ resolved
@@ -35,11 +35,8 @@
         AddressSchema,
         AddressLabelSchema,
         EthContractSchema,
-<<<<<<< HEAD
+        TransactionBlockExplorerSchema,
         StackThemeSchema,
-=======
-        TransactionBlockExplorerSchema,
->>>>>>> 1afd80a9
       ],
       directory: (await StackFileSystem.applicationIsarDirectory()).path,
       // inspector: kDebugMode,
