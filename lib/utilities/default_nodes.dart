--- conflicted
+++ resolved
@@ -189,13 +189,11 @@
       case Coin.monero:
         return monero;
 
-<<<<<<< HEAD
       case Coin.wownero:
         return wownero;
-=======
+
       case Coin.namecoin:
         return namecoin;
->>>>>>> b5ade065
 
       case Coin.bitcoinTestNet:
         return bitcoinTestnet;
