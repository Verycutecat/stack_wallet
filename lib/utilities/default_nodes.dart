--- conflicted
+++ resolved
@@ -1,6 +1,6 @@
-/* 
+/*
  * This file is part of Stack Wallet.
- * 
+ *
  * Copyright (c) 2023 Cypher Stack
  * All Rights Reserved.
  * The code is distributed under GPLv3 license, see LICENSE file for details.
@@ -182,7 +182,18 @@
       isFailover: true,
       isDown: false);
 
-<<<<<<< HEAD
+  static NodeModel get stellar => NodeModel(
+      host: "https://horizon.stellar.org",
+      port: 443,
+      name: defaultName,
+      id: _nodeId(Coin.stellar),
+      useSSL: false,
+      enabled: true,
+      coinName: Coin.stellar.name,
+      isFailover: true,
+      isDown: false
+  );
+
   static NodeModel get tezos => NodeModel(
       // TODO: Change this to stack wallet one
       host: "https://mainnet.api.tez.ie",
@@ -194,19 +205,6 @@
       coinName: Coin.tezos.name,
       isFailover: true,
       isDown: false);
-=======
-  static NodeModel get stellar => NodeModel(
-      host: "https://horizon.stellar.org",
-      port: 443,
-      name: defaultName,
-      id: _nodeId(Coin.stellar),
-      useSSL: false,
-      enabled: true,
-      coinName: Coin.stellar.name,
-      isFailover: true,
-      isDown: false
-  );
->>>>>>> 1920034e
 
   static NodeModel get nano => NodeModel(
       host: "https://rainstorm.city/api",
@@ -339,13 +337,10 @@
 
       case Coin.particl:
         return particl;
-<<<<<<< HEAD
-=======
 
       case Coin.stellar:
         return stellar;
 
->>>>>>> 1920034e
       case Coin.nano:
         return nano;
 
