--- conflicted
+++ resolved
@@ -546,13 +546,8 @@
         boxName: DB.boxNamePrefs, key: "startupWalletId") as String?;
   }
 
-<<<<<<< HEAD
-  // incognito mode disabled
-
-=======
   // incognito mode off by default
   // allow external network calls such as exchange data and price info
->>>>>>> b77f4705
   bool _externalCalls = true;
 
   bool get externalCalls => _externalCalls;
