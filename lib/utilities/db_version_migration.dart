--- conflicted
+++ resolved
@@ -293,18 +293,6 @@
         // try to continue migrating
         return await migrate(8, secureStore: secureStore);
 
-<<<<<<< HEAD
-      case 9:
-        // migrate
-        await _v9();
-
-        // update version
-        await DB.instance.put<dynamic>(
-            boxName: DB.boxNameDBInfo, key: "hive_data_version", value: 10);
-
-        // try to continue migrating
-        return await migrate(10, secureStore: secureStore);
-=======
       case 8:
         // migrate
         await Hive.openBox<dynamic>(DB.boxNameAllWalletsData);
@@ -335,7 +323,17 @@
 
         // try to continue migrating
         return await migrate(9, secureStore: secureStore);
->>>>>>> 5e5e8927
+
+      case 9:
+        // migrate
+        await _v9();
+
+        // update version
+        await DB.instance.put<dynamic>(
+            boxName: DB.boxNameDBInfo, key: "hive_data_version", value: 10);
+
+        // try to continue migrating
+        return await migrate(10, secureStore: secureStore);
 
       default:
         // finally return
