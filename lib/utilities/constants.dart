import 'dart:io';

import 'package:stackwallet/utilities/enums/coin_enum.dart';

class _LayoutSizing {
  const _LayoutSizing();

  double get circularBorderRadius => 8.0;
  double get checkboxBorderRadius => 4.0;

  double get standardPadding => 16.0;
}

abstract class Constants {
  static const size = _LayoutSizing();

  static final bool enableExchange = !Platform.isIOS;

  //TODO: correct for monero?
  static const int satsPerCoinMonero = 1000000000000;
  static const int satsPerCoin = 100000000;
  static const int decimalPlaces = 8;

  static const int notificationsMax = 0xFFFFFFFF;
  static const Duration networkAliveTimerDuration = Duration(seconds: 10);

  static const int pinLength = 4;

  // enable testnet
  // TODO: currently unused
  static const bool allowTestnets = true;

  // Enable Logger.print statements
  static const bool disableLogger = false;

  static const int currentHiveDbVersion = 1;

  static List<int> possibleLengthsForCoin(Coin coin) {
    final List<int> values = [];
    switch (coin) {
      case Coin.bitcoin:
      case Coin.bitcoincash:
      case Coin.bitcoincashTestnet:
      case Coin.dogecoin:
      case Coin.firo:
      case Coin.bitcoinTestNet:
      case Coin.dogecoinTestNet:
      case Coin.firoTestNet:
      case Coin.epicCash:
      case Coin.namecoin:
        values.addAll([24, 21, 18, 15, 12]);
        break;

      case Coin.monero:
        values.addAll([25]);
        break;
      case Coin.wownero:
        values.addAll([14]);
        break;
    }
    return values;
  }

  static int targetBlockTimeInSeconds(Coin coin) {
    // TODO verify values
    switch (coin) {
      case Coin.bitcoin:
      case Coin.bitcoinTestNet:
        return 600;

      case Coin.bitcoincash:
      case Coin.bitcoincashTestnet:
        return 600;

      case Coin.dogecoin:
      case Coin.dogecoinTestNet:
        return 60;

      case Coin.firo:
      case Coin.firoTestNet:
        return 150;

      case Coin.epicCash:
        return 60;

      case Coin.monero:
        return 120;

<<<<<<< HEAD
      case Coin.wownero:
        return 120;
=======
      case Coin.namecoin:
        return 600;
>>>>>>> b5ade065
    }
  }

  static const int seedPhraseWordCountBip39 = 24;
  static const int seedPhraseWordCountMonero = 25;

  static const Map<int, String> monthMapShort = {
    1: 'Jan',
    2: 'Feb',
    3: 'Mar',
    4: 'Apr',
    5: 'May',
    6: 'Jun',
    7: 'Jul',
    8: 'Aug',
    9: 'Sep',
    10: 'Oct',
    11: 'Nov',
    12: 'Dec',
  };

  static const Map<int, String> monthMap = {
    1: 'January',
    2: 'February',
    3: 'March',
    4: 'April',
    5: 'May',
    6: 'June',
    7: 'July',
    8: 'August',
    9: 'September',
    10: 'October',
    11: 'November',
    12: 'December',
  };
}<|MERGE_RESOLUTION|>--- conflicted
+++ resolved
@@ -86,13 +86,11 @@
       case Coin.monero:
         return 120;
 
-<<<<<<< HEAD
       case Coin.wownero:
         return 120;
-=======
+
       case Coin.namecoin:
         return 600;
->>>>>>> b5ade065
     }
   }
 
