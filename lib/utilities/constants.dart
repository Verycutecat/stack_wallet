import 'dart:io';

import 'package:stackwallet/utilities/enums/coin_enum.dart';
import 'package:stackwallet/utilities/util.dart';

class _LayoutSizing {
  const _LayoutSizing();

  double get circularBorderRadius => 8.0;
  double get checkboxBorderRadius => 4.0;

  double get standardPadding => 16.0;
}

abstract class Constants {
  static const size = _LayoutSizing();

  static void exchangeForExperiencedUsers(int count) {
    enableExchange =
        Util.isDesktop || Platform.isAndroid || count > 5 || !Platform.isIOS;
  }

  static bool enableExchange = Util.isDesktop || !Platform.isIOS;
  // just use enable exchange flag
  // static bool enableBuy = enableExchange;
  // // true; // true for development,

<<<<<<< HEAD
  static final BigInt _satsPerCoinEthereum = BigInt.from(1000000000000000000);
  static final BigInt _satsPerCoinMonero = BigInt.from(1000000000000);
  static final BigInt _satsPerCoinWownero = BigInt.from(100000000000);
  static final BigInt _satsPerCoinNano = BigInt.parse("1000000000000000000000000000000");
  static final BigInt _satsPerCoin = BigInt.from(100000000);
=======
  static const int _satsPerCoinEthereum = 1000000000000000000;
  static const int _satsPerCoinECash = 100;
  static const int _satsPerCoinMonero = 1000000000000;
  static const int _satsPerCoinWownero = 100000000000;
  static const int _satsPerCoin = 100000000;
>>>>>>> d18ba61c
  static const int _decimalPlaces = 8;
  static const int _decimalPlacesNano = 6;
  static const int _decimalPlacesWownero = 11;
  static const int _decimalPlacesMonero = 12;
  static const int _decimalPlacesEthereum = 18;
  static const int _decimalPlacesECash = 2;

  static const int notificationsMax = 0xFFFFFFFF;
  static const Duration networkAliveTimerDuration = Duration(seconds: 10);

  static const int pinLength = 4;

  // Enable Logger.print statements
  static const bool disableLogger = false;

  static const int currentDataVersion = 10;

  static const int rescanV1 = 1;

  static BigInt satsPerCoin(Coin coin) {
    switch (coin) {
      case Coin.bitcoin:
      case Coin.litecoin:
      case Coin.litecoinTestNet:
      case Coin.bitcoincash:
      case Coin.bitcoincashTestnet:
      case Coin.dogecoin:
      case Coin.firo:
      case Coin.bitcoinTestNet:
      case Coin.dogecoinTestNet:
      case Coin.firoTestNet:
      case Coin.epicCash:
      case Coin.namecoin:
      case Coin.particl:
        return _satsPerCoin;

      case Coin.nano:
        return _satsPerCoinNano;

      case Coin.wownero:
        return _satsPerCoinWownero;

      case Coin.monero:
        return _satsPerCoinMonero;

      case Coin.ethereum:
        return _satsPerCoinEthereum;

      case Coin.eCash:
        return _satsPerCoinECash;
    }
  }

  static int decimalPlacesForCoin(Coin coin) {
    switch (coin) {
      case Coin.bitcoin:
      case Coin.litecoin:
      case Coin.litecoinTestNet:
      case Coin.bitcoincash:
      case Coin.bitcoincashTestnet:
      case Coin.dogecoin:
      case Coin.firo:
      case Coin.bitcoinTestNet:
      case Coin.dogecoinTestNet:
      case Coin.firoTestNet:
      case Coin.epicCash:
      case Coin.namecoin:
      case Coin.particl:
        return _decimalPlaces;

      case Coin.nano:
        return _decimalPlacesNano;

      case Coin.wownero:
        return _decimalPlacesWownero;

      case Coin.monero:
        return _decimalPlacesMonero;

      case Coin.ethereum:
        return _decimalPlacesEthereum;

      case Coin.eCash:
        return _decimalPlacesECash;
    }
  }

  static List<int> possibleLengthsForCoin(Coin coin) {
    final List<int> values = [];
    switch (coin) {
      case Coin.bitcoin:
      case Coin.litecoin:
      case Coin.litecoinTestNet:
      case Coin.bitcoincash:
      case Coin.bitcoincashTestnet:
      case Coin.dogecoin:
      case Coin.firo:
      case Coin.bitcoinTestNet:
      case Coin.dogecoinTestNet:
      case Coin.firoTestNet:
      case Coin.eCash:
      case Coin.epicCash:
      case Coin.ethereum:
      case Coin.namecoin:
      case Coin.particl:
      case Coin.nano:
        values.addAll([24, 21, 18, 15, 12]);
        break;

      case Coin.monero:
        values.addAll([25]);
        break;
      case Coin.wownero:
        values.addAll([14, 25]);
        break;
    }
    return values;
  }

  static int targetBlockTimeInSeconds(Coin coin) {
    // TODO verify values
    switch (coin) {
      case Coin.bitcoin:
      case Coin.bitcoinTestNet:
      case Coin.bitcoincash:
      case Coin.bitcoincashTestnet:
      case Coin.eCash:
        return 600;

      case Coin.dogecoin:
      case Coin.dogecoinTestNet:
        return 60;

      case Coin.litecoin:
      case Coin.litecoinTestNet:
        return 150;

      case Coin.firo:
      case Coin.firoTestNet:
        return 150;

      case Coin.epicCash:
        return 60;

      case Coin.ethereum:
        return 15;

      case Coin.monero:
        return 120;

      case Coin.wownero:
        return 120;

      case Coin.namecoin:
        return 600;

      case Coin.particl:
        return 600;

      case Coin.nano: // TODO: Verify this
        return 3;
    }
  }

  static const int seedPhraseWordCountBip39 = 12;
  static const int seedPhraseWordCountMonero = 25;

  static const Map<int, String> monthMapShort = {
    1: 'Jan',
    2: 'Feb',
    3: 'Mar',
    4: 'Apr',
    5: 'May',
    6: 'Jun',
    7: 'Jul',
    8: 'Aug',
    9: 'Sep',
    10: 'Oct',
    11: 'Nov',
    12: 'Dec',
  };

  static const Map<int, String> monthMap = {
    1: 'January',
    2: 'February',
    3: 'March',
    4: 'April',
    5: 'May',
    6: 'June',
    7: 'July',
    8: 'August',
    9: 'September',
    10: 'October',
    11: 'November',
    12: 'December',
  };
}<|MERGE_RESOLUTION|>--- conflicted
+++ resolved
@@ -25,19 +25,12 @@
   // static bool enableBuy = enableExchange;
   // // true; // true for development,
 
-<<<<<<< HEAD
+  static const BigInt _satsPerCoinECash = BigInt.from(100);
   static final BigInt _satsPerCoinEthereum = BigInt.from(1000000000000000000);
   static final BigInt _satsPerCoinMonero = BigInt.from(1000000000000);
   static final BigInt _satsPerCoinWownero = BigInt.from(100000000000);
   static final BigInt _satsPerCoinNano = BigInt.parse("1000000000000000000000000000000");
   static final BigInt _satsPerCoin = BigInt.from(100000000);
-=======
-  static const int _satsPerCoinEthereum = 1000000000000000000;
-  static const int _satsPerCoinECash = 100;
-  static const int _satsPerCoinMonero = 1000000000000;
-  static const int _satsPerCoinWownero = 100000000000;
-  static const int _satsPerCoin = 100000000;
->>>>>>> d18ba61c
   static const int _decimalPlaces = 8;
   static const int _decimalPlacesNano = 6;
   static const int _decimalPlacesWownero = 11;
