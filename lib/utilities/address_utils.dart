import 'dart:convert';

import 'package:bitcoindart/bitcoindart.dart';
import 'package:crypto/crypto.dart';
import 'package:flutter_libepiccash/epic_cash.dart';
import 'package:stackwallet/services/coins/bitcoincash/bitcoincash_wallet.dart';
import 'package:stackwallet/services/coins/dogecoin/dogecoin_wallet.dart';
import 'package:stackwallet/services/coins/firo/firo_wallet.dart';
<<<<<<< HEAD
=======
import 'package:stackwallet/services/coins/namecoin/namecoin_wallet.dart';
>>>>>>> befeb55d
import 'package:stackwallet/utilities/enums/coin_enum.dart';
import 'package:stackwallet/utilities/logger.dart';

class AddressUtils {
  static String condenseAddress(String address) {
    return '${address.substring(0, 5)}...${address.substring(address.length - 5)}';
  }

  /// attempts to convert a string to a valid scripthash
  ///
  /// Returns the scripthash or throws an exception on invalid firo address
  static String convertToScriptHash(String address, NetworkType network) {
    try {
      final output = Address.addressToOutputScript(address, network);
      final hash = sha256.convert(output.toList(growable: false)).toString();

      final chars = hash.split("");
      final reversedPairs = <String>[];
      // TODO find a better/faster way to do this?
      var i = chars.length - 1;
      while (i > 0) {
        reversedPairs.add(chars[i - 1]);
        reversedPairs.add(chars[i]);
        i -= 2;
      }
      return reversedPairs.join("");
    } catch (e) {
      rethrow;
    }
  }

  static bool validateAddress(String address, Coin coin) {
    switch (coin) {
      case Coin.bitcoin:
        return Address.validateAddress(address, bitcoin);
      // case Coin.bitcoincash:
      //   return Address.validateAddress(address, bitcoincash);
      case Coin.dogecoin:
        return Address.validateAddress(address, dogecoin);
      case Coin.epicCash:
        return validateSendAddress(address) == "1";
      case Coin.firo:
        return Address.validateAddress(address, firoNetwork);
      case Coin.monero:
        return RegExp("[a-zA-Z0-9]{95}").hasMatch(address) ||
            RegExp("[a-zA-Z0-9]{106}").hasMatch(address);
<<<<<<< HEAD
      // case Coin.namecoin:
      //   return Address.validateAddress(address, namecoin);
=======
      case Coin.namecoin:
        return Address.validateAddress(address, namecoin, namecoin.bech32!);
>>>>>>> befeb55d
      case Coin.bitcoinTestNet:
        return Address.validateAddress(address, testnet);
      // case Coin.bitcoincashTestnet:
      //   return Address.validateAddress(address, bitcoincashtestnet);
      case Coin.firoTestNet:
        return Address.validateAddress(address, firoTestNetwork);
      case Coin.dogecoinTestNet:
        return Address.validateAddress(address, dogecointestnet);
    }
  }

  /// parse an address uri
  /// returns an empty map if the input string does not begin with "firo:"
  static Map<String, String> parseUri(String uri) {
    Map<String, String> result = {};
    try {
      final u = Uri.parse(uri);
      if (u.hasScheme) {
        result["scheme"] = u.scheme.toLowerCase();
        result["address"] = u.path;
        result.addAll(u.queryParameters);
      }
    } catch (e) {
      Logging.instance
          .log("Exception caught in parseUri($uri): $e", level: LogLevel.Error);
    }
    return result;
  }

  /// builds a uri string with the given address and query parameters if any
  static String buildUriString(
    Coin coin,
    String address,
    Map<String, String> params,
  ) {
    String uriString = "${coin.uriScheme}:$address";
    if (params.isNotEmpty) {
      uriString += Uri(queryParameters: params).toString();
    }
    return uriString;
  }

  /// returns empty if bad data
  static Map<String, dynamic> decodeQRSeedData(String data) {
    Map<String, dynamic> result = {};
    try {
      result = Map<String, dynamic>.from(jsonDecode(data) as Map);
    } catch (e) {
      Logging.instance.log("Exception caught in parseQRSeedData($data): $e",
          level: LogLevel.Error);
    }
    return result;
  }

  /// encode mnemonic words to qrcode formatted string
  static String encodeQRSeedData(List<String> words) {
    return jsonEncode({"mnemonic": words});
  }
}<|MERGE_RESOLUTION|>--- conflicted
+++ resolved
@@ -6,10 +6,7 @@
 import 'package:stackwallet/services/coins/bitcoincash/bitcoincash_wallet.dart';
 import 'package:stackwallet/services/coins/dogecoin/dogecoin_wallet.dart';
 import 'package:stackwallet/services/coins/firo/firo_wallet.dart';
-<<<<<<< HEAD
-=======
 import 'package:stackwallet/services/coins/namecoin/namecoin_wallet.dart';
->>>>>>> befeb55d
 import 'package:stackwallet/utilities/enums/coin_enum.dart';
 import 'package:stackwallet/utilities/logger.dart';
 
@@ -45,8 +42,8 @@
     switch (coin) {
       case Coin.bitcoin:
         return Address.validateAddress(address, bitcoin);
-      // case Coin.bitcoincash:
-      //   return Address.validateAddress(address, bitcoincash);
+      case Coin.bitcoincash:
+        return Address.validateAddress(address, bitcoincash);
       case Coin.dogecoin:
         return Address.validateAddress(address, dogecoin);
       case Coin.epicCash:
@@ -56,17 +53,12 @@
       case Coin.monero:
         return RegExp("[a-zA-Z0-9]{95}").hasMatch(address) ||
             RegExp("[a-zA-Z0-9]{106}").hasMatch(address);
-<<<<<<< HEAD
-      // case Coin.namecoin:
-      //   return Address.validateAddress(address, namecoin);
-=======
       case Coin.namecoin:
         return Address.validateAddress(address, namecoin, namecoin.bech32!);
->>>>>>> befeb55d
       case Coin.bitcoinTestNet:
         return Address.validateAddress(address, testnet);
-      // case Coin.bitcoincashTestnet:
-      //   return Address.validateAddress(address, bitcoincashtestnet);
+      case Coin.bitcoincashTestnet:
+        return Address.validateAddress(address, bitcoincashtestnet);
       case Coin.firoTestNet:
         return Address.validateAddress(address, firoTestNetwork);
       case Coin.dogecoinTestNet:
