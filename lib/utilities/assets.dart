import 'package:flutter/material.dart';
import 'package:flutter_svg/flutter_svg.dart';
import 'package:stackwallet/utilities/enums/coin_enum.dart';
import 'package:stackwallet/utilities/theme/color_theme.dart';
import 'package:stackwallet/utilities/theme/stack_colors.dart';
import 'package:stackwallet/utilities/util.dart';

abstract class Assets {
  static const svg = _SVG();
  static const png = _PNG();
  static const lottie = _ANIMATIONS();
  static const socials = _SOCIALS();
  static const exchange = _EXCHANGE();
  static const buy = _BUY();
  static const gif = _GIF();

  static Future<void> precache(BuildContext context) async {
    final assets = [
      svg.iconFor(coin: Coin.dogecoin),
      svg.stack(context),
      svg.personaEasy(context),
      svg.personaIncognito(context),
      ...Coin.values.map(
        (e) => svg.imageFor(context: context, coin: e),
      ),
    ];

    if (Util.isDesktop) {
      assets.add(svg.themeChan);
    }

    final futures = assets.map(
      (e) => precachePicture(
          ExactAssetPicture(
            SvgPicture.svgStringDecoderBuilder,
            e,
          ),
          context),
    );

    await Future.wait(futures);
  }
}

class _SOCIALS {
  const _SOCIALS();

  static const _path = "assets/svg/socials/";

  String get discord => "${_path}discord.svg";
  String get reddit => "${_path}reddit-alien-brands.svg";
  String get twitter => "${_path}twitter-brands.svg";
  String get telegram => "${_path}telegram-brands.svg";
}

class _EXCHANGE {
  const _EXCHANGE();

  static const _path = "assets/svg/exchange_icons/";

  String get changeNow => "${_path}change_now_logo_1.svg";
  String get simpleSwap => "${_path}simpleswap-icon.svg";
  String get majesticBankBlue => "${_path}mb_blue.svg";
  String get majesticBankGreen => "${_path}mb_green.svg";
}

class _BUY {
  const _BUY();

  String simplexLogo(BuildContext context) {
    switch (Theme.of(context).extension<StackColors>()!.themeType) {
      case ThemeType.dark:
      case ThemeType.oledBlack:
        return "assets/svg/buy/Simplex-Nuvei-Logo-light.svg";

      case ThemeType.fruitSorbet:
      case ThemeType.forest:
      case ThemeType.oceanBreeze:
      case ThemeType.light:
      case ThemeType.chan:
        return "assets/svg/buy/Simplex-Nuvei-Logo.svg";
    }
  }
}

class _COIN_CONTROL {
  const _COIN_CONTROL();

  static const _path = "assets/svg/coin_control/";

  String get blocked => "${_path}frozen.svg";
  String get unBlocked => "${_path}unfrozen.svg";
  String get gamePad => "${_path}gamepad.svg";
  String get selected => "${_path}selected.svg";
}

class _SVG {
  const _SVG();

  static String _path(BuildContext context) {
    switch (Theme.of(context).extension<StackColors>()!.themeType) {
      // chan theme uses all the same assets as the light theme
      case ThemeType.chan:
        return "assets/svg/themed/${ThemeType.light.name}";
      default:
        return "assets/svg/themed/${Theme.of(context).extension<StackColors>()!.themeType.name}";
    }
  }

  final coinControl = const _COIN_CONTROL();

  String? background(BuildContext context) {
    switch (Theme.of(context).extension<StackColors>()!.themeType) {
      case ThemeType.light:
      case ThemeType.chan:
      case ThemeType.dark:
      case ThemeType.oledBlack:
        return null;

      case ThemeType.oceanBreeze:
      case ThemeType.fruitSorbet:
      case ThemeType.forest:
        return "${_path(context)}/bg.svg";
    }
  }

  String bellNew(BuildContext context) => "${_path(context)}/bell-new.svg";
  String stackIcon(BuildContext context) => "${_path(context)}/stack-icon1.svg";
  String exchange(BuildContext context) => "${_path(context)}/exchange-2.svg";
  String buy(BuildContext context) => "${_path(context)}/buy-coins-icon.svg";

  String receive(BuildContext context) =>
      "${_path(context)}/tx-icon-receive.svg";
  String receivePending(BuildContext context) =>
      "${_path(context)}/tx-icon-receive-pending.svg";
  String receiveCancelled(BuildContext context) =>
      "${_path(context)}/tx-icon-receive-failed.svg";

  String send(BuildContext context) => "${_path(context)}/tx-icon-send.svg";
  String sendPending(BuildContext context) =>
      "${_path(context)}/tx-icon-send-pending.svg";
  String sendCancelled(BuildContext context) =>
      "${_path(context)}/tx-icon-send-failed.svg";

  String txExchange(BuildContext context) =>
      "${_path(context)}/tx-exchange-icon.svg";
  String txExchangePending(BuildContext context) =>
      "${_path(context)}/tx-exchange-icon-pending.svg";
  String txExchangeFailed(BuildContext context) =>
      "${_path(context)}/tx-exchange-icon-failed.svg";

  String personaIncognito(BuildContext context) =>
      "${_path(context)}/persona-incognito-1.svg";
  String personaEasy(BuildContext context) =>
      "${_path(context)}/persona-easy-1.svg";

  String stack(BuildContext context) => "${_path(context)}/stack.svg";

  String get themeFruit => "assets/svg/fruit-sorbet-theme.svg";
  String get themeForest => "assets/svg/forest-theme.svg";
  String get themeOledBlack => "assets/svg/oled-black-theme.svg";
  String get themeOcean => "assets/svg/ocean-breeze-theme.svg";
  String get themeLight => "assets/svg/light-mode.svg";
  String get themeDark => "assets/svg/dark-theme.svg";
  String get themeChan => "assets/svg/chanstheme.svg";

  String get circleSliders => "assets/svg/configuration.svg";
  String get circlePlus => "assets/svg/plus-circle.svg";
  String get circlePlusFilled => "assets/svg/circle-plus-filled.svg";
  String get framedGear => "assets/svg/framed-gear.svg";
  String get framedAddressBook => "assets/svg/framed-address-book.svg";
  String get circleNode => "assets/svg/node-circle.svg";
  String get circleSun => "assets/svg/sun-circle.svg";
  String get circleArrowRotate => "assets/svg/rotate-circle.svg";
  String get circleLanguage => "assets/svg/language-circle.svg";
  String get circleDollarSign => "assets/svg/dollar-sign-circle.svg";
  String get circleLock => "assets/svg/lock-circle.svg";
  String get enableButton => "assets/svg/enabled-button.svg";
  String get disableButton => "assets/svg/Button.svg";
  String get polygon => "assets/svg/Polygon.svg";
  String get drd => "assets/svg/drd-icon.svg";
  String get boxAuto => "assets/svg/box-auto.svg";
  String get plus => "assets/svg/plus.svg";
  String get gear => "assets/svg/gear.svg";
  String get bell => "assets/svg/bell.svg";
  String get arrowLeft => "assets/svg/arrow-left-fa.svg";
  String get star => "assets/svg/star.svg";
  String get copy => "assets/svg/copy-fa.svg";
  String get circleX => "assets/svg/x-circle.svg";
  String get check => "assets/svg/check.svg";
  String get circleAlert => "assets/svg/alert-circle2.svg";
  String get arrowDownLeft => "assets/svg/arrow-down-left.svg";
  String get arrowUpRight => "assets/svg/arrow-up-right.svg";
  String get bars => "assets/svg/bars.svg";
  String get filter => "assets/svg/filter.svg";
  String get pending => "assets/svg/pending.svg";
  String get radio => "assets/svg/signal-stream.svg";
  String get arrowRotate => "assets/svg/arrow-rotate.svg";
  String get arrowRotate2 => "assets/svg/arrow-rotate2.svg";
  String get alertCircle => "assets/svg/alert-circle.svg";
  String get checkCircle => "assets/svg/circle-check.svg";
  String get clipboard => "assets/svg/clipboard.svg";
  String get qrcode => "assets/svg/qrcode1.svg";
  String get ellipsis => "assets/svg/gear-3.svg";
  String get chevronDown => "assets/svg/chevron-down.svg";
  String get chevronUp => "assets/svg/chevron-up.svg";
  String get swap => "assets/svg/swap.svg";
  String get downloadFolder => "assets/svg/folder-down.svg";
  String get lock => "assets/svg/lock-keyhole.svg";
  String get lockOpen => "assets/svg/lock-open.svg";
  String get network => "assets/svg/network-wired.svg";
  String get networkWired => "assets/svg/network-wired-2.svg";
  String get addressBook => "assets/svg/address-book.svg";
  String get addressBook2 => "assets/svg/address-book2.svg";
  String get arrowRotate3 => "assets/svg/rotate-exclamation.svg";
  String get delete => "assets/svg/delete.svg";
  String get arrowRight => "assets/svg/arrow-right.svg";
  String get dollarSign => "assets/svg/dollar-sign.svg";
  String get language => "assets/svg/language2.svg";
  String get sun => "assets/svg/sun-bright2.svg";
  String get pencil => "assets/svg/pen-solid-fa.svg";
  String get search => "assets/svg/magnifying-glass.svg";
  String get thickX => "assets/svg/x-fat.svg";
  String get x => "assets/svg/x.svg";
  String get user => "assets/svg/user.svg";
  String get userPlus => "assets/svg/user-plus.svg";
  String get userMinus => "assets/svg/user-minus.svg";
  String get trash => "assets/svg/trash.svg";
  String get eye => "assets/svg/eye.svg";
  String get eyeSlash => "assets/svg/eye-slash.svg";
  String get folder => "assets/svg/folder.svg";
  String get calendar => "assets/svg/calendar-days.svg";
  String get circleQuestion => "assets/svg/circle-question.svg";
  String get circleInfo => "assets/svg/info-circle.svg";
  String get key => "assets/svg/key.svg";
  String get node => "assets/svg/node-alt.svg";
  String get radioProblem => "assets/svg/signal-problem-alt.svg";
  String get radioSyncing => "assets/svg/signal-sync-alt.svg";
  String get walletSettings => "assets/svg/wallet-settings.svg";
  String get verticalEllipsis => "assets/svg/ellipsis-vertical1.svg";
  String get dice => "assets/svg/dice-alt.svg";
  String get circleArrowUpRight => "assets/svg/circle-arrow-up-right2.svg";
  String get loader => "assets/svg/loader.svg";
  String get backupAdd => "assets/svg/add-backup.svg";
  String get backupAuto => "assets/svg/auto-backup.svg";
  String get backupRestore => "assets/svg/restore-backup.svg";
  String get solidSliders => "assets/svg/sliders-solid.svg";
  String get questionMessage => "assets/svg/message-question.svg";
  String get envelope => "assets/svg/envelope.svg";
  String get share => "assets/svg/share-2.svg";
  String get anonymize => "assets/svg/tx-icon-anonymize.svg";
  String get anonymizePending => "assets/svg/tx-icon-anonymize-pending.svg";
  String get anonymizeFailed => "assets/svg/tx-icon-anonymize-failed.svg";
  String get addressBookDesktop => "assets/svg/address-book-desktop.svg";
  String get exchangeDesktop => "assets/svg/exchange-desktop.svg";
  String get aboutDesktop => "assets/svg/about-desktop.svg";
  String get walletDesktop => "assets/svg/wallet-desktop.svg";
  String get exitDesktop => "assets/svg/exit-desktop.svg";
  String get keys => "assets/svg/keys.svg";
  String get arrowDown => "assets/svg/arrow-down.svg";
  String get robotHead => "assets/svg/robot-head.svg";
  String get whirlPool => "assets/svg/whirlpool.svg";
  String get fingerprint => "assets/svg/fingerprint.svg";
  String get faceId => "assets/svg/faceid.svg";
<<<<<<< HEAD
  String get tokens => "assets/svg/tokens.svg";
  String get circlePlusDark => "assets/svg/circle-plus.svg";
  String get creditCard => "assets/svg/cc.svg";

=======
>>>>>>> dad7d450
  String get ellipse1 => "assets/svg/Ellipse-43.svg";
  String get ellipse2 => "assets/svg/Ellipse-42.svg";
  String get chevronRight => "assets/svg/chevron-right.svg";
  String get minimize => "assets/svg/minimize.svg";
  String get walletFa => "assets/svg/wallet-fa.svg";
  String get exchange3 => "assets/svg/exchange-3.svg";
  String get messageQuestion => "assets/svg/message-question-1.svg";
  String get list => "assets/svg/list-ul.svg";
  String get unclaimedPaynym => "assets/svg/unclaimed.png";

// TODO provide proper assets
  String get bitcoinTestnet => "assets/svg/coin_icons/Bitcoin.svg";
  String get bitcoincashTestnet => "assets/svg/coin_icons/Bitcoincash.svg";
  String get firoTestnet => "assets/svg/coin_icons/Firo.svg";
  String get dogecoinTestnet => "assets/svg/coin_icons/Dogecoin.svg";
  String get particlTestnet => "assets/svg/coin_icons/Particl.svg";

  // small icons
  String get bitcoin => "assets/svg/coin_icons/Bitcoin.svg";
  String get litecoin => "assets/svg/coin_icons/Litecoin.svg";
  String get bitcoincash => "assets/svg/coin_icons/Bitcoincash.svg";
  String get dogecoin => "assets/svg/coin_icons/Dogecoin.svg";
  String get epicCash => "assets/svg/coin_icons/EpicCash.svg";
  String get ethereum => "assets/svg/coin_icons/Ethereum.svg";
  String get firo => "assets/svg/coin_icons/Firo.svg";
  String get monero => "assets/svg/coin_icons/Monero.svg";
  String get wownero => "assets/svg/coin_icons/Wownero.svg";
  String get namecoin => "assets/svg/coin_icons/Namecoin.svg";
  String get particl => "assets/svg/coin_icons/Particl.svg";

<<<<<<< HEAD
  String get bnbIcon => "assets/svg/coin_icons/bnb_icon.svg";

  String get chevronRight => "assets/svg/chevron-right.svg";
  String get minimize => "assets/svg/minimize.svg";
  String get walletFa => "assets/svg/wallet-fa.svg";
  String get exchange3 => "assets/svg/exchange-3.svg";
  String get messageQuestion => "assets/svg/message-question-1.svg";

// TODO provide proper assets
  String get bitcoinTestnet => "assets/svg/coin_icons/Bitcoin.svg";
  String get bitcoincashTestnet => "assets/svg/coin_icons/Bitcoincash.svg";
  String get firoTestnet => "assets/svg/coin_icons/Firo.svg";
  String get dogecoinTestnet => "assets/svg/coin_icons/Dogecoin.svg";
  String get particlTestnet =>
      "assets/svg/coin_icons/Dogecoin.svg"; //TODO - Update icon to particl

=======
>>>>>>> dad7d450
  String iconFor({required Coin coin}) {
    switch (coin) {
      case Coin.bitcoin:
        return bitcoin;
      case Coin.litecoin:
      case Coin.litecoinTestNet:
        return litecoin;
      case Coin.bitcoincash:
        return bitcoincash;
      case Coin.dogecoin:
        return dogecoin;
      case Coin.epicCash:
        return epicCash;
      case Coin.ethereum:
        return ethereum;
      case Coin.firo:
        return firo;
      case Coin.monero:
        return monero;
      case Coin.wownero:
        return wownero;
      case Coin.namecoin:
        return namecoin;
      case Coin.particl:
        return particl;
      case Coin.bitcoinTestNet:
        return bitcoinTestnet;
      case Coin.bitcoincashTestnet:
        return bitcoincashTestnet;
      case Coin.firoTestNet:
        return firoTestnet;
      case Coin.dogecoinTestNet:
        return dogecoinTestnet;
    }
  }

  String iconForToken({required String contractAddress}) {
    switch (contractAddress) {
      default:
        return ethereum;
    }
  }

  // big icons
  String bitcoinImage(BuildContext context) => "${_path(context)}/bitcoin.svg";
  String bitcoincashImage(BuildContext context) =>
      "${_path(context)}/bitcoincash.svg";
  String dogecoinImage(BuildContext context) => "${_path(context)}/doge.svg";
  String epicCashImage(BuildContext context) =>
<<<<<<< HEAD
      "assets/images/${Theme.of(context).extension<StackColors>()!.themeType.name}/epic-cash.svg";
  String ethereumImage(BuildContext context) =>
      "assets/images/${Theme.of(context).extension<StackColors>()!.themeType.name}/ethereum.svg";
  String firoImage(BuildContext context) =>
      "assets/images/${Theme.of(context).extension<StackColors>()!.themeType.name}/firo.svg";
=======
      "${_path(context)}/epic-cash.svg";
  String firoImage(BuildContext context) => "${_path(context)}/firo.svg";
>>>>>>> dad7d450
  String litecoinImage(BuildContext context) =>
      "${_path(context)}/litecoin.svg";
  String moneroImage(BuildContext context) => "${_path(context)}/monero.svg";
  String wowneroImage(BuildContext context) => "${_path(context)}/wownero.svg";
  String namecoinImage(BuildContext context) =>
      "${_path(context)}/namecoin.svg";
  String particlImage(BuildContext context) => "${_path(context)}/particl.svg";

  String imageFor({required BuildContext context, required Coin coin}) {
    switch (coin) {
      case Coin.bitcoin:
        return bitcoinImage(context);
      case Coin.litecoin:
      case Coin.litecoinTestNet:
        return litecoinImage(context);
      case Coin.bitcoincash:
        return bitcoincashImage(context);
      case Coin.dogecoin:
        return dogecoinImage(context);
      case Coin.epicCash:
        return epicCashImage(context);
      case Coin.firo:
        return firoImage(context);
      case Coin.monero:
        return moneroImage(context);
      case Coin.wownero:
        return wowneroImage(context);
      case Coin.namecoin:
        return namecoinImage(context);
      case Coin.particl:
        return particlImage(context);
      case Coin.bitcoinTestNet:
        return bitcoinImage(context);
      case Coin.bitcoincashTestnet:
        return bitcoincashImage(context);
      case Coin.firoTestNet:
        return firoImage(context);
      case Coin.dogecoinTestNet:
        return dogecoinImage(context);
      case Coin.ethereum:
        return ethereumImage(context);
    }
  }
}

class _PNG {
  const _PNG();

  String get splash => "assets/images/splash.png";

<<<<<<< HEAD
  String monero(BuildContext context) =>
      "assets/images/${Theme.of(context).extension<StackColors>()!.themeType.name}/monero.png";
  String wownero(BuildContext context) =>
      "assets/images/${Theme.of(context).extension<StackColors>()!.themeType.name}/wownero.png";
  String firo(BuildContext context) =>
      "assets/images/${Theme.of(context).extension<StackColors>()!.themeType.name}/firo.png";
  String dogecoin(BuildContext context) =>
      "assets/images/${Theme.of(context).extension<StackColors>()!.themeType.name}/doge.png";
  String bitcoin(BuildContext context) =>
      "assets/images/${Theme.of(context).extension<StackColors>()!.themeType.name}/bitcoin.png";
  String litecoin(BuildContext context) =>
      "assets/images/${Theme.of(context).extension<StackColors>()!.themeType.name}/litecoin.png";
  String epicCash(BuildContext context) =>
      "assets/images/${Theme.of(context).extension<StackColors>()!.themeType.name}/epic-cash.png";
  String ethereum(BuildContext context) =>
      "assets/images/${Theme.of(context).extension<StackColors>()!.themeType.name}/ethereum.png";
  String bitcoincash(BuildContext context) =>
      "assets/images/${Theme.of(context).extension<StackColors>()!.themeType.name}/bitcoincash.png";
  String namecoin(BuildContext context) =>
      "assets/images/${Theme.of(context).extension<StackColors>()!.themeType.name}/namecoin.png";
  String particl(BuildContext context) =>
      "assets/images/${Theme.of(context).extension<StackColors>()!.themeType.name}/particl.png";

  String personaIncognito(BuildContext context) =>
      "assets/svg/${Theme.of(context).extension<StackColors>()!.themeType.name}/persona-incognito-1.png";
  String personaEasy(BuildContext context) =>
      "assets/svg/${Theme.of(context).extension<StackColors>()!.themeType.name}/persona-easy-1.png";

  String get glasses => "assets/images/glasses.png";
  String get glassesHidden => "assets/images/glasses-hidden.png";

  String imageFor({required BuildContext context, required Coin coin}) {
    switch (coin) {
      case Coin.bitcoin:
      case Coin.bitcoinTestNet:
        return bitcoin(context);
      case Coin.litecoin:
      case Coin.litecoinTestNet:
        return litecoin(context);
      case Coin.bitcoincash:
      case Coin.bitcoincashTestnet:
        return bitcoincash(context);
      case Coin.dogecoin:
      case Coin.dogecoinTestNet:
        return dogecoin(context);
      case Coin.epicCash:
        return epicCash(context);
      case Coin.ethereum:
        return ethereum(context);
      case Coin.firo:
        return firo(context);
      case Coin.firoTestNet:
        return firo(context);
      case Coin.monero:
        return monero(context);
      case Coin.wownero:
        return wownero(context);
      case Coin.namecoin:
        return namecoin(context);
      case Coin.particl:
        return particl(context);
    }
  }
=======
  String get glasses => "assets/images/glasses.png";
  String get glassesHidden => "assets/images/glasses-hidden.png";
>>>>>>> dad7d450
}

class _ANIMATIONS {
  const _ANIMATIONS();

  String get test2 => "assets/lottie/test2.json";
}

class _GIF {
  const _GIF();

  String plain(Coin coin) {
    return "assets/gif/coins/${coin.mainNetVersion.name}/plain.gif";
  }

  String kiss(Coin coin) {
    return "assets/gif/coins/${coin.mainNetVersion.name}/kiss.gif";
  }
}<|MERGE_RESOLUTION|>--- conflicted
+++ resolved
@@ -262,13 +262,10 @@
   String get whirlPool => "assets/svg/whirlpool.svg";
   String get fingerprint => "assets/svg/fingerprint.svg";
   String get faceId => "assets/svg/faceid.svg";
-<<<<<<< HEAD
   String get tokens => "assets/svg/tokens.svg";
   String get circlePlusDark => "assets/svg/circle-plus.svg";
   String get creditCard => "assets/svg/cc.svg";
 
-=======
->>>>>>> dad7d450
   String get ellipse1 => "assets/svg/Ellipse-43.svg";
   String get ellipse2 => "assets/svg/Ellipse-42.svg";
   String get chevronRight => "assets/svg/chevron-right.svg";
@@ -299,7 +296,6 @@
   String get namecoin => "assets/svg/coin_icons/Namecoin.svg";
   String get particl => "assets/svg/coin_icons/Particl.svg";
 
-<<<<<<< HEAD
   String get bnbIcon => "assets/svg/coin_icons/bnb_icon.svg";
 
   String get chevronRight => "assets/svg/chevron-right.svg";
@@ -316,8 +312,6 @@
   String get particlTestnet =>
       "assets/svg/coin_icons/Dogecoin.svg"; //TODO - Update icon to particl
 
-=======
->>>>>>> dad7d450
   String iconFor({required Coin coin}) {
     switch (coin) {
       case Coin.bitcoin:
@@ -367,16 +361,10 @@
       "${_path(context)}/bitcoincash.svg";
   String dogecoinImage(BuildContext context) => "${_path(context)}/doge.svg";
   String epicCashImage(BuildContext context) =>
-<<<<<<< HEAD
-      "assets/images/${Theme.of(context).extension<StackColors>()!.themeType.name}/epic-cash.svg";
+      "${_path(context)}/epic-cash.svg";
   String ethereumImage(BuildContext context) =>
-      "assets/images/${Theme.of(context).extension<StackColors>()!.themeType.name}/ethereum.svg";
-  String firoImage(BuildContext context) =>
-      "assets/images/${Theme.of(context).extension<StackColors>()!.themeType.name}/firo.svg";
-=======
-      "${_path(context)}/epic-cash.svg";
+      "${_path(context)}/ethereum.svg";
   String firoImage(BuildContext context) => "${_path(context)}/firo.svg";
->>>>>>> dad7d450
   String litecoinImage(BuildContext context) =>
       "${_path(context)}/litecoin.svg";
   String moneroImage(BuildContext context) => "${_path(context)}/monero.svg";
@@ -427,74 +415,8 @@
 
   String get splash => "assets/images/splash.png";
 
-<<<<<<< HEAD
-  String monero(BuildContext context) =>
-      "assets/images/${Theme.of(context).extension<StackColors>()!.themeType.name}/monero.png";
-  String wownero(BuildContext context) =>
-      "assets/images/${Theme.of(context).extension<StackColors>()!.themeType.name}/wownero.png";
-  String firo(BuildContext context) =>
-      "assets/images/${Theme.of(context).extension<StackColors>()!.themeType.name}/firo.png";
-  String dogecoin(BuildContext context) =>
-      "assets/images/${Theme.of(context).extension<StackColors>()!.themeType.name}/doge.png";
-  String bitcoin(BuildContext context) =>
-      "assets/images/${Theme.of(context).extension<StackColors>()!.themeType.name}/bitcoin.png";
-  String litecoin(BuildContext context) =>
-      "assets/images/${Theme.of(context).extension<StackColors>()!.themeType.name}/litecoin.png";
-  String epicCash(BuildContext context) =>
-      "assets/images/${Theme.of(context).extension<StackColors>()!.themeType.name}/epic-cash.png";
-  String ethereum(BuildContext context) =>
-      "assets/images/${Theme.of(context).extension<StackColors>()!.themeType.name}/ethereum.png";
-  String bitcoincash(BuildContext context) =>
-      "assets/images/${Theme.of(context).extension<StackColors>()!.themeType.name}/bitcoincash.png";
-  String namecoin(BuildContext context) =>
-      "assets/images/${Theme.of(context).extension<StackColors>()!.themeType.name}/namecoin.png";
-  String particl(BuildContext context) =>
-      "assets/images/${Theme.of(context).extension<StackColors>()!.themeType.name}/particl.png";
-
-  String personaIncognito(BuildContext context) =>
-      "assets/svg/${Theme.of(context).extension<StackColors>()!.themeType.name}/persona-incognito-1.png";
-  String personaEasy(BuildContext context) =>
-      "assets/svg/${Theme.of(context).extension<StackColors>()!.themeType.name}/persona-easy-1.png";
-
   String get glasses => "assets/images/glasses.png";
   String get glassesHidden => "assets/images/glasses-hidden.png";
-
-  String imageFor({required BuildContext context, required Coin coin}) {
-    switch (coin) {
-      case Coin.bitcoin:
-      case Coin.bitcoinTestNet:
-        return bitcoin(context);
-      case Coin.litecoin:
-      case Coin.litecoinTestNet:
-        return litecoin(context);
-      case Coin.bitcoincash:
-      case Coin.bitcoincashTestnet:
-        return bitcoincash(context);
-      case Coin.dogecoin:
-      case Coin.dogecoinTestNet:
-        return dogecoin(context);
-      case Coin.epicCash:
-        return epicCash(context);
-      case Coin.ethereum:
-        return ethereum(context);
-      case Coin.firo:
-        return firo(context);
-      case Coin.firoTestNet:
-        return firo(context);
-      case Coin.monero:
-        return monero(context);
-      case Coin.wownero:
-        return wownero(context);
-      case Coin.namecoin:
-        return namecoin(context);
-      case Coin.particl:
-        return particl(context);
-    }
-  }
-=======
-  String get glasses => "assets/images/glasses.png";
-  String get glassesHidden => "assets/images/glasses-hidden.png";
->>>>>>> dad7d450
 }
 
 class _ANIMATIONS {
