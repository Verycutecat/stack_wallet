import 'package:flutter/material.dart';
import 'package:stackwallet/utilities/enums/coin_enum.dart';
import 'package:stackwallet/utilities/theme/color_theme.dart';
import 'package:stackwallet/utilities/theme/stack_colors.dart';

abstract class Assets {
  static const svg = _SVG();
  static const png = _PNG();
  static const lottie = _ANIMATIONS();
  static const socials = _SOCIALS();
  static const exchange = _EXCHANGE();
  static const buy = _BUY();
}

class _SOCIALS {
  const _SOCIALS();

  String get discord => "assets/svg/socials/discord.svg";
  String get reddit => "assets/svg/socials/reddit-alien-brands.svg";
  String get twitter => "assets/svg/socials/twitter-brands.svg";
  String get telegram => "assets/svg/socials/telegram-brands.svg";
}

class _EXCHANGE {
  const _EXCHANGE();

  String get changeNow => "assets/svg/exchange_icons/change_now_logo_1.svg";
  String get simpleSwap => "assets/svg/exchange_icons/simpleswap-icon.svg";
  String get majesticBankBlue => "assets/svg/exchange_icons/mb_blue.svg";
  String get majesticBankGreen => "assets/svg/exchange_icons/mb_green.svg";
}

class _BUY {
  const _BUY();

  // TODO: switch this to something like
  String buy(BuildContext context) =>
      "assets/svg/${Theme.of(context).extension<StackColors>()!.themeType.name}/buy-coins-icon.svg";

  String simplexLogo(BuildContext context) {
    return (Theme.of(context).extension<StackColors>()!.themeType ==
                ThemeType.dark ||
            Theme.of(context).extension<StackColors>()!.themeType ==
                ThemeType
                    .oledBlack) // TODO make sure this cover OLED black, too
        ? "assets/svg/buy/Simplex-Nuvei-Logo-light.svg"
        : "assets/svg/buy/Simplex-Nuvei-Logo.svg";
  }
}

class _SVG {
  const _SVG();
  String? background(BuildContext context) {
    switch (Theme.of(context).extension<StackColors>()!.themeType) {
      case ThemeType.light:
      case ThemeType.dark:
      case ThemeType.oledBlack:
        return null;

      case ThemeType.oceanBreeze:
      case ThemeType.fruitSorbet:
      case ThemeType.forest:
        return "assets/svg/${Theme.of(context).extension<StackColors>()!.themeType.name}/bg.svg";
    }
  }

  String bellNew(BuildContext context) =>
      "assets/svg/${Theme.of(context).extension<StackColors>()!.themeType.name}/bell-new.svg";
  String stackIcon(BuildContext context) =>
      "assets/svg/${Theme.of(context).extension<StackColors>()!.themeType.name}/stack-icon1.svg";
  String exchange(BuildContext context) =>
      "assets/svg/${Theme.of(context).extension<StackColors>()!.themeType.name}/exchange-2.svg";
  String buy(BuildContext context) =>
      "assets/svg/${Theme.of(context).extension<StackColors>()!.themeType.name}/buy-coins-icon.svg";

  String receive(BuildContext context) =>
      "assets/svg/${Theme.of(context).extension<StackColors>()!.themeType.name}/tx-icon-receive.svg";
  String receivePending(BuildContext context) =>
      "assets/svg/${Theme.of(context).extension<StackColors>()!.themeType.name}/tx-icon-receive-pending.svg";
  String receiveCancelled(BuildContext context) =>
      "assets/svg/${Theme.of(context).extension<StackColors>()!.themeType.name}/tx-icon-receive-failed.svg";

  String send(BuildContext context) =>
      "assets/svg/${Theme.of(context).extension<StackColors>()!.themeType.name}/tx-icon-send.svg";
  String sendPending(BuildContext context) =>
      "assets/svg/${Theme.of(context).extension<StackColors>()!.themeType.name}/tx-icon-send-pending.svg";
  String sendCancelled(BuildContext context) =>
      "assets/svg/${Theme.of(context).extension<StackColors>()!.themeType.name}/tx-icon-send-failed.svg";

  String txExchange(BuildContext context) =>
      "assets/svg/${Theme.of(context).extension<StackColors>()!.themeType.name}/tx-exchange-icon.svg";
  String txExchangePending(BuildContext context) =>
      "assets/svg/${Theme.of(context).extension<StackColors>()!.themeType.name}/tx-exchange-icon-pending.svg";
  String txExchangeFailed(BuildContext context) =>
      "assets/svg/${Theme.of(context).extension<StackColors>()!.themeType.name}/tx-exchange-icon-failed.svg";

  String personaIncognito(BuildContext context) =>
      "assets/svg/${Theme.of(context).extension<StackColors>()!.themeType.name}/persona-incognito-1.svg";
  String personaEasy(BuildContext context) =>
      "assets/svg/${Theme.of(context).extension<StackColors>()!.themeType.name}/persona-easy-1.svg";

  String get themeFruit => "assets/svg/fruit-sorbet-theme.svg";
  String get themeForest => "assets/svg/forest-theme.svg";
  String get themeOledBlack => "assets/svg/oled-black-theme.svg";
  String get themeOcean => "assets/svg/ocean-breeze-theme.svg";
  String get themeLight => "assets/svg/light-mode.svg";
  String get themeDark => "assets/svg/dark-theme.svg";

  String get circleSliders => "assets/svg/configuration.svg";
  String get circlePlus => "assets/svg/plus-circle.svg";
  String get circlePlusFilled => "assets/svg/circle-plus-filled.svg";
  String get framedGear => "assets/svg/framed-gear.svg";
  String get framedAddressBook => "assets/svg/framed-address-book.svg";
  String get circleNode => "assets/svg/node-circle.svg";
  String get circleSun => "assets/svg/sun-circle.svg";
  String get circleArrowRotate => "assets/svg/rotate-circle.svg";
  String get circleLanguage => "assets/svg/language-circle.svg";
  String get circleDollarSign => "assets/svg/dollar-sign-circle.svg";
  String get circleLock => "assets/svg/lock-circle.svg";
  String get enableButton => "assets/svg/enabled-button.svg";
  String get disableButton => "assets/svg/Button.svg";
  String get polygon => "assets/svg/Polygon.svg";
  String get drd => "assets/svg/drd-icon.svg";
  String get boxAuto => "assets/svg/box-auto.svg";
  String get plus => "assets/svg/plus.svg";
  String get gear => "assets/svg/gear.svg";
  String get bell => "assets/svg/bell.svg";
  String get arrowLeft => "assets/svg/arrow-left-fa.svg";
  String get star => "assets/svg/star.svg";
  String get copy => "assets/svg/copy-fa.svg";
  String get circleX => "assets/svg/x-circle.svg";
  String get check => "assets/svg/check.svg";
  String get circleAlert => "assets/svg/alert-circle2.svg";
  String get arrowDownLeft => "assets/svg/arrow-down-left.svg";
  String get arrowUpRight => "assets/svg/arrow-up-right.svg";
  String get bars => "assets/svg/bars.svg";
  String get filter => "assets/svg/filter.svg";
  String get pending => "assets/svg/pending.svg";
  String get radio => "assets/svg/signal-stream.svg";
  String get arrowRotate => "assets/svg/arrow-rotate.svg";
  String get arrowRotate2 => "assets/svg/arrow-rotate2.svg";
  String get alertCircle => "assets/svg/alert-circle.svg";
  String get checkCircle => "assets/svg/circle-check.svg";
  String get clipboard => "assets/svg/clipboard.svg";
  String get qrcode => "assets/svg/qrcode1.svg";
  String get ellipsis => "assets/svg/gear-3.svg";
  String get chevronDown => "assets/svg/chevron-down.svg";
  String get chevronUp => "assets/svg/chevron-up.svg";
  String get swap => "assets/svg/swap.svg";
  String get downloadFolder => "assets/svg/folder-down.svg";
  String get lock => "assets/svg/lock-keyhole.svg";
  String get lockOpen => "assets/svg/lock-open.svg";
  String get network => "assets/svg/network-wired.svg";
  String get networkWired => "assets/svg/network-wired-2.svg";
  String get addressBook => "assets/svg/address-book.svg";
  String get addressBook2 => "assets/svg/address-book2.svg";
  String get arrowRotate3 => "assets/svg/rotate-exclamation.svg";
  String get delete => "assets/svg/delete.svg";
  String get arrowRight => "assets/svg/arrow-right.svg";
  String get dollarSign => "assets/svg/dollar-sign.svg";
  String get language => "assets/svg/language2.svg";
  String get sun => "assets/svg/sun-bright2.svg";
  String get pencil => "assets/svg/pen-solid-fa.svg";
  String get search => "assets/svg/magnifying-glass.svg";
  String get thickX => "assets/svg/x-fat.svg";
  String get x => "assets/svg/x.svg";
  String get user => "assets/svg/user.svg";
  String get userPlus => "assets/svg/user-plus.svg";
  String get userMinus => "assets/svg/user-minus.svg";
  String get trash => "assets/svg/trash.svg";
  String get eye => "assets/svg/eye.svg";
  String get eyeSlash => "assets/svg/eye-slash.svg";
  String get folder => "assets/svg/folder.svg";
  String get calendar => "assets/svg/calendar-days.svg";
  String get circleQuestion => "assets/svg/circle-question.svg";
  String get circleInfo => "assets/svg/info-circle.svg";
  String get key => "assets/svg/key.svg";
  String get node => "assets/svg/node-alt.svg";
  String get radioProblem => "assets/svg/signal-problem-alt.svg";
  String get radioSyncing => "assets/svg/signal-sync-alt.svg";
  String get walletSettings => "assets/svg/wallet-settings.svg";
  String get verticalEllipsis => "assets/svg/ellipsis-vertical1.svg";
  String get dice => "assets/svg/dice-alt.svg";
  String get circleArrowUpRight => "assets/svg/circle-arrow-up-right2.svg";
  String get loader => "assets/svg/loader.svg";
  String get backupAdd => "assets/svg/add-backup.svg";
  String get backupAuto => "assets/svg/auto-backup.svg";
  String get backupRestore => "assets/svg/restore-backup.svg";
  String get solidSliders => "assets/svg/sliders-solid.svg";
  String get questionMessage => "assets/svg/message-question.svg";
  String get envelope => "assets/svg/envelope.svg";
  String get share => "assets/svg/share-2.svg";
  String get anonymize => "assets/svg/tx-icon-anonymize.svg";
  String get anonymizePending => "assets/svg/tx-icon-anonymize-pending.svg";
  String get anonymizeFailed => "assets/svg/tx-icon-anonymize-failed.svg";
  String get addressBookDesktop => "assets/svg/address-book-desktop.svg";
  String get exchangeDesktop => "assets/svg/exchange-desktop.svg";
  String get buyDesktop => "assets/svg/light/buy-coins-icon.svg";
  String get aboutDesktop => "assets/svg/about-desktop.svg";
  String get walletDesktop => "assets/svg/wallet-desktop.svg";
  String get exitDesktop => "assets/svg/exit-desktop.svg";
  String get keys => "assets/svg/keys.svg";
  String get arrowDown => "assets/svg/arrow-down.svg";
<<<<<<< HEAD
  String get tokens => "assets/svg/tokens.svg";
  String get circlePlusDark => "assets/svg/circle-plus.svg";
=======
  String get robotHead => "assets/svg/robot-head.svg";
  String get whirlPool => "assets/svg/whirlpool.svg";
  String get fingerprint => "assets/svg/fingerprint.svg";
  String get faceId => "assets/svg/faceid.svg";
>>>>>>> 8e959e06

  String get ellipse1 => "assets/svg/Ellipse-43.svg";
  String get ellipse2 => "assets/svg/Ellipse-42.svg";

  String get bitcoin => "assets/svg/coin_icons/Bitcoin.svg";
  String get litecoin => "assets/svg/coin_icons/Litecoin.svg";
  String get bitcoincash => "assets/svg/coin_icons/Bitcoincash.svg";
  String get dogecoin => "assets/svg/coin_icons/Dogecoin.svg";
  String get epicCash => "assets/svg/coin_icons/EpicCash.svg";
  String get ethereum => "assets/svg/coin_icons/Ethereum.svg";
  String get firo => "assets/svg/coin_icons/Firo.svg";
  String get monero => "assets/svg/coin_icons/Monero.svg";
  String get wownero => "assets/svg/coin_icons/Wownero.svg";
  String get namecoin => "assets/svg/coin_icons/Namecoin.svg";
  String get particl => "assets/svg/coin_icons/Particl.svg";

  String get chevronRight => "assets/svg/chevron-right.svg";
  String get minimize => "assets/svg/minimize.svg";
  String get walletFa => "assets/svg/wallet-fa.svg";
  String get exchange3 => "assets/svg/exchange-3.svg";
  String get messageQuestion => "assets/svg/message-question-1.svg";

// TODO provide proper assets
  String get bitcoinTestnet => "assets/svg/coin_icons/Bitcoin.svg";
  String get bitcoincashTestnet => "assets/svg/coin_icons/Bitcoincash.svg";
  String get firoTestnet => "assets/svg/coin_icons/Firo.svg";
  String get dogecoinTestnet => "assets/svg/coin_icons/Dogecoin.svg";
  String get particlTestnet =>
      "assets/svg/coin_icons/Dogecoin.svg"; //TODO - Update icon to particl

  String iconFor({required Coin coin}) {
    switch (coin) {
      case Coin.bitcoin:
        return bitcoin;
      case Coin.litecoin:
      case Coin.litecoinTestNet:
        return litecoin;
      case Coin.bitcoincash:
        return bitcoincash;
      case Coin.dogecoin:
        return dogecoin;
      case Coin.epicCash:
        return epicCash;
      case Coin.ethereum:
        return ethereum;
      case Coin.firo:
        return firo;
      case Coin.monero:
        return monero;
      case Coin.wownero:
        return wownero;
      case Coin.namecoin:
        return namecoin;
      case Coin.particl:
        return particl;
      case Coin.bitcoinTestNet:
        return bitcoinTestnet;
      case Coin.bitcoincashTestnet:
        return bitcoincashTestnet;
      case Coin.firoTestNet:
        return firoTestnet;
      case Coin.dogecoinTestNet:
        return dogecoinTestnet;
    }
  }
}

class _PNG {
  const _PNG();

  String get unclaimedPaynym => "assets/images/unclaimed.png";
  String stack(BuildContext context) =>
      "assets/images/${Theme.of(context).extension<StackColors>()!.themeType.name}/stack.png";
  String get splash => "assets/images/splash.png";

<<<<<<< HEAD
  String get monero => "assets/images/monero.png";
  String get wownero => "assets/images/wownero.png";
  String get firo => "assets/images/firo.png";
  String get dogecoin => "assets/images/doge.png";
  String get bitcoin => "assets/images/bitcoin.png";
  String get litecoin => "assets/images/litecoin.png";
  String get epicCash => "assets/images/epic-cash.png";
  String get ethereum => "assets/images/ethereum.png";
  String get bitcoincash => "assets/images/bitcoincash.png";
  String get namecoin => "assets/images/namecoin.png";
=======
  String monero(BuildContext context) =>
      "assets/images/${Theme.of(context).extension<StackColors>()!.themeType.name}/monero.png";
  String wownero(BuildContext context) =>
      "assets/images/${Theme.of(context).extension<StackColors>()!.themeType.name}/wownero.png";
  String firo(BuildContext context) =>
      "assets/images/${Theme.of(context).extension<StackColors>()!.themeType.name}/firo.png";
  String dogecoin(BuildContext context) =>
      "assets/images/${Theme.of(context).extension<StackColors>()!.themeType.name}/doge.png";
  String bitcoin(BuildContext context) =>
      "assets/images/${Theme.of(context).extension<StackColors>()!.themeType.name}/bitcoin.png";
  String litecoin(BuildContext context) =>
      "assets/images/${Theme.of(context).extension<StackColors>()!.themeType.name}/litecoin.png";
  String epicCash(BuildContext context) =>
      "assets/images/${Theme.of(context).extension<StackColors>()!.themeType.name}/epic-cash.png";
  String bitcoincash(BuildContext context) =>
      "assets/images/${Theme.of(context).extension<StackColors>()!.themeType.name}/bitcoincash.png";
  String namecoin(BuildContext context) =>
      "assets/images/${Theme.of(context).extension<StackColors>()!.themeType.name}/namecoin.png";
  String particl(BuildContext context) =>
      "assets/images/${Theme.of(context).extension<StackColors>()!.themeType.name}/particl.png";
>>>>>>> 8e959e06

  String get glasses => "assets/images/glasses.png";
  String get glassesHidden => "assets/images/glasses-hidden.png";

  String imageFor({required BuildContext context, required Coin coin}) {
    switch (coin) {
      case Coin.bitcoin:
      case Coin.bitcoinTestNet:
        return bitcoin(context);
      case Coin.litecoin:
      case Coin.litecoinTestNet:
        return litecoin(context);
      case Coin.bitcoincash:
      case Coin.bitcoincashTestnet:
        return bitcoincash(context);
      case Coin.dogecoin:
      case Coin.dogecoinTestNet:
        return dogecoin(context);
      case Coin.epicCash:
<<<<<<< HEAD
        return epicCash;
      case Coin.ethereum:
        return ethereum;
=======
        return epicCash(context);
>>>>>>> 8e959e06
      case Coin.firo:
        return firo(context);
      case Coin.firoTestNet:
        return firo(context);
      case Coin.monero:
        return monero(context);
      case Coin.wownero:
        return wownero(context);
      case Coin.namecoin:
        return namecoin(context);
      case Coin.particl:
        return particl(context);
    }
  }
}

class _ANIMATIONS {
  const _ANIMATIONS();

  String get test => "assets/lottie/test.json";
  String get test2 => "assets/lottie/test2.json";
}<|MERGE_RESOLUTION|>--- conflicted
+++ resolved
@@ -201,15 +201,12 @@
   String get exitDesktop => "assets/svg/exit-desktop.svg";
   String get keys => "assets/svg/keys.svg";
   String get arrowDown => "assets/svg/arrow-down.svg";
-<<<<<<< HEAD
-  String get tokens => "assets/svg/tokens.svg";
-  String get circlePlusDark => "assets/svg/circle-plus.svg";
-=======
   String get robotHead => "assets/svg/robot-head.svg";
   String get whirlPool => "assets/svg/whirlpool.svg";
   String get fingerprint => "assets/svg/fingerprint.svg";
   String get faceId => "assets/svg/faceid.svg";
->>>>>>> 8e959e06
+  String get tokens => "assets/svg/tokens.svg";
+  String get circlePlusDark => "assets/svg/circle-plus.svg";
 
   String get ellipse1 => "assets/svg/Ellipse-43.svg";
   String get ellipse2 => "assets/svg/Ellipse-42.svg";
@@ -285,18 +282,6 @@
       "assets/images/${Theme.of(context).extension<StackColors>()!.themeType.name}/stack.png";
   String get splash => "assets/images/splash.png";
 
-<<<<<<< HEAD
-  String get monero => "assets/images/monero.png";
-  String get wownero => "assets/images/wownero.png";
-  String get firo => "assets/images/firo.png";
-  String get dogecoin => "assets/images/doge.png";
-  String get bitcoin => "assets/images/bitcoin.png";
-  String get litecoin => "assets/images/litecoin.png";
-  String get epicCash => "assets/images/epic-cash.png";
-  String get ethereum => "assets/images/ethereum.png";
-  String get bitcoincash => "assets/images/bitcoincash.png";
-  String get namecoin => "assets/images/namecoin.png";
-=======
   String monero(BuildContext context) =>
       "assets/images/${Theme.of(context).extension<StackColors>()!.themeType.name}/monero.png";
   String wownero(BuildContext context) =>
@@ -311,13 +296,14 @@
       "assets/images/${Theme.of(context).extension<StackColors>()!.themeType.name}/litecoin.png";
   String epicCash(BuildContext context) =>
       "assets/images/${Theme.of(context).extension<StackColors>()!.themeType.name}/epic-cash.png";
+  String epicCash(BuildContext context) =>
+      "assets/images/${Theme.of(context).extension<StackColors>()!.themeType.name}/ethereum.png";
   String bitcoincash(BuildContext context) =>
       "assets/images/${Theme.of(context).extension<StackColors>()!.themeType.name}/bitcoincash.png";
   String namecoin(BuildContext context) =>
       "assets/images/${Theme.of(context).extension<StackColors>()!.themeType.name}/namecoin.png";
   String particl(BuildContext context) =>
       "assets/images/${Theme.of(context).extension<StackColors>()!.themeType.name}/particl.png";
->>>>>>> 8e959e06
 
   String get glasses => "assets/images/glasses.png";
   String get glassesHidden => "assets/images/glasses-hidden.png";
@@ -337,13 +323,9 @@
       case Coin.dogecoinTestNet:
         return dogecoin(context);
       case Coin.epicCash:
-<<<<<<< HEAD
-        return epicCash;
+        return epicCash(context);
       case Coin.ethereum:
         return ethereum;
-=======
-        return epicCash(context);
->>>>>>> 8e959e06
       case Coin.firo:
         return firo(context);
       case Coin.firoTestNet:
