--- conflicted
+++ resolved
@@ -177,11 +177,7 @@
   @override
   Color get bottomNavIconBack => const Color(0xFFA7C7CF);
   @override
-<<<<<<< HEAD
-  Color get bottomNavIconIcon => accentColorDark; //const Color(0xFF227386);
-=======
   Color get bottomNavIconIcon => const Color(0xFF22867A);
->>>>>>> ca784283
 
   @override
   Color get topNavIconPrimary => accentColorDark; //const Color(0xFF227386);
