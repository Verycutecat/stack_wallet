/* 
 * This file is part of Stack Wallet.
 * 
 * Copyright (c) 2023 Cypher Stack
 * All Rights Reserved.
 * The code is distributed under GPLv3 license, see LICENSE file for details.
 * Generated by Cypher Stack on 2023-05-26
 *
 */

import 'package:stackwallet/utilities/enums/coin_enum.dart';

enum DerivePathType {
  bip44,
  bch44,
  bip49,
  bip84,
  eth,
  eCash44,
}

extension DerivePathTypeExt on DerivePathType {
  static DerivePathType primaryFor(Coin coin) {
    switch (coin) {
      case Coin.bitcoincash:
      case Coin.bitcoincashTestnet:
      case Coin.dogecoin:
      case Coin.dogecoinTestNet:
      case Coin.firo:
      case Coin.firoTestNet:
        return DerivePathType.bip44;

      case Coin.bitcoin:
      case Coin.bitcoinTestNet:
      case Coin.litecoin:
      case Coin.litecoinTestNet:
      case Coin.namecoin:
      case Coin.particl:
        return DerivePathType.bip84;

      case Coin.eCash:
        return DerivePathType.eCash44;

      case Coin.ethereum: // TODO: do we need something here?
        return DerivePathType.eth;

      case Coin.epicCash:
      case Coin.monero:
      case Coin.wownero:
      case Coin.nano:
      case Coin.banano:
<<<<<<< HEAD
      case Coin.tezos: // TODO: Is this true?
=======
      case Coin.stellar:
      case Coin.stellarTestnet:
>>>>>>> 1920034e
        throw UnsupportedError(
            "$coin does not use bitcoin style derivation paths");
    }
  }
}<|MERGE_RESOLUTION|>--- conflicted
+++ resolved
@@ -1,6 +1,6 @@
-/* 
+/*
  * This file is part of Stack Wallet.
- * 
+ *
  * Copyright (c) 2023 Cypher Stack
  * All Rights Reserved.
  * The code is distributed under GPLv3 license, see LICENSE file for details.
@@ -49,12 +49,9 @@
       case Coin.wownero:
       case Coin.nano:
       case Coin.banano:
-<<<<<<< HEAD
-      case Coin.tezos: // TODO: Is this true?
-=======
       case Coin.stellar:
       case Coin.stellarTestnet:
->>>>>>> 1920034e
+      case Coin.tezos: // TODO: Is this true?
         throw UnsupportedError(
             "$coin does not use bitcoin style derivation paths");
     }
