import 'package:stackwallet/services/coins/bitcoin/bitcoin_wallet.dart' as btc;
import 'package:stackwallet/services/coins/bitcoincash/bitcoincash_wallet.dart'
    as bch;
import 'package:stackwallet/services/coins/dogecoin/dogecoin_wallet.dart'
    as doge;
import 'package:stackwallet/services/coins/epiccash/epiccash_wallet.dart'
    as epic;
import 'package:stackwallet/services/coins/firo/firo_wallet.dart' as firo;
import 'package:stackwallet/services/coins/litecoin/litecoin_wallet.dart'
    as ltc;
import 'package:stackwallet/services/coins/monero/monero_wallet.dart' as xmr;
import 'package:stackwallet/services/coins/namecoin/namecoin_wallet.dart'
    as nmc;
import 'package:stackwallet/services/coins/particl/particl_wallet.dart'
    as particl;
import 'package:stackwallet/services/coins/wownero/wownero_wallet.dart' as wow;
<<<<<<< HEAD
import 'dart:io' show Platform;
=======
import 'package:stackwallet/utilities/constants.dart';
>>>>>>> 17463c4a

enum Coin {
  bitcoin,
  bitcoincash,
  dogecoin,
  epicCash,
  firo,
  litecoin,
  monero,
  namecoin,
  particl,
  wownero,

  ///

  ///
  ///

  bitcoinTestNet,
  litecoinTestNet,
  bitcoincashTestnet,
  dogecoinTestNet,
  firoTestNet,
}

<<<<<<< HEAD
if(Platform.isLinux || Platform.isWindows || Platform.isMacOS) {
  int kTestNetCoinCount = 5; // Because we are removing Wownero from Desktop
} else {
  // remove firotestnet for now
  int kTestNetCoinCount = 4;
}
=======
final int kTestNetCoinCount = 4; // Util.isDesktop ? 5 : 4;
>>>>>>> 17463c4a

extension CoinExt on Coin {
  String get prettyName {
    switch (this) {
      case Coin.bitcoin:
        return "Bitcoin";
      case Coin.litecoin:
        return "Litecoin";
      case Coin.bitcoincash:
        return "Bitcoin Cash";
      case Coin.dogecoin:
        return "Dogecoin";
      case Coin.epicCash:
        return "Epic Cash";
      case Coin.firo:
        return "Firo";
      case Coin.monero:
        return "Monero";
      case Coin.particl:
        return "Particl";
      case Coin.wownero:
        return "Wownero";
      case Coin.namecoin:
        return "Namecoin";
      case Coin.bitcoinTestNet:
        return "tBitcoin";
      case Coin.litecoinTestNet:
        return "tLitecoin";
      case Coin.bitcoincashTestnet:
        return "tBitcoin Cash";
      case Coin.firoTestNet:
        return "tFiro";
      case Coin.dogecoinTestNet:
        return "tDogecoin";
    }
  }

  String get ticker {
    switch (this) {
      case Coin.bitcoin:
        return "BTC";
      case Coin.litecoin:
        return "LTC";
      case Coin.bitcoincash:
        return "BCH";
      case Coin.dogecoin:
        return "DOGE";
      case Coin.epicCash:
        return "EPIC";
      case Coin.firo:
        return "FIRO";
      case Coin.monero:
        return "XMR";
      case Coin.particl:
        return "PART";
      case Coin.wownero:
        return "WOW";
      case Coin.namecoin:
        return "NMC";
      case Coin.bitcoinTestNet:
        return "tBTC";
      case Coin.litecoinTestNet:
        return "tLTC";
      case Coin.bitcoincashTestnet:
        return "tBCH";
      case Coin.firoTestNet:
        return "tFIRO";
      case Coin.dogecoinTestNet:
        return "tDOGE";
    }
  }

  String get uriScheme {
    switch (this) {
      case Coin.bitcoin:
        return "bitcoin";
      case Coin.litecoin:
        return "litecoin";
      case Coin.bitcoincash:
        return "bitcoincash";
      case Coin.dogecoin:
        return "dogecoin";
      case Coin.epicCash:
        // TODO: is this actually the right one?
        return "epic";
      case Coin.firo:
        return "firo";
      case Coin.monero:
        return "monero";
      case Coin.particl:
        return "particl";
      case Coin.wownero:
        return "wownero";
      case Coin.namecoin:
        return "namecoin";
      case Coin.bitcoinTestNet:
        return "bitcoin";
      case Coin.litecoinTestNet:
        return "litecoin";
      case Coin.bitcoincashTestnet:
        return "bchtest";
      case Coin.firoTestNet:
        return "firo";
      case Coin.dogecoinTestNet:
        return "dogecoin";
    }
  }

  bool get isElectrumXCoin {
    switch (this) {
      case Coin.bitcoin:
      case Coin.litecoin:
      case Coin.bitcoincash:
      case Coin.dogecoin:
      case Coin.firo:
      case Coin.namecoin:
      case Coin.particl:
      case Coin.bitcoinTestNet:
      case Coin.litecoinTestNet:
      case Coin.bitcoincashTestnet:
      case Coin.firoTestNet:
      case Coin.dogecoinTestNet:
        return true;

      case Coin.epicCash:
      case Coin.monero:
      case Coin.wownero:
        return false;
    }
  }

  bool get hasBuySupport {
    switch (this) {
      case Coin.bitcoin:
      case Coin.litecoin:
      case Coin.bitcoincash:
      case Coin.dogecoin:
        return true;

      case Coin.firo:
      case Coin.namecoin:
      case Coin.particl:
      case Coin.epicCash:
      case Coin.monero:
      case Coin.wownero:
      case Coin.dogecoinTestNet:
      case Coin.bitcoinTestNet:
      case Coin.litecoinTestNet:
      case Coin.bitcoincashTestnet:
      case Coin.firoTestNet:
        return false;
    }
  }

  bool get isTestNet {
    switch (this) {
      case Coin.bitcoin:
      case Coin.litecoin:
      case Coin.bitcoincash:
      case Coin.dogecoin:
      case Coin.firo:
      case Coin.namecoin:
      case Coin.particl:
      case Coin.epicCash:
      case Coin.monero:
      case Coin.wownero:
        return false;

      case Coin.dogecoinTestNet:
      case Coin.bitcoinTestNet:
      case Coin.litecoinTestNet:
      case Coin.bitcoincashTestnet:
      case Coin.firoTestNet:
        return true;
    }
  }

  Coin get mainNetVersion {
    switch (this) {
      case Coin.bitcoin:
      case Coin.litecoin:
      case Coin.bitcoincash:
      case Coin.dogecoin:
      case Coin.firo:
      case Coin.namecoin:
      case Coin.particl:
      case Coin.epicCash:
      case Coin.monero:
      case Coin.wownero:
        return this;

      case Coin.dogecoinTestNet:
        return Coin.dogecoin;

      case Coin.bitcoinTestNet:
        return Coin.bitcoin;

      case Coin.litecoinTestNet:
        return Coin.litecoin;

      case Coin.bitcoincashTestnet:
        return Coin.bitcoincash;

      case Coin.firoTestNet:
        return Coin.firo;
    }
  }

  int get requiredConfirmations {
    switch (this) {
      case Coin.bitcoin:
      case Coin.bitcoinTestNet:
        return btc.MINIMUM_CONFIRMATIONS;

      case Coin.litecoin:
      case Coin.litecoinTestNet:
        return ltc.MINIMUM_CONFIRMATIONS;

      case Coin.bitcoincash:
      case Coin.bitcoincashTestnet:
        return bch.MINIMUM_CONFIRMATIONS;

      case Coin.firo:
      case Coin.firoTestNet:
        return firo.MINIMUM_CONFIRMATIONS;

      case Coin.dogecoin:
      case Coin.dogecoinTestNet:
        return doge.MINIMUM_CONFIRMATIONS;

      case Coin.epicCash:
        return epic.MINIMUM_CONFIRMATIONS;

      case Coin.monero:
        return xmr.MINIMUM_CONFIRMATIONS;

      case Coin.particl:
        return particl.MINIMUM_CONFIRMATIONS;

      case Coin.wownero:
        return wow.MINIMUM_CONFIRMATIONS;

      case Coin.namecoin:
        return nmc.MINIMUM_CONFIRMATIONS;
    }
  }

  int get decimals => Constants.decimalPlacesForCoin(this);
}

Coin coinFromPrettyName(String name) {
  switch (name) {
    case "Bitcoin":
    case "bitcoin":
      return Coin.bitcoin;

    case "Litecoin":
    case "litecoin":
      return Coin.litecoin;

    case "Bitcoincash":
    case "bitcoincash":
    case "Bitcoin Cash":
      return Coin.bitcoincash;

    case "Dogecoin":
    case "dogecoin":
      return Coin.dogecoin;

    case "Epic Cash":
    case "epicCash":
      return Coin.epicCash;

    case "Firo":
    case "firo":
      return Coin.firo;

    case "Monero":
    case "monero":
      return Coin.monero;

    case "Particl":
    case "particl":
      return Coin.particl;

    case "Namecoin":
    case "namecoin":
      return Coin.namecoin;

    case "Bitcoin Testnet":
    case "tBitcoin":
    case "bitcoinTestNet":
      return Coin.bitcoinTestNet;

    case "Litecoin Testnet":
    case "tlitecoin":
    case "litecoinTestNet":
    case "tLitecoin":
      return Coin.litecoinTestNet;

    case "Bitcoincash Testnet":
    case "tBitcoin Cash":
    case "Bitcoin Cash Testnet":
    case "bitcoincashTestnet":
      return Coin.bitcoincashTestnet;

    case "Firo Testnet":
    case "tFiro":
    case "firoTestNet":
      return Coin.firoTestNet;

    case "Dogecoin Testnet":
    case "tDogecoin":
    case "dogecoinTestNet":
      return Coin.dogecoinTestNet;

    case "Wownero":
    case "tWownero":
    case "wownero":
      return Coin.wownero;

    default:
      throw ArgumentError.value(
        name,
        "name",
        "No Coin enum value with that prettyName",
      );
  }
}

Coin coinFromTickerCaseInsensitive(String ticker) {
  switch (ticker.toLowerCase()) {
    case "btc":
      return Coin.bitcoin;
    case "ltc":
      return Coin.litecoin;
    case "bch":
      return Coin.bitcoincash;
    case "doge":
      return Coin.dogecoin;
    case "epic":
      return Coin.epicCash;
    case "firo":
      return Coin.firo;
    case "xmr":
      return Coin.monero;
    case "nmc":
      return Coin.namecoin;
    case "part":
      return Coin.particl;
    case "tltc":
      return Coin.litecoinTestNet;
    case "tbtc":
      return Coin.bitcoinTestNet;
    case "tbch":
      return Coin.bitcoincashTestnet;
    case "tfiro":
      return Coin.firoTestNet;
    case "tdoge":
      return Coin.dogecoinTestNet;
    case "wow":
      return Coin.wownero;
    default:
      throw ArgumentError.value(
          ticker, "name", "No Coin enum value with that ticker");
  }
}<|MERGE_RESOLUTION|>--- conflicted
+++ resolved
@@ -14,11 +14,8 @@
 import 'package:stackwallet/services/coins/particl/particl_wallet.dart'
     as particl;
 import 'package:stackwallet/services/coins/wownero/wownero_wallet.dart' as wow;
-<<<<<<< HEAD
+import 'package:stackwallet/utilities/constants.dart';
 import 'dart:io' show Platform;
-=======
-import 'package:stackwallet/utilities/constants.dart';
->>>>>>> 17463c4a
 
 enum Coin {
   bitcoin,
@@ -44,16 +41,7 @@
   firoTestNet,
 }
 
-<<<<<<< HEAD
-if(Platform.isLinux || Platform.isWindows || Platform.isMacOS) {
-  int kTestNetCoinCount = 5; // Because we are removing Wownero from Desktop
-} else {
-  // remove firotestnet for now
-  int kTestNetCoinCount = 4;
-}
-=======
 final int kTestNetCoinCount = 4; // Util.isDesktop ? 5 : 4;
->>>>>>> 17463c4a
 
 extension CoinExt on Coin {
   String get prettyName {
