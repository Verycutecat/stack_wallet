import 'package:stackwallet/services/coins/bitcoin/bitcoin_wallet.dart' as btc;
import 'package:stackwallet/services/coins/bitcoincash/bitcoincash_wallet.dart'
    as bch;
import 'package:stackwallet/services/coins/dogecoin/dogecoin_wallet.dart'
    as doge;
import 'package:stackwallet/services/coins/epiccash/epiccash_wallet.dart'
    as epic;
import 'package:stackwallet/services/coins/firo/firo_wallet.dart' as firo;
import 'package:stackwallet/services/coins/monero/monero_wallet.dart' as xmr;
<<<<<<< HEAD
import 'package:stackwallet/services/coins/wownero/wownero_wallet.dart' as wow;
=======
import 'package:stackwallet/services/coins/namecoin/namecoin_wallet.dart'
    as nmc;
>>>>>>> b5ade065

enum Coin {
  bitcoin,
  bitcoincash,
  dogecoin,
  epicCash,
  firo,
  monero,
<<<<<<< HEAD
  wownero,
=======
  namecoin,
>>>>>>> b5ade065

  ///
  ///
  ///

  bitcoinTestNet,
  bitcoincashTestnet,
  dogecoinTestNet,
  firoTestNet,
}

// remove firotestnet for now
const int kTestNetCoinCount = 3;

extension CoinExt on Coin {
  String get prettyName {
    switch (this) {
      case Coin.bitcoin:
        return "Bitcoin";
      case Coin.bitcoincash:
        return "Bitcoin Cash";
      case Coin.dogecoin:
        return "Dogecoin";
      case Coin.epicCash:
        return "Epic Cash";
      case Coin.firo:
        return "Firo";
      case Coin.monero:
        return "Monero";
<<<<<<< HEAD
      case Coin.wownero:
        return "Wownero";
=======
      case Coin.namecoin:
        return "Namecoin";
>>>>>>> b5ade065
      case Coin.bitcoinTestNet:
        return "tBitcoin";
      case Coin.bitcoincashTestnet:
        return "tBitcoin Cash";
      case Coin.firoTestNet:
        return "tFiro";
      case Coin.dogecoinTestNet:
        return "tDogecoin";
    }
  }

  String get ticker {
    switch (this) {
      case Coin.bitcoin:
        return "BTC";
      case Coin.bitcoincash:
        return "BCH";
      case Coin.dogecoin:
        return "DOGE";
      case Coin.epicCash:
        return "EPIC";
      case Coin.firo:
        return "FIRO";
      case Coin.monero:
        return "XMR";
<<<<<<< HEAD
      case Coin.wownero:
        return "WOW";
=======
      case Coin.namecoin:
        return "NMC";
>>>>>>> b5ade065
      case Coin.bitcoinTestNet:
        return "tBTC";
      case Coin.bitcoincashTestnet:
        return "tBCH";
      case Coin.firoTestNet:
        return "tFIRO";
      case Coin.dogecoinTestNet:
        return "tDOGE";
    }
  }

  String get uriScheme {
    switch (this) {
      case Coin.bitcoin:
        return "bitcoin";
      case Coin.bitcoincash:
        return "bitcoincash";
      case Coin.dogecoin:
        return "dogecoin";
      case Coin.epicCash:
        // TODO: is this actually the right one?
        return "epic";
      case Coin.firo:
        return "firo";
      case Coin.monero:
        return "monero";
<<<<<<< HEAD
      case Coin.wownero:
        return "wownero";
=======
      case Coin.namecoin:
        return "namecoin";
>>>>>>> b5ade065
      case Coin.bitcoinTestNet:
        return "bitcoin";
      case Coin.bitcoincashTestnet:
        return "bitcoincash";
      case Coin.firoTestNet:
        return "firo";
      case Coin.dogecoinTestNet:
        return "dogecoin";
    }
  }

  bool get isElectrumXCoin {
    switch (this) {
      case Coin.bitcoin:
      case Coin.bitcoincash:
      case Coin.dogecoin:
      case Coin.firo:
      case Coin.namecoin:
      case Coin.bitcoinTestNet:
      case Coin.bitcoincashTestnet:
      case Coin.firoTestNet:
      case Coin.dogecoinTestNet:
        return true;

      case Coin.epicCash:
      case Coin.monero:
      case Coin.wownero:
        return false;
    }
  }

  int get requiredConfirmations {
    switch (this) {
      case Coin.bitcoin:
      case Coin.bitcoinTestNet:
        return btc.MINIMUM_CONFIRMATIONS;

      case Coin.bitcoincash:
      case Coin.bitcoincashTestnet:
        return bch.MINIMUM_CONFIRMATIONS;

      case Coin.firo:
      case Coin.firoTestNet:
        return firo.MINIMUM_CONFIRMATIONS;

      case Coin.dogecoin:
      case Coin.dogecoinTestNet:
        return doge.MINIMUM_CONFIRMATIONS;

      case Coin.epicCash:
        return epic.MINIMUM_CONFIRMATIONS;

      case Coin.monero:
        return xmr.MINIMUM_CONFIRMATIONS;
<<<<<<< HEAD

      case Coin.wownero:
        return wow.MINIMUM_CONFIRMATIONS;
=======
      case Coin.namecoin:
        return nmc.MINIMUM_CONFIRMATIONS;
>>>>>>> b5ade065
    }
  }
}

Coin coinFromPrettyName(String name) {
  switch (name) {
    case "Bitcoin":
    case "bitcoin":
      return Coin.bitcoin;
    case "Bitcoincash":
    case "bitcoincash":
    case "Bitcoin Cash":
      return Coin.bitcoincash;
    case "Dogecoin":
    case "dogecoin":
      return Coin.dogecoin;
    case "Epic Cash":
    case "epicCash":
      return Coin.epicCash;
    case "Firo":
    case "firo":
      return Coin.firo;
    case "Monero":
    case "monero":
      return Coin.monero;
    case "Namecoin":
    case "namecoin":
      return Coin.namecoin;
    case "Bitcoin Testnet":
    case "tBitcoin":
    case "bitcoinTestNet":
      return Coin.bitcoinTestNet;

    case "Bitcoincash Testnet":
    case "tBitcoin Cash":
    case "Bitcoin Cash Testnet":
      return Coin.bitcoincashTestnet;
    case "Firo Testnet":
    case "tFiro":
    case "firoTestNet":
      return Coin.firoTestNet;
    case "Dogecoin Testnet":
    case "tDogecoin":
    case "dogecoinTestNet":
      return Coin.dogecoinTestNet;
    default:
      throw ArgumentError.value(
          name, "name", "No Coin enum value with that prettyName");
  }
}

Coin coinFromTickerCaseInsensitive(String ticker) {
  switch (ticker.toLowerCase()) {
    case "btc":
      return Coin.bitcoin;
    case "bch":
      return Coin.bitcoincash;
    case "doge":
      return Coin.dogecoin;
    case "epic":
      return Coin.epicCash;
    case "firo":
      return Coin.firo;
    case "xmr":
      return Coin.monero;
    case "nmc":
      return Coin.namecoin;
    case "tbtc":
      return Coin.bitcoinTestNet;
    case "tbch":
      return Coin.bitcoincashTestnet;
    case "tfiro":
      return Coin.firoTestNet;
    case "tdoge":
      return Coin.dogecoinTestNet;
    default:
      throw ArgumentError.value(
          ticker, "name", "No Coin enum value with that ticker");
  }
}<|MERGE_RESOLUTION|>--- conflicted
+++ resolved
@@ -7,12 +7,9 @@
     as epic;
 import 'package:stackwallet/services/coins/firo/firo_wallet.dart' as firo;
 import 'package:stackwallet/services/coins/monero/monero_wallet.dart' as xmr;
-<<<<<<< HEAD
 import 'package:stackwallet/services/coins/wownero/wownero_wallet.dart' as wow;
-=======
 import 'package:stackwallet/services/coins/namecoin/namecoin_wallet.dart'
     as nmc;
->>>>>>> b5ade065
 
 enum Coin {
   bitcoin,
@@ -21,11 +18,8 @@
   epicCash,
   firo,
   monero,
-<<<<<<< HEAD
   wownero,
-=======
   namecoin,
->>>>>>> b5ade065
 
   ///
   ///
@@ -55,13 +49,10 @@
         return "Firo";
       case Coin.monero:
         return "Monero";
-<<<<<<< HEAD
       case Coin.wownero:
         return "Wownero";
-=======
       case Coin.namecoin:
         return "Namecoin";
->>>>>>> b5ade065
       case Coin.bitcoinTestNet:
         return "tBitcoin";
       case Coin.bitcoincashTestnet:
@@ -87,13 +78,10 @@
         return "FIRO";
       case Coin.monero:
         return "XMR";
-<<<<<<< HEAD
       case Coin.wownero:
         return "WOW";
-=======
       case Coin.namecoin:
         return "NMC";
->>>>>>> b5ade065
       case Coin.bitcoinTestNet:
         return "tBTC";
       case Coin.bitcoincashTestnet:
@@ -120,13 +108,10 @@
         return "firo";
       case Coin.monero:
         return "monero";
-<<<<<<< HEAD
       case Coin.wownero:
         return "wownero";
-=======
       case Coin.namecoin:
         return "namecoin";
->>>>>>> b5ade065
       case Coin.bitcoinTestNet:
         return "bitcoin";
       case Coin.bitcoincashTestnet:
@@ -181,14 +166,12 @@
 
       case Coin.monero:
         return xmr.MINIMUM_CONFIRMATIONS;
-<<<<<<< HEAD
 
       case Coin.wownero:
         return wow.MINIMUM_CONFIRMATIONS;
-=======
+
       case Coin.namecoin:
         return nmc.MINIMUM_CONFIRMATIONS;
->>>>>>> b5ade065
     }
   }
 }
