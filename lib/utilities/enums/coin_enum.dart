import 'package:stackwallet/services/coins/bitcoin/bitcoin_wallet.dart' as btc;
import 'package:stackwallet/services/coins/bitcoincash/bitcoincash_wallet.dart'
    as bch;
import 'package:stackwallet/services/coins/dogecoin/dogecoin_wallet.dart'
    as doge;
import 'package:stackwallet/services/coins/epiccash/epiccash_wallet.dart'
    as epic;
import 'package:stackwallet/services/coins/firo/firo_wallet.dart' as firo;
import 'package:stackwallet/services/coins/litecoin/litecoin_wallet.dart'
    as ltc;
import 'package:stackwallet/services/coins/monero/monero_wallet.dart' as xmr;
import 'package:stackwallet/services/coins/namecoin/namecoin_wallet.dart'
    as nmc;
import 'package:stackwallet/services/coins/wownero/wownero_wallet.dart' as wow;
<<<<<<< HEAD
import 'package:stackwallet/services/coins/particl/particl_wallet.dart'
    as particl;
=======
import 'package:stackwallet/utilities/util.dart';
>>>>>>> df459221

enum Coin {
  bitcoin,
  bitcoincash,
  dogecoin,
  epicCash,
  firo,
  litecoin,
  monero,
<<<<<<< HEAD
  particl,
  wownero,
=======
>>>>>>> df459221
  namecoin,
  wownero,

  ///

  ///
  ///

  bitcoinTestNet,
  litecoinTestNet,
  bitcoincashTestnet,
  dogecoinTestNet,
  firoTestNet,
}

final int kTestNetCoinCount = Util.isDesktop ? 5 : 4;

extension CoinExt on Coin {
  String get prettyName {
    switch (this) {
      case Coin.bitcoin:
        return "Bitcoin";
      case Coin.litecoin:
        return "Litecoin";
      case Coin.bitcoincash:
        return "Bitcoin Cash";
      case Coin.dogecoin:
        return "Dogecoin";
      case Coin.epicCash:
        return "Epic Cash";
      case Coin.firo:
        return "Firo";
      case Coin.monero:
        return "Monero";
      case Coin.particl:
        return "Particl";
      case Coin.wownero:
        return "Wownero";
      case Coin.namecoin:
        return "Namecoin";
      case Coin.bitcoinTestNet:
        return "tBitcoin";
      case Coin.litecoinTestNet:
        return "tLitecoin";
      case Coin.bitcoincashTestnet:
        return "tBitcoin Cash";
      case Coin.firoTestNet:
        return "tFiro";
      case Coin.dogecoinTestNet:
        return "tDogecoin";
    }
  }

  String get ticker {
    switch (this) {
      case Coin.bitcoin:
        return "BTC";
      case Coin.litecoin:
        return "LTC";
      case Coin.bitcoincash:
        return "BCH";
      case Coin.dogecoin:
        return "DOGE";
      case Coin.epicCash:
        return "EPIC";
      case Coin.firo:
        return "FIRO";
      case Coin.monero:
        return "XMR";
      case Coin.particl:
        return "PART";
      case Coin.wownero:
        return "WOW";
      case Coin.namecoin:
        return "NMC";
      case Coin.bitcoinTestNet:
        return "tBTC";
      case Coin.litecoinTestNet:
        return "tLTC";
      case Coin.bitcoincashTestnet:
        return "tBCH";
      case Coin.firoTestNet:
        return "tFIRO";
      case Coin.dogecoinTestNet:
        return "tDOGE";
    }
  }

  String get uriScheme {
    switch (this) {
      case Coin.bitcoin:
        return "bitcoin";
      case Coin.litecoin:
        return "litecoin";
      case Coin.bitcoincash:
        return "bitcoincash";
      case Coin.dogecoin:
        return "dogecoin";
      case Coin.epicCash:
        // TODO: is this actually the right one?
        return "epic";
      case Coin.firo:
        return "firo";
      case Coin.monero:
        return "monero";
      case Coin.particl:
        return "particl";
      case Coin.wownero:
        return "wownero";
      case Coin.namecoin:
        return "namecoin";
      case Coin.bitcoinTestNet:
        return "bitcoin";
      case Coin.litecoinTestNet:
        return "litecoin";
      case Coin.bitcoincashTestnet:
        return "bchtest";
      case Coin.firoTestNet:
        return "firo";
      case Coin.dogecoinTestNet:
        return "dogecoin";
    }
  }

  bool get isElectrumXCoin {
    switch (this) {
      case Coin.bitcoin:
      case Coin.litecoin:
      case Coin.bitcoincash:
      case Coin.dogecoin:
      case Coin.firo:
      case Coin.namecoin:
      case Coin.particl:
      case Coin.bitcoinTestNet:
      case Coin.litecoinTestNet:
      case Coin.bitcoincashTestnet:
      case Coin.firoTestNet:
      case Coin.dogecoinTestNet:
        return true;

      case Coin.epicCash:
      case Coin.monero:
      case Coin.wownero:
        return false;
    }
  }

  int get requiredConfirmations {
    switch (this) {
      case Coin.bitcoin:
      case Coin.bitcoinTestNet:
        return btc.MINIMUM_CONFIRMATIONS;

      case Coin.litecoin:
      case Coin.litecoinTestNet:
        return ltc.MINIMUM_CONFIRMATIONS;

      case Coin.bitcoincash:
      case Coin.bitcoincashTestnet:
        return bch.MINIMUM_CONFIRMATIONS;

      case Coin.firo:
      case Coin.firoTestNet:
        return firo.MINIMUM_CONFIRMATIONS;

      case Coin.dogecoin:
      case Coin.dogecoinTestNet:
        return doge.MINIMUM_CONFIRMATIONS;

      case Coin.epicCash:
        return epic.MINIMUM_CONFIRMATIONS;

      case Coin.monero:
        return xmr.MINIMUM_CONFIRMATIONS;

      case Coin.particl:
        return particl.MINIMUM_CONFIRMATIONS;

      case Coin.wownero:
        return wow.MINIMUM_CONFIRMATIONS;

      case Coin.namecoin:
        return nmc.MINIMUM_CONFIRMATIONS;
    }
  }
}

Coin coinFromPrettyName(String name) {
  switch (name) {
    case "Bitcoin":
    case "bitcoin":
      return Coin.bitcoin;

    case "Litecoin":
    case "litecoin":
      return Coin.litecoin;

    case "Bitcoincash":
    case "bitcoincash":
    case "Bitcoin Cash":
      return Coin.bitcoincash;

    case "Dogecoin":
    case "dogecoin":
      return Coin.dogecoin;

    case "Epic Cash":
    case "epicCash":
      return Coin.epicCash;

    case "Firo":
    case "firo":
      return Coin.firo;

    case "Monero":
    case "monero":
      return Coin.monero;

    case "Particl":
    case "particl":
      return Coin.particl;

    case "Namecoin":
    case "namecoin":
      return Coin.namecoin;

    case "Bitcoin Testnet":
    case "tBitcoin":
    case "bitcoinTestNet":
      return Coin.bitcoinTestNet;

    case "Litecoin Testnet":
    case "tlitecoin":
    case "litecoinTestNet":
    case "tLitecoin":
      return Coin.litecoinTestNet;

    case "Bitcoincash Testnet":
    case "tBitcoin Cash":
    case "Bitcoin Cash Testnet":
    case "bitcoincashTestnet":
      return Coin.bitcoincashTestnet;

    case "Firo Testnet":
    case "tFiro":
    case "firoTestNet":
      return Coin.firoTestNet;

    case "Dogecoin Testnet":
    case "tDogecoin":
    case "dogecoinTestNet":
      return Coin.dogecoinTestNet;

    case "Wownero":
    case "tWownero":
    case "wownero":
      return Coin.wownero;

    default:
      throw ArgumentError.value(
        name,
        "name",
        "No Coin enum value with that prettyName",
      );
  }
}

Coin coinFromTickerCaseInsensitive(String ticker) {
  switch (ticker.toLowerCase()) {
    case "btc":
      return Coin.bitcoin;
    case "ltc":
      return Coin.litecoin;
    case "bch":
      return Coin.bitcoincash;
    case "doge":
      return Coin.dogecoin;
    case "epic":
      return Coin.epicCash;
    case "firo":
      return Coin.firo;
    case "xmr":
      return Coin.monero;
    case "nmc":
      return Coin.namecoin;
<<<<<<< HEAD
    case "part":
      return Coin.particl;
=======
    case "tltc":
      return Coin.litecoinTestNet;
>>>>>>> df459221
    case "tbtc":
      return Coin.bitcoinTestNet;
    case "tbch":
      return Coin.bitcoincashTestnet;
    case "tfiro":
      return Coin.firoTestNet;
    case "tdoge":
      return Coin.dogecoinTestNet;
    case "wow":
      return Coin.wownero;
    default:
      throw ArgumentError.value(
          ticker, "name", "No Coin enum value with that ticker");
  }
}<|MERGE_RESOLUTION|>--- conflicted
+++ resolved
@@ -12,12 +12,9 @@
 import 'package:stackwallet/services/coins/namecoin/namecoin_wallet.dart'
     as nmc;
 import 'package:stackwallet/services/coins/wownero/wownero_wallet.dart' as wow;
-<<<<<<< HEAD
 import 'package:stackwallet/services/coins/particl/particl_wallet.dart'
     as particl;
-=======
 import 'package:stackwallet/utilities/util.dart';
->>>>>>> df459221
 
 enum Coin {
   bitcoin,
@@ -27,12 +24,7 @@
   firo,
   litecoin,
   monero,
-<<<<<<< HEAD
   particl,
-  wownero,
-=======
->>>>>>> df459221
-  namecoin,
   wownero,
 
   ///
@@ -317,13 +309,10 @@
       return Coin.monero;
     case "nmc":
       return Coin.namecoin;
-<<<<<<< HEAD
     case "part":
       return Coin.particl;
-=======
     case "tltc":
       return Coin.litecoinTestNet;
->>>>>>> df459221
     case "tbtc":
       return Coin.bitcoinTestNet;
     case "tbch":
