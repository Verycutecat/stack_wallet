import 'dart:convert';

import 'package:flutter/material.dart';
import 'package:isar/isar.dart';
import 'package:stackwallet/themes/color_theme.dart';
import 'package:stackwallet/utilities/enums/coin_enum.dart';
import 'package:stackwallet/utilities/extensions/impl/box_shadow.dart';
import 'package:stackwallet/utilities/extensions/impl/gradient.dart';
import 'package:stackwallet/utilities/extensions/impl/string.dart';

part 'stack_theme.g.dart';

@Collection(inheritance: false)
class StackTheme {
  Id id = Isar.autoIncrement;

  /// id of theme on themes server
  @Index(unique: true, replace: true)
  late final String themeId;

  /// the theme name that will be displayed in app
  late final String name;

  // system brightness
  late final String brightnessString;

  /// convenience enum conversion for stored [brightnessString]
  @ignore
  Brightness get brightness {
    switch (brightnessString) {
      case "light":
        return Brightness.light;
      case "dark":
        return Brightness.dark;
      default:
        // just return light instead of a possible crash causing error
        return Brightness.light;
    }
  }

// ==== background =====================================================

  @ignore
  Color get background => _background ??= Color(backgroundInt);
  @ignore
  Color? _background;
  late final int backgroundInt;

  // ==== backgroundAppBar =====================================================

  @ignore
  Color get backgroundAppBar =>
      _backgroundAppBar ??= Color(backgroundAppBarInt);
  @ignore
  Color? _backgroundAppBar;
  late final int backgroundAppBarInt;

  // ==== gradientBackground =====================================================

  @ignore
  Gradient? get gradientBackground {
    if (gradientBackgroundString == null) {
      _gradientBackground = null;
    } else {
      _gradientBackground ??= GradientExt.fromJson(
        Map<String, dynamic>.from(
          jsonDecode(gradientBackgroundString!) as Map,
        ),
      );
    }
    return _gradientBackground;
  }

  @ignore
  Gradient? _gradientBackground;
  late final String? gradientBackgroundString;

  // ==== boxShadows =====================================================

  @ignore
  BoxShadow get standardBoxShadow =>
      _standardBoxShadow ??= BoxShadowExt.fromJson(
        Map<String, dynamic>.from(
          jsonDecode(standardBoxShadowString) as Map,
        ),
      );
  @ignore
  BoxShadow? _standardBoxShadow;
  late final String standardBoxShadowString;

  @ignore
  BoxShadow? get homeViewButtonBarBoxShadow {
    if (homeViewButtonBarBoxShadowString == null) {
      _homeViewButtonBarBoxShadow = null;
    } else {
      _homeViewButtonBarBoxShadow ??= BoxShadowExt.fromJson(
        Map<String, dynamic>.from(
          jsonDecode(homeViewButtonBarBoxShadowString!) as Map,
        ),
      );
    }

    return _homeViewButtonBarBoxShadow;
  }

  @ignore
  BoxShadow? _homeViewButtonBarBoxShadow;
  late final String? homeViewButtonBarBoxShadowString;

  // ==== overlay =====================================================

  @ignore
  Color get overlay => _overlay ??= Color(overlayInt);
  @ignore
  Color? _overlay;
  late final int overlayInt;

  // ==== accentColorBlue =====================================================

  @ignore
  Color get accentColorBlue => _accentColorBlue ??= Color(
        accentColorBlueInt,
      );
  @ignore
  Color? _accentColorBlue;
  late final int accentColorBlueInt;

  // ==== accentColorGreen =====================================================

  @ignore
  Color get accentColorGreen => _accentColorGreen ??= Color(
        accentColorGreenInt,
      );
  @ignore
  Color? _accentColorGreen;
  late final int accentColorGreenInt;

  // ==== accentColorYellow =====================================================

  @ignore
  Color get accentColorYellow => _accentColorYellow ??= Color(
        accentColorYellowInt,
      );
  @ignore
  Color? _accentColorYellow;
  late final int accentColorYellowInt;

  // ==== accentColorRed =====================================================

  @ignore
  Color get accentColorRed => _accentColorRed ??= Color(
        accentColorRedInt,
      );
  @ignore
  Color? _accentColorRed;
  late final int accentColorRedInt;

  // ==== accentColorOrange =====================================================

  @ignore
  Color get accentColorOrange => _accentColorOrange ??= Color(
        accentColorOrangeInt,
      );
  @ignore
  Color? _accentColorOrange;
  late final int accentColorOrangeInt;

  // ==== accentColorDark =====================================================

  @ignore
  Color get accentColorDark => _accentColorDark ??= Color(
        accentColorDarkInt,
      );
  @ignore
  Color? _accentColorDark;
  late final int accentColorDarkInt;

  // ==== shadow =====================================================

  @ignore
  Color get shadow => _shadow ??= Color(
        shadowInt,
      );
  @ignore
  Color? _shadow;
  late final int shadowInt;

  // ==== textDark =====================================================

  @ignore
  Color get textDark => _textDark ??= Color(
        textDarkInt,
      );
  @ignore
  Color? _textDark;
  late final int textDarkInt;

  // ==== textDark2 =====================================================

  @ignore
  Color get textDark2 => _textDark2 ??= Color(
        textDark2Int,
      );
  @ignore
  Color? _textDark2;
  late final int textDark2Int;

  // ==== textDark3 =====================================================

  @ignore
  Color get textDark3 => _textDark3 ??= Color(
        textDark3Int,
      );
  @ignore
  Color? _textDark3;
  late final int textDark3Int;

  // ==== textSubtitle1 =====================================================

  @ignore
  Color get textSubtitle1 => _textSubtitle1 ??= Color(
        textSubtitle1Int,
      );
  @ignore
  Color? _textSubtitle1;
  late final int textSubtitle1Int;

  // ==== textSubtitle2 =====================================================

  @ignore
  Color get textSubtitle2 => _textSubtitle2 ??= Color(
        textSubtitle2Int,
      );
  @ignore
  Color? _textSubtitle2;
  late final int textSubtitle2Int;

  // ==== textSubtitle3 =====================================================

  @ignore
  Color get textSubtitle3 => _textSubtitle3 ??= Color(
        textSubtitle3Int,
      );
  @ignore
  Color? _textSubtitle3;
  late final int textSubtitle3Int;

  // ==== textSubtitle4 =====================================================

  @ignore
  Color get textSubtitle4 => _textSubtitle4 ??= Color(
        textSubtitle4Int,
      );
  @ignore
  Color? _textSubtitle4;
  late final int textSubtitle4Int;

  // ==== textSubtitle5 =====================================================

  @ignore
  Color get textSubtitle5 => _textSubtitle5 ??= Color(
        textSubtitle5Int,
      );
  @ignore
  Color? _textSubtitle5;
  late final int textSubtitle5Int;

  // ==== textSubtitle6 =====================================================

  @ignore
  Color get textSubtitle6 => _textSubtitle6 ??= Color(
        textSubtitle6Int,
      );
  @ignore
  Color? _textSubtitle6;
  late final int textSubtitle6Int;

  // ==== textWhite =====================================================

  @ignore
  Color get textWhite => _textWhite ??= Color(
        textWhiteInt,
      );
  @ignore
  Color? _textWhite;
  late final int textWhiteInt;

  // ==== textFavoriteCard =====================================================

  @ignore
  Color get textFavoriteCard => _textFavoriteCard ??= Color(
        textFavoriteCardInt,
      );
  @ignore
  Color? _textFavoriteCard;
  late final int textFavoriteCardInt;

  // ==== textError =====================================================

  @ignore
  Color get textError => _textError ??= Color(
        textErrorInt,
      );
  @ignore
  Color? _textError;
  late final int textErrorInt;

  // ==== textRestore =====================================================

  @ignore
  Color get textRestore => _textRestore ??= Color(
        textRestoreInt,
      );
  @ignore
  Color? _textRestore;
  late final int textRestoreInt;

  // ==== buttonBackPrimary =====================================================

  @ignore
  Color get buttonBackPrimary => _buttonBackPrimary ??= Color(
        buttonBackPrimaryInt,
      );
  @ignore
  Color? _buttonBackPrimary;
  late final int buttonBackPrimaryInt;

  // ==== buttonBackSecondary =====================================================

  @ignore
  Color get buttonBackSecondary => _buttonBackSecondary ??= Color(
        buttonBackSecondaryInt,
      );
  @ignore
  Color? _buttonBackSecondary;
  late final int buttonBackSecondaryInt;

  // ==== buttonBackPrimaryDisabled =====================================================

  @ignore
  Color get buttonBackPrimaryDisabled => _buttonBackPrimaryDisabled ??= Color(
        buttonBackPrimaryDisabledInt,
      );
  @ignore
  Color? _buttonBackPrimaryDisabled;
  late final int buttonBackPrimaryDisabledInt;

  // ==== buttonBackSecondaryDisabled =====================================================

  @ignore
  Color get buttonBackSecondaryDisabled =>
      _buttonBackSecondaryDisabled ??= Color(
        buttonBackSecondaryDisabledInt,
      );
  @ignore
  Color? _buttonBackSecondaryDisabled;
  late final int buttonBackSecondaryDisabledInt;

  // ==== buttonBackBorder =====================================================

  @ignore
  Color get buttonBackBorder => _buttonBackBorder ??= Color(
        buttonBackBorderInt,
      );
  @ignore
  Color? _buttonBackBorder;
  late final int buttonBackBorderInt;

  // ==== buttonBackBorderDisabled =====================================================

  @ignore
  Color get buttonBackBorderDisabled => _buttonBackBorderDisabled ??= Color(
        buttonBackBorderDisabledInt,
      );
  @ignore
  Color? _buttonBackBorderDisabled;
  late final int buttonBackBorderDisabledInt;

  // ==== buttonBackBorderSecondary =====================================================

  @ignore
  Color get buttonBackBorderSecondary => _buttonBackBorderSecondary ??= Color(
        buttonBackBorderSecondaryInt,
      );
  @ignore
  Color? _buttonBackBorderSecondary;
  late final int buttonBackBorderSecondaryInt;

  // ==== buttonBackBorderSecondaryDisabled =====================================================

  @ignore
  Color get buttonBackBorderSecondaryDisabled =>
      _buttonBackBorderSecondaryDisabled ??= Color(
        buttonBackBorderSecondaryDisabledInt,
      );
  @ignore
  Color? _buttonBackBorderSecondaryDisabled;
  late final int buttonBackBorderSecondaryDisabledInt;

  // ==== numberBackDefault =====================================================

  @ignore
  Color get numberBackDefault => _numberBackDefault ??= Color(
        numberBackDefaultInt,
      );
  @ignore
  Color? _numberBackDefault;
  late final int numberBackDefaultInt;

  // ==== numpadBackDefault =====================================================

  @ignore
  Color get numpadBackDefault => _numpadBackDefault ??= Color(
        numpadBackDefaultInt,
      );
  @ignore
  Color? _numpadBackDefault;
  late final int numpadBackDefaultInt;

  // ==== bottomNavBack =====================================================

  @ignore
  Color get bottomNavBack => _bottomNavBack ??= Color(
        bottomNavBackInt,
      );
  @ignore
  Color? _bottomNavBack;
  late final int bottomNavBackInt;

  // ==== buttonTextPrimary =====================================================

  @ignore
  Color get buttonTextPrimary => _buttonTextPrimary ??= Color(
        buttonTextPrimaryInt,
      );
  @ignore
  Color? _buttonTextPrimary;
  late final int buttonTextPrimaryInt;

  // ==== buttonTextSecondary =====================================================

  @ignore
  Color get buttonTextSecondary => _buttonTextSecondary ??= Color(
        buttonTextSecondaryInt,
      );
  @ignore
  Color? _buttonTextSecondary;
  late final int buttonTextSecondaryInt;

  // ==== buttonTextPrimaryDisabled =====================================================

  @ignore
  Color get buttonTextPrimaryDisabled => _buttonTextPrimaryDisabled ??= Color(
        buttonTextPrimaryDisabledInt,
      );
  @ignore
  Color? _buttonTextPrimaryDisabled;
  late final int buttonTextPrimaryDisabledInt;

  // ==== buttonTextSecondaryDisabled =====================================================

  @ignore
  Color get buttonTextSecondaryDisabled =>
      _buttonTextSecondaryDisabled ??= Color(buttonTextSecondaryDisabledInt);
  @ignore
  Color? _buttonTextSecondaryDisabled;
  late final int buttonTextSecondaryDisabledInt;

  // ==== buttonTextBorder =====================================================

  @ignore
  Color get buttonTextBorder =>
      _buttonTextBorder ??= Color(buttonTextBorderInt);
  @ignore
  Color? _buttonTextBorder;
  late final int buttonTextBorderInt;

  // ==== buttonTextDisabled =====================================================

  @ignore
  Color get buttonTextDisabled =>
      _buttonTextDisabled ??= Color(buttonTextDisabledInt);
  @ignore
  Color? _buttonTextDisabled;
  late final int buttonTextDisabledInt;

  // ==== buttonTextBorderless =====================================================

  @ignore
  Color get buttonTextBorderless =>
      _buttonTextBorderless ??= Color(buttonTextBorderlessInt);
  @ignore
  Color? _buttonTextBorderless;
  late final int buttonTextBorderlessInt;

  // ==== buttonTextBorderlessDisabled =====================================================

  @ignore
  Color get buttonTextBorderlessDisabled =>
      _buttonTextBorderlessDisabled ??= Color(buttonTextBorderlessDisabledInt);
  @ignore
  Color? _buttonTextBorderlessDisabled;
  late final int buttonTextBorderlessDisabledInt;

  // ==== numberTextDefault =====================================================

  @ignore
  Color get numberTextDefault =>
      _numberTextDefault ??= Color(numberTextDefaultInt);
  @ignore
  Color? _numberTextDefault;
  late final int numberTextDefaultInt;

  // ==== numpadTextDefault =====================================================

  @ignore
  Color get numpadTextDefault =>
      _numpadTextDefault ??= Color(numpadTextDefaultInt);
  @ignore
  Color? _numpadTextDefault;
  late final int numpadTextDefaultInt;

  // ==== bottomNavText =====================================================

  @ignore
  Color get bottomNavText => _bottomNavText ??= Color(bottomNavTextInt);
  @ignore
  Color? _bottomNavText;
  late final int bottomNavTextInt;

  // ==== customTextButtonEnabledText =====================================================

  @ignore
  Color get customTextButtonEnabledText =>
      _customTextButtonEnabledText ??= Color(customTextButtonEnabledTextInt);
  @ignore
  Color? _customTextButtonEnabledText;
  late final int customTextButtonEnabledTextInt;

  // ==== customTextButtonDisabledText =====================================================

  @ignore
  Color get customTextButtonDisabledText =>
      _customTextButtonDisabledText ??= Color(customTextButtonDisabledTextInt);
  @ignore
  Color? _customTextButtonDisabledText;
  late final int customTextButtonDisabledTextInt;

  // ==== switchBGOn =====================================================

  @ignore
  Color get switchBGOn => _switchBGOn ??= Color(switchBGOnInt);
  @ignore
  Color? _switchBGOn;
  late final int switchBGOnInt;

  // ==== switchBGOff =====================================================

  @ignore
  Color get switchBGOff => _switchBGOff ??= Color(switchBGOffInt);
  @ignore
  Color? _switchBGOff;
  late final int switchBGOffInt;

  // ==== switchBGDisabled =====================================================

  @ignore
  Color get switchBGDisabled =>
      _switchBGDisabled ??= Color(switchBGDisabledInt);
  @ignore
  Color? _switchBGDisabled;
  late final int switchBGDisabledInt;

  // ==== switchCircleOn =====================================================

  @ignore
  Color get switchCircleOn => _switchCircleOn ??= Color(switchCircleOnInt);
  @ignore
  Color? _switchCircleOn;
  late final int switchCircleOnInt;

  // ==== switchCircleOff =====================================================

  @ignore
  Color get switchCircleOff => _switchCircleOff ??= Color(switchCircleOffInt);
  @ignore
  Color? _switchCircleOff;
  late final int switchCircleOffInt;

  // ==== switchCircleDisabled =====================================================

  @ignore
  Color get switchCircleDisabled =>
      _switchCircleDisabled ??= Color(switchCircleDisabledInt);
  @ignore
  Color? _switchCircleDisabled;
  late final int switchCircleDisabledInt;

  // ==== stepIndicatorBGCheck =====================================================

  @ignore
  Color get stepIndicatorBGCheck =>
      _stepIndicatorBGCheck ??= Color(stepIndicatorBGCheckInt);
  @ignore
  Color? _stepIndicatorBGCheck;
  late final int stepIndicatorBGCheckInt;

  // ==== stepIndicatorBGNumber =====================================================

  @ignore
  Color get stepIndicatorBGNumber =>
      _stepIndicatorBGNumber ??= Color(stepIndicatorBGNumberInt);
  @ignore
  Color? _stepIndicatorBGNumber;
  late final int stepIndicatorBGNumberInt;

  // ==== stepIndicatorBGInactive =====================================================

  @ignore
  Color get stepIndicatorBGInactive =>
      _stepIndicatorBGInactive ??= Color(stepIndicatorBGInactiveInt);
  @ignore
  Color? _stepIndicatorBGInactive;
  late final int stepIndicatorBGInactiveInt;

  // ==== stepIndicatorBGLines =====================================================

  @ignore
  Color get stepIndicatorBGLines =>
      _stepIndicatorBGLines ??= Color(stepIndicatorBGLinesInt);
  @ignore
  Color? _stepIndicatorBGLines;
  late final int stepIndicatorBGLinesInt;

  // ==== stepIndicatorBGLinesInactive =====================================================

  @ignore
  Color get stepIndicatorBGLinesInactive =>
      _stepIndicatorBGLinesInactive ??= Color(stepIndicatorBGLinesInactiveInt);
  @ignore
  Color? _stepIndicatorBGLinesInactive;
  late final int stepIndicatorBGLinesInactiveInt;

  // ==== stepIndicatorIconText =====================================================

  @ignore
  Color get stepIndicatorIconText =>
      _stepIndicatorIconText ??= Color(stepIndicatorIconTextInt);
  @ignore
  Color? _stepIndicatorIconText;
  late final int stepIndicatorIconTextInt;

  // ==== stepIndicatorIconNumber =====================================================

  @ignore
  Color get stepIndicatorIconNumber =>
      _stepIndicatorIconNumber ??= Color(stepIndicatorIconNumberInt);
  @ignore
  Color? _stepIndicatorIconNumber;
  late final int stepIndicatorIconNumberInt;

  // ==== stepIndicatorIconInactive =====================================================

  @ignore
  Color get stepIndicatorIconInactive =>
      _stepIndicatorIconInactive ??= Color(stepIndicatorIconInactiveInt);
  @ignore
  Color? _stepIndicatorIconInactive;
  late final int stepIndicatorIconInactiveInt;

  // ==== checkboxBGChecked =====================================================

  @ignore
  Color get checkboxBGChecked =>
      _checkboxBGChecked ??= Color(checkboxBGCheckedInt);
  @ignore
  Color? _checkboxBGChecked;
  late final int checkboxBGCheckedInt;

  // ==== checkboxBorderEmpty =====================================================

  @ignore
  Color get checkboxBorderEmpty =>
      _checkboxBorderEmpty ??= Color(checkboxBorderEmptyInt);
  @ignore
  Color? _checkboxBorderEmpty;
  late final int checkboxBorderEmptyInt;

  // ==== checkboxBGDisabled =====================================================

  @ignore
  Color get checkboxBGDisabled =>
      _checkboxBGDisabled ??= Color(checkboxBGDisabledInt);
  @ignore
  Color? _checkboxBGDisabled;
  late final int checkboxBGDisabledInt;

  // ==== checkboxIconChecked =====================================================

  @ignore
  Color get checkboxIconChecked =>
      _checkboxIconChecked ??= Color(checkboxIconCheckedInt);
  @ignore
  Color? _checkboxIconChecked;
  late final int checkboxIconCheckedInt;

  // ==== checkboxIconDisabled =====================================================

  @ignore
  Color get checkboxIconDisabled =>
      _checkboxIconDisabled ??= Color(checkboxIconDisabledInt);
  @ignore
  Color? _checkboxIconDisabled;
  late final int checkboxIconDisabledInt;

  // ==== checkboxTextLabel =====================================================

  @ignore
  Color get checkboxTextLabel =>
      _checkboxTextLabel ??= Color(checkboxTextLabelInt);
  @ignore
  Color? _checkboxTextLabel;
  late final int checkboxTextLabelInt;

  // ==== snackBarBackSuccess =====================================================

  @ignore
  Color get snackBarBackSuccess =>
      _snackBarBackSuccess ??= Color(snackBarBackSuccessInt);
  @ignore
  Color? _snackBarBackSuccess;
  late final int snackBarBackSuccessInt;

  // ==== snackBarBackError =====================================================

  @ignore
  Color get snackBarBackError =>
      _snackBarBackError ??= Color(snackBarBackErrorInt);
  @ignore
  Color? _snackBarBackError;
  late final int snackBarBackErrorInt;

  // ==== snackBarBackInfo =====================================================

  @ignore
  Color get snackBarBackInfo =>
      _snackBarBackInfo ??= Color(snackBarBackInfoInt);
  @ignore
  Color? _snackBarBackInfo;
  late final int snackBarBackInfoInt;

  // ==== snackBarTextSuccess =====================================================

  @ignore
  Color get snackBarTextSuccess =>
      _snackBarTextSuccess ??= Color(snackBarTextSuccessInt);
  @ignore
  Color? _snackBarTextSuccess;
  late final int snackBarTextSuccessInt;

  // ==== snackBarTextError =====================================================

  @ignore
  Color get snackBarTextError =>
      _snackBarTextError ??= Color(snackBarTextErrorInt);
  @ignore
  Color? _snackBarTextError;
  late final int snackBarTextErrorInt;

  // ==== snackBarTextInfo =====================================================

  @ignore
  Color get snackBarTextInfo =>
      _snackBarTextInfo ??= Color(snackBarTextInfoInt);
  @ignore
  Color? _snackBarTextInfo;
  late final int snackBarTextInfoInt;

  // ==== bottomNavIconBack =====================================================

  @ignore
  Color get bottomNavIconBack =>
      _bottomNavIconBack ??= Color(bottomNavIconBackInt);
  @ignore
  Color? _bottomNavIconBack;
  late final int bottomNavIconBackInt;

  // ==== bottomNavIconIcon =====================================================

  @ignore
  Color get bottomNavIconIcon =>
      _bottomNavIconIcon ??= Color(bottomNavIconIconInt);
  @ignore
  Color? _bottomNavIconIcon;
  late final int bottomNavIconIconInt;

  // ==== bottomNavIconIcon highlighted =====================================================

  @ignore
  Color get bottomNavIconIconHighlighted =>
      _bottomNavIconIconHighlighted ??= Color(bottomNavIconIconHighlightedInt);
  @ignore
  Color? _bottomNavIconIconHighlighted;
  late final int bottomNavIconIconHighlightedInt;

  // ==== topNavIconPrimary =====================================================

  @ignore
  Color get topNavIconPrimary =>
      _topNavIconPrimary ??= Color(topNavIconPrimaryInt);
  @ignore
  Color? _topNavIconPrimary;
  late final int topNavIconPrimaryInt;

  // ==== topNavIconGreen =====================================================

  @ignore
  Color get topNavIconGreen => _topNavIconGreen ??= Color(topNavIconGreenInt);
  @ignore
  Color? _topNavIconGreen;
  late final int topNavIconGreenInt;

  // ==== topNavIconYellow =====================================================

  @ignore
  Color get topNavIconYellow =>
      _topNavIconYellow ??= Color(topNavIconYellowInt);
  @ignore
  Color? _topNavIconYellow;
  late final int topNavIconYellowInt;

  // ==== topNavIconRed =====================================================

  @ignore
  Color get topNavIconRed => _topNavIconRed ??= Color(topNavIconRedInt);
  @ignore
  Color? _topNavIconRed;
  late final int topNavIconRedInt;

  // ==== settingsIconBack =====================================================

  @ignore
  Color get settingsIconBack =>
      _settingsIconBack ??= Color(settingsIconBackInt);
  @ignore
  Color? _settingsIconBack;
  late final int settingsIconBackInt;

  // ==== settingsIconIcon =====================================================

  @ignore
  Color get settingsIconIcon =>
      _settingsIconIcon ??= Color(settingsIconIconInt);
  @ignore
  Color? _settingsIconIcon;
  late final int settingsIconIconInt;

  // ==== settingsIconBack2 =====================================================

  @ignore
  Color get settingsIconBack2 =>
      _settingsIconBack2 ??= Color(settingsIconBack2Int);
  @ignore
  Color? _settingsIconBack2;
  late final int settingsIconBack2Int;

  // ==== settingsIconElement =====================================================

  @ignore
  Color get settingsIconElement =>
      _settingsIconElement ??= Color(settingsIconElementInt);
  @ignore
  Color? _settingsIconElement;
  late final int settingsIconElementInt;

  // ==== textFieldActiveBG =====================================================

  @ignore
  Color get textFieldActiveBG =>
      _textFieldActiveBG ??= Color(textFieldActiveBGInt);
  @ignore
  Color? _textFieldActiveBG;
  late final int textFieldActiveBGInt;

  // ==== textFieldDefaultBG =====================================================

  @ignore
  Color get textFieldDefaultBG =>
      _textFieldDefaultBG ??= Color(textFieldDefaultBGInt);
  @ignore
  Color? _textFieldDefaultBG;
  late final int textFieldDefaultBGInt;

  // ==== textFieldErrorBG =====================================================

  @ignore
  Color get textFieldErrorBG =>
      _textFieldErrorBG ??= Color(textFieldErrorBGInt);
  @ignore
  Color? _textFieldErrorBG;
  late final int textFieldErrorBGInt;

  // ==== textFieldSuccessBG =====================================================

  @ignore
  Color get textFieldSuccessBG =>
      _textFieldSuccessBG ??= Color(textFieldSuccessBGInt);
  @ignore
  Color? _textFieldSuccessBG;
  late final int textFieldSuccessBGInt;

  // ==== textFieldErrorBorder =====================================================

  @ignore
  Color get textFieldErrorBorder =>
      _textFieldErrorBorder ??= Color(textFieldErrorBorderInt);
  @ignore
  Color? _textFieldErrorBorder;
  late final int textFieldErrorBorderInt;

  // ==== textFieldSuccessBorder =====================================================

  @ignore
  Color get textFieldSuccessBorder =>
      _textFieldSuccessBorder ??= Color(textFieldSuccessBorderInt);
  @ignore
  Color? _textFieldSuccessBorder;
  late final int textFieldSuccessBorderInt;

  // ==== textFieldActiveSearchIconLeft =====================================================

  @ignore
  Color get textFieldActiveSearchIconLeft => _textFieldActiveSearchIconLeft ??=
      Color(textFieldActiveSearchIconLeftInt);
  @ignore
  Color? _textFieldActiveSearchIconLeft;
  late final int textFieldActiveSearchIconLeftInt;

  // ==== textFieldDefaultSearchIconLeft =====================================================

  @ignore
  Color get textFieldDefaultSearchIconLeft =>
      _textFieldDefaultSearchIconLeft ??=
          Color(textFieldDefaultSearchIconLeftInt);
  @ignore
  Color? _textFieldDefaultSearchIconLeft;
  late final int textFieldDefaultSearchIconLeftInt;

  // ==== textFieldErrorSearchIconLeft =====================================================

  @ignore
  Color get textFieldErrorSearchIconLeft =>
      _textFieldErrorSearchIconLeft ??= Color(textFieldErrorSearchIconLeftInt);
  @ignore
  Color? _textFieldErrorSearchIconLeft;
  late final int textFieldErrorSearchIconLeftInt;

  // ==== textFieldSuccessSearchIconLeft =====================================================

  @ignore
  Color get textFieldSuccessSearchIconLeft =>
      _textFieldSuccessSearchIconLeft ??=
          Color(textFieldSuccessSearchIconLeftInt);
  @ignore
  Color? _textFieldSuccessSearchIconLeft;
  late final int textFieldSuccessSearchIconLeftInt;

  // ==== textFieldActiveText =====================================================

  @ignore
  Color get textFieldActiveText =>
      _textFieldActiveText ??= Color(textFieldActiveTextInt);
  @ignore
  Color? _textFieldActiveText;
  late final int textFieldActiveTextInt;

  // ==== textFieldDefaultText =====================================================

  @ignore
  Color get textFieldDefaultText =>
      _textFieldDefaultText ??= Color(textFieldDefaultTextInt);
  @ignore
  Color? _textFieldDefaultText;
  late final int textFieldDefaultTextInt;

  // ==== textFieldErrorText =====================================================

  @ignore
  Color get textFieldErrorText =>
      _textFieldErrorText ??= Color(textFieldErrorTextInt);
  @ignore
  Color? _textFieldErrorText;
  late final int textFieldErrorTextInt;

  // ==== textFieldSuccessText =====================================================

  @ignore
  Color get textFieldSuccessText =>
      _textFieldSuccessText ??= Color(textFieldSuccessTextInt);
  @ignore
  Color? _textFieldSuccessText;
  late final int textFieldSuccessTextInt;

  // ==== textFieldActiveLabel =====================================================

  @ignore
  Color get textFieldActiveLabel =>
      _textFieldActiveLabel ??= Color(textFieldActiveLabelInt);
  @ignore
  Color? _textFieldActiveLabel;
  late final int textFieldActiveLabelInt;

  // ==== textFieldErrorLabel =====================================================

  @ignore
  Color get textFieldErrorLabel =>
      _textFieldErrorLabel ??= Color(textFieldErrorLabelInt);
  @ignore
  Color? _textFieldErrorLabel;
  late final int textFieldErrorLabelInt;

  // ==== textFieldSuccessLabel =====================================================

  @ignore
  Color get textFieldSuccessLabel =>
      _textFieldSuccessLabel ??= Color(textFieldSuccessLabelInt);
  @ignore
  Color? _textFieldSuccessLabel;
  late final int textFieldSuccessLabelInt;

  // ==== textFieldActiveSearchIconRight =====================================================

  @ignore
  Color get textFieldActiveSearchIconRight =>
      _textFieldActiveSearchIconRight ??=
          Color(textFieldActiveSearchIconRightInt);
  @ignore
  Color? _textFieldActiveSearchIconRight;
  late final int textFieldActiveSearchIconRightInt;

  // ==== textFieldDefaultSearchIconRight =====================================================

  @ignore
  Color get textFieldDefaultSearchIconRight =>
      _textFieldDefaultSearchIconRight ??=
          Color(textFieldDefaultSearchIconRightInt);
  @ignore
  Color? _textFieldDefaultSearchIconRight;
  late final int textFieldDefaultSearchIconRightInt;

  // ==== textFieldErrorSearchIconRight =====================================================

  @ignore
  Color get textFieldErrorSearchIconRight => _textFieldErrorSearchIconRight ??=
      Color(textFieldErrorSearchIconRightInt);
  @ignore
  Color? _textFieldErrorSearchIconRight;
  late final int textFieldErrorSearchIconRightInt;

  // ==== textFieldSuccessSearchIconRight =====================================================

  @ignore
  Color get textFieldSuccessSearchIconRight =>
      _textFieldSuccessSearchIconRight ??=
          Color(textFieldSuccessSearchIconRightInt);
  @ignore
  Color? _textFieldSuccessSearchIconRight;
  late final int textFieldSuccessSearchIconRightInt;

  // ==== settingsItem2ActiveBG =====================================================

  @ignore
  Color get settingsItem2ActiveBG =>
      _settingsItem2ActiveBG ??= Color(settingsItem2ActiveBGInt);
  @ignore
  Color? _settingsItem2ActiveBG;
  late final int settingsItem2ActiveBGInt;

  // ==== settingsItem2ActiveText =====================================================

  @ignore
  Color get settingsItem2ActiveText =>
      _settingsItem2ActiveText ??= Color(settingsItem2ActiveTextInt);
  @ignore
  Color? _settingsItem2ActiveText;
  late final int settingsItem2ActiveTextInt;

  // ==== settingsItem2ActiveSub =====================================================

  @ignore
  Color get settingsItem2ActiveSub =>
      _settingsItem2ActiveSub ??= Color(settingsItem2ActiveSubInt);
  @ignore
  Color? _settingsItem2ActiveSub;
  late final int settingsItem2ActiveSubInt;

  // ==== radioButtonIconBorder =====================================================

  @ignore
  Color get radioButtonIconBorder =>
      _radioButtonIconBorder ??= Color(radioButtonIconBorderInt);
  @ignore
  Color? _radioButtonIconBorder;
  late final int radioButtonIconBorderInt;

  // ==== radioButtonIconBorderDisabled =====================================================

  @ignore
  Color get radioButtonIconBorderDisabled => _radioButtonIconBorderDisabled ??=
      Color(radioButtonIconBorderDisabledInt);
  @ignore
  Color? _radioButtonIconBorderDisabled;
  late final int radioButtonIconBorderDisabledInt;

  // ==== radioButtonBorderEnabled =====================================================

  @ignore
  Color get radioButtonBorderEnabled =>
      _radioButtonBorderEnabled ??= Color(radioButtonBorderEnabledInt);
  @ignore
  Color? _radioButtonBorderEnabled;
  late final int radioButtonBorderEnabledInt;

  // ==== radioButtonBorderDisabled =====================================================

  @ignore
  Color get radioButtonBorderDisabled =>
      _radioButtonBorderDisabled ??= Color(radioButtonBorderDisabledInt);
  @ignore
  Color? _radioButtonBorderDisabled;
  late final int radioButtonBorderDisabledInt;

  // ==== radioButtonIconCircle =====================================================

  @ignore
  Color get radioButtonIconCircle =>
      _radioButtonIconCircle ??= Color(radioButtonIconCircleInt);
  @ignore
  Color? _radioButtonIconCircle;
  late final int radioButtonIconCircleInt;

  // ==== radioButtonIconEnabled =====================================================

  @ignore
  Color get radioButtonIconEnabled =>
      _radioButtonIconEnabled ??= Color(radioButtonIconEnabledInt);
  @ignore
  Color? _radioButtonIconEnabled;
  late final int radioButtonIconEnabledInt;

  // ==== radioButtonTextEnabled =====================================================

  @ignore
  Color get radioButtonTextEnabled =>
      _radioButtonTextEnabled ??= Color(radioButtonTextEnabledInt);
  @ignore
  Color? _radioButtonTextEnabled;
  late final int radioButtonTextEnabledInt;

  // ==== radioButtonTextDisabled =====================================================

  @ignore
  Color get radioButtonTextDisabled =>
      _radioButtonTextDisabled ??= Color(radioButtonTextDisabledInt);
  @ignore
  Color? _radioButtonTextDisabled;
  late final int radioButtonTextDisabledInt;

  // ==== radioButtonLabelEnabled =====================================================

  @ignore
  Color get radioButtonLabelEnabled =>
      _radioButtonLabelEnabled ??= Color(radioButtonLabelEnabledInt);
  @ignore
  Color? _radioButtonLabelEnabled;
  late final int radioButtonLabelEnabledInt;

  // ==== radioButtonLabelDisabled =====================================================

  @ignore
  Color get radioButtonLabelDisabled =>
      _radioButtonLabelDisabled ??= Color(radioButtonLabelDisabledInt);
  @ignore
  Color? _radioButtonLabelDisabled;
  late final int radioButtonLabelDisabledInt;

  // ==== infoItemBG =====================================================

  @ignore
  Color get infoItemBG => _infoItemBG ??= Color(infoItemBGInt);
  @ignore
  Color? _infoItemBG;
  late final int infoItemBGInt;

  // ==== infoItemLabel =====================================================

  @ignore
  Color get infoItemLabel => _infoItemLabel ??= Color(infoItemLabelInt);
  @ignore
  Color? _infoItemLabel;
  late final int infoItemLabelInt;

  // ==== infoItemText =====================================================

  @ignore
  Color get infoItemText => _infoItemText ??= Color(infoItemTextInt);
  @ignore
  Color? _infoItemText;
  late final int infoItemTextInt;

  // ==== infoItemIcons =====================================================

  @ignore
  Color get infoItemIcons => _infoItemIcons ??= Color(infoItemIconsInt);
  @ignore
  Color? _infoItemIcons;
  late final int infoItemIconsInt;

  // ==== popupBG =====================================================

  @ignore
  Color get popupBG => _popupBG ??= Color(popupBGInt);
  @ignore
  Color? _popupBG;
  late final int popupBGInt;

  // ==== currencyListItemBG =====================================================

  @ignore
  Color get currencyListItemBG =>
      _currencyListItemBG ??= Color(currencyListItemBGInt);
  @ignore
  Color? _currencyListItemBG;
  late final int currencyListItemBGInt;

  // ==== stackWalletBG =====================================================

  @ignore
  Color get stackWalletBG => _stackWalletBG ??= Color(stackWalletBGInt);
  @ignore
  Color? _stackWalletBG;
  late final int stackWalletBGInt;

  // ==== stackWalletMid =====================================================

  @ignore
  Color get stackWalletMid => _stackWalletMid ??= Color(stackWalletMidInt);
  @ignore
  Color? _stackWalletMid;
  late final int stackWalletMidInt;

  // ==== stackWalletBottom =====================================================

  @ignore
  Color get stackWalletBottom =>
      _stackWalletBottom ??= Color(stackWalletBottomInt);
  @ignore
  Color? _stackWalletBottom;
  late final int stackWalletBottomInt;

  // ==== bottomNavShadow =====================================================

  @ignore
  Color get bottomNavShadow => _bottomNavShadow ??= Color(bottomNavShadowInt);
  @ignore
  Color? _bottomNavShadow;
  late final int bottomNavShadowInt;

  // ==== favoriteStarActive =====================================================

  @ignore
  Color get favoriteStarActive =>
      _favoriteStarActive ??= Color(favoriteStarActiveInt);
  @ignore
  Color? _favoriteStarActive;
  late final int favoriteStarActiveInt;

  // ==== favoriteStarInactive =====================================================

  @ignore
  Color get favoriteStarInactive =>
      _favoriteStarInactive ??= Color(favoriteStarInactiveInt);
  @ignore
  Color? _favoriteStarInactive;
  late final int favoriteStarInactiveInt;

  // ==== splash =====================================================

  @ignore
  Color get splash => _splash ??= Color(splashInt);
  @ignore
  Color? _splash;
  late final int splashInt;

  // ==== highlight =====================================================

  @ignore
  Color get highlight => _highlight ??= Color(highlightInt);
  @ignore
  Color? _highlight;
  late final int highlightInt;

  // ==== warningForeground =====================================================

  @ignore
  Color get warningForeground =>
      _warningForeground ??= Color(warningForegroundInt);
  @ignore
  Color? _warningForeground;
  late final int warningForegroundInt;

  // ==== warningBackground =====================================================

  @ignore
  Color get warningBackground =>
      _warningBackground ??= Color(warningBackgroundInt);
  @ignore
  Color? _warningBackground;
  late final int warningBackgroundInt;

  // ==== loadingOverlayTextColor =====================================================

  @ignore
  Color get loadingOverlayTextColor =>
      _loadingOverlayTextColor ??= Color(loadingOverlayTextColorInt);
  @ignore
  Color? _loadingOverlayTextColor;
  late final int loadingOverlayTextColorInt;

  // ==== myStackContactIconBG =====================================================

  @ignore
  Color get myStackContactIconBG =>
      _myStackContactIconBG ??= Color(myStackContactIconBGInt);
  @ignore
  Color? _myStackContactIconBG;
  late final int myStackContactIconBGInt;

  // ==== textConfirmTotalAmount =====================================================

  @ignore
  Color get textConfirmTotalAmount =>
      _textConfirmTotalAmount ??= Color(textConfirmTotalAmountInt);
  @ignore
  Color? _textConfirmTotalAmount;
  late final int textConfirmTotalAmountInt;

  // ==== textSelectedWordTableItem =====================================================

  @ignore
  Color get textSelectedWordTableItem =>
      _textSelectedWordTableItem ??= Color(textSelectedWordTableItemInt);
  @ignore
  Color? _textSelectedWordTableItem;
  late final int textSelectedWordTableItemInt;

  // ==== rateTypeToggleColorOn =====================================================

  @ignore
  Color get rateTypeToggleColorOn =>
      _rateTypeToggleColorOn ??= Color(rateTypeToggleColorOnInt);
  @ignore
  Color? _rateTypeToggleColorOn;
  late final int rateTypeToggleColorOnInt;

  // ==== rateTypeToggleColorOff =====================================================

  @ignore
  Color get rateTypeToggleColorOff =>
      _rateTypeToggleColorOff ??= Color(rateTypeToggleColorOffInt);
  @ignore
  Color? _rateTypeToggleColorOff;
  late final int rateTypeToggleColorOffInt;

  // ==== rateTypeToggleDesktopColorOn =====================================================

  @ignore
  Color get rateTypeToggleDesktopColorOn =>
      _rateTypeToggleDesktopColorOn ??= Color(rateTypeToggleDesktopColorOnInt);
  @ignore
  Color? _rateTypeToggleDesktopColorOn;
  late final int rateTypeToggleDesktopColorOnInt;

  // ==== rateTypeToggleDesktopColorOff =====================================================

  @ignore
  Color get rateTypeToggleDesktopColorOff => _rateTypeToggleDesktopColorOff ??=
      Color(rateTypeToggleDesktopColorOffInt);
  @ignore
  Color? _rateTypeToggleDesktopColorOff;
  late final int rateTypeToggleDesktopColorOffInt;

  // ==== ethTagText =====================================================

  @ignore
  Color get ethTagText => _ethTagText ??= Color(ethTagTextInt);
  @ignore
  Color? _ethTagText;
  late final int ethTagTextInt;

  // ==== ethTagBG =====================================================

  @ignore
  Color get ethTagBG => _ethTagBG ??= Color(ethTagBGInt);
  @ignore
  Color? _ethTagBG;
  late final int ethTagBGInt;

  // ==== ethWalletTagText =====================================================

  @ignore
  Color get ethWalletTagText =>
      _ethWalletTagText ??= Color(ethWalletTagTextInt);
  @ignore
  Color? _ethWalletTagText;
  late final int ethWalletTagTextInt;

  // ==== ethWalletTagBG =====================================================

  @ignore
  Color get ethWalletTagBG => _ethWalletTagBG ??= Color(ethWalletTagBGInt);
  @ignore
  Color? _ethWalletTagBG;
  late final int ethWalletTagBGInt;

  // ==== tokenSummaryTextPrimary =====================================================

  @ignore
  Color get tokenSummaryTextPrimary =>
      _tokenSummaryTextPrimary ??= Color(tokenSummaryTextPrimaryInt);
  @ignore
  Color? _tokenSummaryTextPrimary;
  late final int tokenSummaryTextPrimaryInt;

  // ==== tokenSummaryTextSecondary =====================================================

  @ignore
  Color get tokenSummaryTextSecondary =>
      _tokenSummaryTextSecondary ??= Color(tokenSummaryTextSecondaryInt);
  @ignore
  Color? _tokenSummaryTextSecondary;
  late final int tokenSummaryTextSecondaryInt;

  // ==== tokenSummaryBG =====================================================

  @ignore
  Color get tokenSummaryBG => _tokenSummaryBG ??= Color(tokenSummaryBGInt);
  @ignore
  Color? _tokenSummaryBG;
  late final int tokenSummaryBGInt;

  // ==== tokenSummaryButtonBG =====================================================

  @ignore
  Color get tokenSummaryButtonBG =>
      _tokenSummaryButtonBG ??= Color(tokenSummaryButtonBGInt);
  @ignore
  Color? _tokenSummaryButtonBG;
  late final int tokenSummaryButtonBGInt;

  // ==== tokenSummaryIcon =====================================================

  @ignore
  Color get tokenSummaryIcon =>
      _tokenSummaryIcon ??= Color(tokenSummaryIconInt);
  @ignore
  Color? _tokenSummaryIcon;
  late final int tokenSummaryIconInt;

  // ==== coinColors =====================================================

  @ignore
  Map<Coin, Color> get coinColors =>
      _coinColors ??= parseCoinColors(coinColorsJsonString);
  @ignore
  Map<Coin, Color>? _coinColors;
  late final String coinColorsJsonString;

  // ==== assets =====================================================

  @Name("assets") // legacy "column" name
  late final ThemeAssets? assetsV1;

  late final ThemeAssetsV2? assetsV2;

  @ignore
  IThemeAssets get assets => assetsV2 ?? assetsV1!;

  // ===========================================================================

  late final int? version;

  StackTheme();

  factory StackTheme.fromJson({
    required Map<String, dynamic> json,
    required String applicationThemesDirectoryPath,
  }) {
    final version = json["version"] as int? ?? 1;

    return StackTheme()
      ..version = version
      ..assetsV1 = version == 1
          ? ThemeAssets.fromJson(
              json: Map<String, dynamic>.from(json["assets"] as Map),
              applicationThemesDirectoryPath: applicationThemesDirectoryPath,
              themeId: json["id"] as String,
            )
          : null
      ..assetsV2 = version == 2
          ? ThemeAssetsV2.fromJson(
              json: Map<String, dynamic>.from(json["assets"] as Map),
              applicationThemesDirectoryPath: applicationThemesDirectoryPath,
              themeId: json["id"] as String,
            )
          : null
      ..themeId = json["id"] as String
      ..name = json["name"] as String
      ..brightnessString = json["brightness"] as String
      ..backgroundInt = parseColor(json["colors"]["background"] as String)
      ..backgroundAppBarInt =
          parseColor(json["colors"]["background_app_bar"] as String)
      ..gradientBackgroundString = json["colors"]["gradients"] != null
          ? jsonEncode(json["colors"]["gradients"])
          : null
      ..standardBoxShadowString =
          jsonEncode(json["colors"]["box_shadows"]["standard"] as Map)
      ..homeViewButtonBarBoxShadowString =
          json["colors"]["box_shadows"]["home_view_button_bar"] == null
              ? null
              : jsonEncode(
                  json["colors"]["box_shadows"]["home_view_button_bar"] as Map)
      ..coinColorsJsonString = jsonEncode(json["colors"]['coin'] as Map)
      ..overlayInt = parseColor(json["colors"]["overlay"] as String)
      ..accentColorBlueInt =
          parseColor(json["colors"]["accent_color_blue"] as String)
      ..accentColorGreenInt =
          parseColor(json["colors"]["accent_color_green"] as String)
      ..accentColorYellowInt =
          parseColor(json["colors"]["accent_color_yellow"] as String)
      ..accentColorRedInt =
          parseColor(json["colors"]["accent_color_red"] as String)
      ..accentColorOrangeInt =
          parseColor(json["colors"]["accent_color_orange"] as String)
      ..accentColorDarkInt =
          parseColor(json["colors"]["accent_color_dark"] as String)
      ..shadowInt = parseColor(json["colors"]["shadow"] as String)
      ..textDarkInt = parseColor(json["colors"]["text_dark_one"] as String)
      ..textDark2Int = parseColor(json["colors"]["text_dark_two"] as String)
      ..textDark3Int = parseColor(json["colors"]["text_dark_three"] as String)
      ..textWhiteInt = parseColor(json["colors"]["text_white"] as String)
      ..textFavoriteCardInt =
          parseColor(json["colors"]["text_favorite"] as String)
      ..textErrorInt = parseColor(json["colors"]["text_error"] as String)
      ..textRestoreInt = parseColor(json["colors"]["text_restore"] as String)
      ..buttonBackPrimaryInt =
          parseColor(json["colors"]["button_back_primary"] as String)
      ..buttonBackSecondaryInt =
          parseColor(json["colors"]["button_back_secondary"] as String)
      ..buttonBackPrimaryDisabledInt =
          parseColor(json["colors"]["button_back_primary_disabled"] as String)
      ..buttonBackSecondaryDisabledInt =
          parseColor(json["colors"]["button_back_secondary_disabled"] as String)
      ..buttonBackBorderInt =
          parseColor(json["colors"]["button_back_border"] as String)
      ..buttonBackBorderDisabledInt =
          parseColor(json["colors"]["button_back_border_disabled"] as String)
      ..buttonBackBorderSecondaryInt =
          parseColor(json["colors"]["button_back_border_secondary"] as String)
      ..buttonBackBorderSecondaryDisabledInt = parseColor(
          json["colors"]["button_back_border_secondary_disabled"] as String)
      ..numberBackDefaultInt =
          parseColor(json["colors"]["number_back_default"] as String)
      ..numpadBackDefaultInt =
          parseColor(json["colors"]["numpad_back_default"] as String)
      ..bottomNavBackInt =
          parseColor(json["colors"]["bottom_nav_back"] as String)
      ..textSubtitle1Int =
          parseColor(json["colors"]["text_subtitle_one"] as String)
      ..textSubtitle2Int =
          parseColor(json["colors"]["text_subtitle_two"] as String)
      ..textSubtitle3Int =
          parseColor(json["colors"]["text_subtitle_three"] as String)
      ..textSubtitle4Int =
          parseColor(json["colors"]["text_subtitle_four"] as String)
      ..textSubtitle5Int =
          parseColor(json["colors"]["text_subtitle_five"] as String)
      ..textSubtitle6Int =
          parseColor(json["colors"]["text_subtitle_six"] as String)
      ..buttonTextPrimaryInt =
          parseColor(json["colors"]["button_text_primary"] as String)
      ..buttonTextSecondaryInt =
          parseColor(json["colors"]["button_text_secondary"] as String)
      ..buttonTextPrimaryDisabledInt =
          parseColor(json["colors"]["button_text_primary_disabled"] as String)
      ..buttonTextSecondaryDisabledInt =
          parseColor(json["colors"]["button_text_secondary_disabled"] as String)
      ..buttonTextBorderInt =
          parseColor(json["colors"]["button_text_border"] as String)
      ..buttonTextDisabledInt =
          parseColor(json["colors"]["button_text_disabled"] as String)
      ..buttonTextBorderlessInt =
          parseColor(json["colors"]["button_text_borderless"] as String)
      ..buttonTextBorderlessDisabledInt = parseColor(
          json["colors"]["button_text_borderless_disabled"] as String)
      ..numberTextDefaultInt =
          parseColor(json["colors"]["number_text_default"] as String)
      ..numpadTextDefaultInt =
          parseColor(json["colors"]["numpad_text_default"] as String)
      ..bottomNavTextInt =
          parseColor(json["colors"]["bottom_nav_text"] as String)
      ..customTextButtonEnabledTextInt = parseColor(
          json["colors"]["custom_text_button_enabled_text"] as String)
      ..customTextButtonDisabledTextInt = parseColor(
          json["colors"]["custom_text_button_disabled_text"] as String)
      ..switchBGOnInt = parseColor(json["colors"]["switch_bg_on"] as String)
      ..switchBGOffInt = parseColor(json["colors"]["switch_bg_off"] as String)
      ..switchBGDisabledInt =
          parseColor(json["colors"]["switch_bg_disabled"] as String)
      ..switchCircleOnInt =
          parseColor(json["colors"]["switch_circle_on"] as String)
      ..switchCircleOffInt =
          parseColor(json["colors"]["switch_circle_off"] as String)
      ..switchCircleDisabledInt =
          parseColor(json["colors"]["switch_circle_disabled"] as String)
      ..stepIndicatorBGCheckInt =
          parseColor(json["colors"]["step_indicator_bg_check"] as String)
      ..stepIndicatorBGNumberInt =
          parseColor(json["colors"]["step_indicator_bg_number"] as String)
      ..stepIndicatorBGInactiveInt =
          parseColor(json["colors"]["step_indicator_bg_inactive"] as String)
      ..stepIndicatorBGLinesInt =
          parseColor(json["colors"]["step_indicator_bg_lines"] as String)
      ..stepIndicatorBGLinesInactiveInt = parseColor(
          json["colors"]["step_indicator_bg_lines_inactive"] as String)
      ..stepIndicatorIconTextInt =
          parseColor(json["colors"]["step_indicator_icon_text"] as String)
      ..stepIndicatorIconNumberInt =
          parseColor(json["colors"]["step_indicator_icon_number"] as String)
      ..stepIndicatorIconInactiveInt =
          parseColor(json["colors"]["step_indicator_icon_inactive"] as String)
      ..checkboxBGCheckedInt =
          parseColor(json["colors"]["checkbox_bg_checked"] as String)
      ..checkboxBorderEmptyInt =
          parseColor(json["colors"]["checkbox_border_empty"] as String)
      ..checkboxBGDisabledInt =
          parseColor(json["colors"]["checkbox_bg_disabled"] as String)
      ..checkboxIconCheckedInt =
          parseColor(json["colors"]["checkbox_icon_checked"] as String)
      ..checkboxIconDisabledInt =
          parseColor(json["colors"]["checkbox_icon_disabled"] as String)
      ..checkboxTextLabelInt =
          parseColor(json["colors"]["checkbox_text_label"] as String)
      ..snackBarBackSuccessInt =
          parseColor(json["colors"]["snack_bar_back_success"] as String)
      ..snackBarBackErrorInt =
          parseColor(json["colors"]["snack_bar_back_error"] as String)
      ..snackBarBackInfoInt =
          parseColor(json["colors"]["snack_bar_back_info"] as String)
      ..snackBarTextSuccessInt =
          parseColor(json["colors"]["snack_bar_text_success"] as String)
      ..snackBarTextErrorInt =
          parseColor(json["colors"]["snack_bar_text_error"] as String)
      ..snackBarTextInfoInt =
          parseColor(json["colors"]["snack_bar_text_info"] as String)
      ..bottomNavIconBackInt =
          parseColor(json["colors"]["bottom_nav_icon_back"] as String)
      ..bottomNavIconIconInt =
          parseColor(json["colors"]["bottom_nav_icon_icon"] as String)
      ..bottomNavIconIconHighlightedInt = parseColor(
          json["colors"]["bottom_nav_icon_icon_highlighted"] as String)
      ..topNavIconPrimaryInt =
          parseColor(json["colors"]["top_nav_icon_primary"] as String)
      ..topNavIconGreenInt =
          parseColor(json["colors"]["top_nav_icon_green"] as String)
      ..topNavIconYellowInt =
          parseColor(json["colors"]["top_nav_icon_yellow"] as String)
      ..topNavIconRedInt =
          parseColor(json["colors"]["top_nav_icon_red"] as String)
      ..settingsIconBackInt =
          parseColor(json["colors"]["settings_icon_back"] as String)
      ..settingsIconIconInt =
          parseColor(json["colors"]["settings_icon_icon"] as String)
      ..settingsIconBack2Int =
          parseColor(json["colors"]["settings_icon_back_two"] as String)
      ..settingsIconElementInt =
          parseColor(json["colors"]["settings_icon_element"] as String)
      ..textFieldActiveBGInt =
          parseColor(json["colors"]["text_field_active_bg"] as String)
      ..textFieldDefaultBGInt =
          parseColor(json["colors"]["text_field_default_bg"] as String)
      ..textFieldErrorBGInt =
          parseColor(json["colors"]["text_field_error_bg"] as String)
      ..textFieldSuccessBGInt =
          parseColor(json["colors"]["text_field_success_bg"] as String)
      ..textFieldErrorBorderInt =
          parseColor(json["colors"]["text_field_error_border"] as String)
      ..textFieldSuccessBorderInt =
          parseColor(json["colors"]["text_field_success_border"] as String)
      ..textFieldActiveSearchIconLeftInt = parseColor(
          json["colors"]["text_field_active_search_icon_left"] as String)
      ..textFieldDefaultSearchIconLeftInt = parseColor(
          json["colors"]["text_field_default_search_icon_left"] as String)
      ..textFieldErrorSearchIconLeftInt = parseColor(
          json["colors"]["text_field_error_search_icon_left"] as String)
      ..textFieldSuccessSearchIconLeftInt = parseColor(
          json["colors"]["text_field_success_search_icon_left"] as String)
      ..textFieldActiveTextInt =
          parseColor(json["colors"]["text_field_active_text"] as String)
      ..textFieldDefaultTextInt =
          parseColor(json["colors"]["text_field_default_text"] as String)
      ..textFieldErrorTextInt =
          parseColor(json["colors"]["text_field_error_text"] as String)
      ..textFieldSuccessTextInt =
          parseColor(json["colors"]["text_field_success_text"] as String)
      ..textFieldActiveLabelInt =
          parseColor(json["colors"]["text_field_active_label"] as String)
      ..textFieldErrorLabelInt =
          parseColor(json["colors"]["text_field_error_label"] as String)
      ..textFieldSuccessLabelInt =
          parseColor(json["colors"]["text_field_success_label"] as String)
      ..textFieldActiveSearchIconRightInt = parseColor(
          json["colors"]["text_field_active_search_icon_right"] as String)
      ..textFieldDefaultSearchIconRightInt = parseColor(
          json["colors"]["text_field_default_search_icon_right"] as String)
      ..textFieldErrorSearchIconRightInt = parseColor(
          json["colors"]["text_field_error_search_icon_right"] as String)
      ..textFieldSuccessSearchIconRightInt = parseColor(
          json["colors"]["text_field_success_search_icon_right"] as String)
      ..settingsItem2ActiveBGInt = parseColor(
          json["colors"]["settings_item_level_two_active_bg"] as String)
      ..settingsItem2ActiveTextInt = parseColor(
          json["colors"]["settings_item_level_two_active_text"] as String)
      ..settingsItem2ActiveSubInt = parseColor(
          json["colors"]["settings_item_level_two_active_sub"] as String)
      ..radioButtonIconBorderInt =
          parseColor(json["colors"]["radio_button_icon_border"] as String)
      ..radioButtonIconBorderDisabledInt = parseColor(
          json["colors"]["radio_button_icon_border_disabled"] as String)
      ..radioButtonBorderEnabledInt =
          parseColor(json["colors"]["radio_button_border_enabled"] as String)
      ..radioButtonBorderDisabledInt =
          parseColor(json["colors"]["radio_button_border_disabled"] as String)
      ..radioButtonIconCircleInt =
          parseColor(json["colors"]["radio_button_icon_circle"] as String)
      ..radioButtonIconEnabledInt =
          parseColor(json["colors"]["radio_button_icon_enabled"] as String)
      ..radioButtonTextEnabledInt =
          parseColor(json["colors"]["radio_button_text_enabled"] as String)
      ..radioButtonTextDisabledInt =
          parseColor(json["colors"]["radio_button_text_disabled"] as String)
      ..radioButtonLabelEnabledInt =
          parseColor(json["colors"]["radio_button_label_enabled"] as String)
      ..radioButtonLabelDisabledInt =
          parseColor(json["colors"]["radio_button_label_disabled"] as String)
      ..infoItemBGInt = parseColor(json["colors"]["info_item_bg"] as String)
      ..infoItemLabelInt =
          parseColor(json["colors"]["info_item_label"] as String)
      ..infoItemTextInt = parseColor(json["colors"]["info_item_text"] as String)
      ..infoItemIconsInt =
          parseColor(json["colors"]["info_item_icons"] as String)
      ..popupBGInt = parseColor(json["colors"]["popup_bg"] as String)
      ..currencyListItemBGInt =
          parseColor(json["colors"]["currency_list_item_bg"] as String)
      ..stackWalletBGInt = parseColor(json["colors"]["sw_bg"] as String)
      ..stackWalletMidInt = parseColor(json["colors"]["sw_mid"] as String)
      ..stackWalletBottomInt = parseColor(json["colors"]["sw_bottom"] as String)
      ..bottomNavShadowInt =
          parseColor(json["colors"]["bottom_nav_shadow"] as String)
      ..splashInt = parseColor(json["colors"]["splash"] as String)
      ..highlightInt = parseColor(json["colors"]["highlight"] as String)
      ..warningForegroundInt =
          parseColor(json["colors"]["warning_foreground"] as String)
      ..warningBackgroundInt =
          parseColor(json["colors"]["warning_background"] as String)
      ..loadingOverlayTextColorInt =
          parseColor(json["colors"]["loading_overlay_text_color"] as String)
      ..myStackContactIconBGInt =
          parseColor(json["colors"]["my_stack_contact_icon_bg"] as String)
      ..textConfirmTotalAmountInt =
          parseColor(json["colors"]["text_confirm_total_amount"] as String)
      ..textSelectedWordTableItemInt =
          parseColor(json["colors"]["text_selected_word_table_iterm"] as String)
      ..favoriteStarActiveInt =
          parseColor(json["colors"]["favorite_star_active"] as String)
      ..favoriteStarInactiveInt =
          parseColor(json["colors"]["favorite_star_inactive"] as String)
      ..rateTypeToggleColorOnInt =
          parseColor(json["colors"]["rate_type_toggle_color_on"] as String)
      ..rateTypeToggleColorOffInt =
          parseColor(json["colors"]["rate_type_toggle_color_off"] as String)
      ..rateTypeToggleDesktopColorOnInt = parseColor(
          json["colors"]["rate_type_toggle_desktop_color_on"] as String)
      ..rateTypeToggleDesktopColorOffInt = parseColor(
          json["colors"]["rate_type_toggle_desktop_color_off"] as String)
      ..ethTagTextInt = parseColor(json["colors"]["eth_tag_text"] as String)
      ..ethTagBGInt = parseColor(json["colors"]["eth_tag_bg"] as String)
      ..ethWalletTagTextInt =
          parseColor(json["colors"]["eth_wallet_tag_text"] as String)
      ..ethWalletTagBGInt =
          parseColor(json["colors"]["eth_wallet_tag_bg"] as String)
      ..tokenSummaryTextPrimaryInt =
          parseColor(json["colors"]["token_summary_text_primary"] as String)
      ..tokenSummaryTextSecondaryInt =
          parseColor(json["colors"]["token_summary_text_secondary"] as String)
      ..tokenSummaryBGInt =
          parseColor(json["colors"]["token_summary_bg"] as String)
      ..tokenSummaryButtonBGInt =
          parseColor(json["colors"]["token_summary_button_bg"] as String)
      ..tokenSummaryIconInt =
          parseColor(json["colors"]["token_summary_icon"] as String);
  }

  /// Grab the int value of the hex color string.
  /// 8 char string value expected where the first 2 are opacity
  static int parseColor(String colorHex) {
    try {
      final int colorValue = colorHex.toBigIntFromHex.toInt();
      if (colorValue >= 0 && colorValue <= 0xFFFFFFFF) {
        return colorValue;
      } else {
        throw ArgumentError(
          '"$colorHex" and corresponding int '
          'value "$colorValue" is not a valid color.',
        );
      }
    } catch (_) {
      throw ArgumentError(
        '"$colorHex" is not a valid hex number',
      );
    }
  }

  /// parse coin colors json and fetch color or use default
  static Map<Coin, Color> parseCoinColors(String jsonString) {
    final json = jsonDecode(jsonString) as Map;
    final map = Map<String, dynamic>.from(json);

    final Map<Coin, Color> result = {};

    for (final coin in Coin.values) {
      if (map[coin.name] is String) {
        result[coin] = Color(
          (map[coin.name] as String).toBigIntFromHex.toInt(),
        );
      } else {
        result[coin] = kCoinThemeColorDefaults.forCoin(coin);
      }
    }

    return result;
  }
}

@Embedded(inheritance: false)
class ThemeAssets implements IThemeAssets {
  @override
  late final String bellNew;
  @override
  late final String buy;
  @override
  late final String exchange;
  @override
  late final String personaIncognito;
  @override
  late final String personaEasy;
  @override
  late final String stack;
  @override
  late final String stackIcon;
  @override
  late final String receive;
  @override
  late final String receivePending;
  @override
  late final String receiveCancelled;
  @override
  late final String send;
  @override
  late final String sendPending;
  @override
  late final String sendCancelled;
  @override
  late final String themeSelector;
  @override
  late final String themePreview;
  @override
  late final String txExchange;
  @override
  late final String txExchangePending;
  @override
  late final String txExchangeFailed;

  late final String bitcoin;
  late final String litecoin;
  late final String bitcoincash;
  late final String dogecoin;
  late final String epicCash;
  late final String ethereum;
  late final String firo;
  late final String monero;
  late final String wownero;
  late final String namecoin;
  late final String particl;
  late final String nano;
  late final String bitcoinImage;
  late final String bitcoincashImage;
  late final String dogecoinImage;
  late final String epicCashImage;
  late final String ethereumImage;
  late final String firoImage;
  late final String litecoinImage;
  late final String moneroImage;
  late final String wowneroImage;
  late final String namecoinImage;
  late final String particlImage;
  late final String nanoImage;
  late final String bitcoinImageSecondary;
  late final String bitcoincashImageSecondary;
  late final String dogecoinImageSecondary;
  late final String epicCashImageSecondary;
  late final String ethereumImageSecondary;
  late final String firoImageSecondary;
  late final String litecoinImageSecondary;
  late final String moneroImageSecondary;
  late final String wowneroImageSecondary;
  late final String namecoinImageSecondary;
  late final String particlImageSecondary;
<<<<<<< HEAD
  late final String nanoImageSecondary;
=======
  @override
>>>>>>> d18ba61c
  late final String? loadingGif;
  @override
  late final String? background;

  // todo: add all assets expected in json

  ThemeAssets();

  factory ThemeAssets.fromJson({
    required Map<String, dynamic> json,
    required String applicationThemesDirectoryPath,
    required String themeId,
  }) {
    return ThemeAssets()
      ..bellNew =
          "$applicationThemesDirectoryPath/$themeId/assets/${json["bell_new"] as String}"
      ..buy =
          "$applicationThemesDirectoryPath/$themeId/assets/${json["buy"] as String}"
      ..exchange =
          "$applicationThemesDirectoryPath/$themeId/assets/${json["exchange"] as String}"
      ..personaIncognito =
          "$applicationThemesDirectoryPath/$themeId/assets/${json["persona_incognito"] as String}"
      ..personaEasy =
          "$applicationThemesDirectoryPath/$themeId/assets/${json["persona_easy"] as String}"
      ..stack =
          "$applicationThemesDirectoryPath/$themeId/assets/${json["stack"] as String}"
      ..stackIcon =
          "$applicationThemesDirectoryPath/$themeId/assets/${json["stack_icon"] as String}"
      ..receive =
          "$applicationThemesDirectoryPath/$themeId/assets/${json["receive"] as String}"
      ..receivePending =
          "$applicationThemesDirectoryPath/$themeId/assets/${json["receive_pending"] as String}"
      ..receiveCancelled =
          "$applicationThemesDirectoryPath/$themeId/assets/${json["receive_cancelled"] as String}"
      ..send =
          "$applicationThemesDirectoryPath/$themeId/assets/${json["send"] as String}"
      ..sendPending =
          "$applicationThemesDirectoryPath/$themeId/assets/${json["send_pending"] as String}"
      ..sendCancelled =
          "$applicationThemesDirectoryPath/$themeId/assets/${json["send_cancelled"] as String}"
      ..themeSelector =
          "$applicationThemesDirectoryPath/$themeId/assets/${json["theme_selector"] as String}"
      ..themePreview =
          "$applicationThemesDirectoryPath/$themeId/assets/${json["theme_preview"] as String}"
      ..txExchange =
          "$applicationThemesDirectoryPath/$themeId/assets/${json["tx_exchange"] as String}"
      ..txExchangePending =
          "$applicationThemesDirectoryPath/$themeId/assets/${json["tx_exchange_pending"] as String}"
      ..txExchangeFailed =
          "$applicationThemesDirectoryPath/$themeId/assets/${json["tx_exchange_failed"] as String}"
      ..bitcoin =
          "$applicationThemesDirectoryPath/$themeId/assets/${json["bitcoin"] as String}"
      ..litecoin =
          "$applicationThemesDirectoryPath/$themeId/assets/${json["litecoin"] as String}"
      ..bitcoincash =
          "$applicationThemesDirectoryPath/$themeId/assets/${json["bitcoincash"] as String}"
      ..dogecoin =
          "$applicationThemesDirectoryPath/$themeId/assets/${json["dogecoin"] as String}"
      ..epicCash =
          "$applicationThemesDirectoryPath/$themeId/assets/${json["epicCash"] as String}"
      ..ethereum =
          "$applicationThemesDirectoryPath/$themeId/assets/${json["ethereum"] as String}"
      ..firo =
          "$applicationThemesDirectoryPath/$themeId/assets/${json["firo"] as String}"
      ..monero =
          "$applicationThemesDirectoryPath/$themeId/assets/${json["monero"] as String}"
      ..wownero =
          "$applicationThemesDirectoryPath/$themeId/assets/${json["wownero"] as String}"
      ..namecoin =
          "$applicationThemesDirectoryPath/$themeId/assets/${json["namecoin"] as String}"
      ..particl =
          "$applicationThemesDirectoryPath/$themeId/assets/${json["particl"] as String}"
      ..nano =
          "$applicationThemesDirectoryPath/$themeId/assets/${json["bitcoin"] as String}" // TODO: Change this to nano
      ..bitcoinImage =
          "$applicationThemesDirectoryPath/$themeId/assets/${json["bitcoin_image"] as String}"
      ..bitcoincashImage =
          "$applicationThemesDirectoryPath/$themeId/assets/${json["bitcoincash_image"] as String}"
      ..dogecoinImage =
          "$applicationThemesDirectoryPath/$themeId/assets/${json["dogecoin_image"] as String}"
      ..epicCashImage =
          "$applicationThemesDirectoryPath/$themeId/assets/${json["epicCash_image"] as String}"
      ..ethereumImage =
          "$applicationThemesDirectoryPath/$themeId/assets/${json["ethereum_image"] as String}"
      ..firoImage =
          "$applicationThemesDirectoryPath/$themeId/assets/${json["firo_image"] as String}"
      ..litecoinImage =
          "$applicationThemesDirectoryPath/$themeId/assets/${json["litecoin_image"] as String}"
      ..moneroImage =
          "$applicationThemesDirectoryPath/$themeId/assets/${json["monero_image"] as String}"
      ..wowneroImage =
          "$applicationThemesDirectoryPath/$themeId/assets/${json["wownero_image"] as String}"
      ..namecoinImage =
          "$applicationThemesDirectoryPath/$themeId/assets/${json["namecoin_image"] as String}"
      ..particlImage =
          "$applicationThemesDirectoryPath/$themeId/assets/${json["particl_image"] as String}"
      ..nanoImage =
          "$applicationThemesDirectoryPath/$themeId/assets/${json["bitcoin_image"] as String}" // TODO: Change this to nano
      ..bitcoinImageSecondary =
          "$applicationThemesDirectoryPath/$themeId/assets/${json["bitcoin_image_secondary"] as String}"
      ..bitcoincashImageSecondary =
          "$applicationThemesDirectoryPath/$themeId/assets/${json["bitcoincash_image_secondary"] as String}"
      ..dogecoinImageSecondary =
          "$applicationThemesDirectoryPath/$themeId/assets/${json["dogecoin_image_secondary"] as String}"
      ..epicCashImageSecondary =
          "$applicationThemesDirectoryPath/$themeId/assets/${json["epicCash_image_secondary"] as String}"
      ..ethereumImageSecondary =
          "$applicationThemesDirectoryPath/$themeId/assets/${json["ethereum_image_secondary"] as String}"
      ..firoImageSecondary =
          "$applicationThemesDirectoryPath/$themeId/assets/${json["firo_image_secondary"] as String}"
      ..litecoinImageSecondary =
          "$applicationThemesDirectoryPath/$themeId/assets/${json["litecoin_image_secondary"] as String}"
      ..moneroImageSecondary =
          "$applicationThemesDirectoryPath/$themeId/assets/${json["monero_image_secondary"] as String}"
      ..wowneroImageSecondary =
          "$applicationThemesDirectoryPath/$themeId/assets/${json["wownero_image_secondary"] as String}"
      ..namecoinImageSecondary =
          "$applicationThemesDirectoryPath/$themeId/assets/${json["namecoin_image_secondary"] as String}"
      ..particlImageSecondary =
          "$applicationThemesDirectoryPath/$themeId/assets/${json["particl_image_secondary"] as String}"
      ..nanoImageSecondary =
          "$applicationThemesDirectoryPath/$themeId/assets/${json["bitcoin_image_secondary"] as String}" // TODO: Change this to nano
      ..loadingGif = json["loading_gif"] is String
          ? "$applicationThemesDirectoryPath/$themeId/assets/${json["loading_gif"] as String}"
          : null
      ..background = json["background"] is String
          ? "$applicationThemesDirectoryPath/$themeId/assets/${json["background"] as String}"
          : null;
  }
}

@Embedded(inheritance: false)
class ThemeAssetsV2 implements IThemeAssets {
  @override
  late final String bellNew;
  @override
  late final String buy;
  @override
  late final String exchange;
  @override
  late final String personaIncognito;
  @override
  late final String personaEasy;
  @override
  late final String stack;
  @override
  late final String stackIcon;
  @override
  late final String receive;
  @override
  late final String receivePending;
  @override
  late final String receiveCancelled;
  @override
  late final String send;
  @override
  late final String sendPending;
  @override
  late final String sendCancelled;
  @override
  late final String themeSelector;
  @override
  late final String themePreview;
  @override
  late final String txExchange;
  @override
  late final String txExchangePending;
  @override
  late final String txExchangeFailed;
  @override
  late final String? loadingGif;
  @override
  late final String? background;

  late final String coinPlaceholder;

  @ignore
  Map<Coin, String> get coinIcons => _coinIcons ??= parseCoinAssetsString(
        coinIconsString,
        placeHolder: coinPlaceholder,
      );
  @ignore
  Map<Coin, String>? _coinIcons;
  late final String coinIconsString;

  @ignore
  Map<Coin, String> get coinImages => _coinImages ??= parseCoinAssetsString(
        coinImagesString,
        placeHolder: coinPlaceholder,
      );
  @ignore
  Map<Coin, String>? _coinImages;
  late final String coinImagesString;

  @ignore
  Map<Coin, String> get coinSecondaryImages =>
      _coinSecondaryImages ??= parseCoinAssetsString(
        coinSecondaryImagesString,
        placeHolder: coinPlaceholder,
      );
  @ignore
  Map<Coin, String>? _coinSecondaryImages;
  late final String coinSecondaryImagesString;

  ThemeAssetsV2();

  factory ThemeAssetsV2.fromJson({
    required Map<String, dynamic> json,
    required String applicationThemesDirectoryPath,
    required String themeId,
  }) {
    return ThemeAssetsV2()
      ..bellNew =
          "$applicationThemesDirectoryPath/$themeId/assets/${json["bell_new"] as String}"
      ..buy =
          "$applicationThemesDirectoryPath/$themeId/assets/${json["buy"] as String}"
      ..exchange =
          "$applicationThemesDirectoryPath/$themeId/assets/${json["exchange"] as String}"
      ..personaIncognito =
          "$applicationThemesDirectoryPath/$themeId/assets/${json["persona_incognito"] as String}"
      ..personaEasy =
          "$applicationThemesDirectoryPath/$themeId/assets/${json["persona_easy"] as String}"
      ..stack =
          "$applicationThemesDirectoryPath/$themeId/assets/${json["stack"] as String}"
      ..stackIcon =
          "$applicationThemesDirectoryPath/$themeId/assets/${json["stack_icon"] as String}"
      ..receive =
          "$applicationThemesDirectoryPath/$themeId/assets/${json["receive"] as String}"
      ..receivePending =
          "$applicationThemesDirectoryPath/$themeId/assets/${json["receive_pending"] as String}"
      ..receiveCancelled =
          "$applicationThemesDirectoryPath/$themeId/assets/${json["receive_cancelled"] as String}"
      ..send =
          "$applicationThemesDirectoryPath/$themeId/assets/${json["send"] as String}"
      ..sendPending =
          "$applicationThemesDirectoryPath/$themeId/assets/${json["send_pending"] as String}"
      ..sendCancelled =
          "$applicationThemesDirectoryPath/$themeId/assets/${json["send_cancelled"] as String}"
      ..themeSelector =
          "$applicationThemesDirectoryPath/$themeId/assets/${json["theme_selector"] as String}"
      ..themePreview =
          "$applicationThemesDirectoryPath/$themeId/assets/${json["theme_preview"] as String}"
      ..txExchange =
          "$applicationThemesDirectoryPath/$themeId/assets/${json["tx_exchange"] as String}"
      ..txExchangePending =
          "$applicationThemesDirectoryPath/$themeId/assets/${json["tx_exchange_pending"] as String}"
      ..txExchangeFailed =
          "$applicationThemesDirectoryPath/$themeId/assets/${json["tx_exchange_failed"] as String}"
      ..coinPlaceholder =
          "$applicationThemesDirectoryPath/$themeId/assets/${json["coin_placeholder"] as String}"
      ..coinIconsString = createCoinAssetsString(
        "$applicationThemesDirectoryPath/$themeId/assets",
        Map<String, dynamic>.from(json["coins"]["icons"] as Map),
      )
      ..coinImagesString = createCoinAssetsString(
        "$applicationThemesDirectoryPath/$themeId/assets",
        Map<String, dynamic>.from(json["coins"]["images"] as Map),
      )
      ..coinSecondaryImagesString = createCoinAssetsString(
        "$applicationThemesDirectoryPath/$themeId/assets",
        Map<String, dynamic>.from(json["coins"]["secondaries"] as Map),
      )
      ..loadingGif = json["loading_gif"] is String
          ? "$applicationThemesDirectoryPath/$themeId/assets/${json["loading_gif"] as String}"
          : null
      ..background = json["background"] is String
          ? "$applicationThemesDirectoryPath/$themeId/assets/${json["background"] as String}"
          : null;
  }

  static String createCoinAssetsString(String path, Map<String, dynamic> json) {
    final Map<String, dynamic> map = {};
    for (final entry in json.entries) {
      map[entry.key] = "$path/${entry.value as String}";
    }
    return jsonEncode(map);
  }

  static Map<Coin, String> parseCoinAssetsString(
    String jsonString, {
    required String placeHolder,
  }) {
    final json = jsonDecode(jsonString) as Map;
    final map = Map<String, dynamic>.from(json);

    final Map<Coin, String> result = {};

    for (final coin in Coin.values) {
      result[coin] = map[coin.name] as String? ?? placeHolder;
    }

    return result;
  }
}

abstract class IThemeAssets {
  String get bellNew;
  String get buy;
  String get exchange;
  String get personaIncognito;
  String get personaEasy;
  String get stack;
  String get stackIcon;
  String get receive;
  String get receivePending;
  String get receiveCancelled;
  String get send;
  String get sendPending;
  String get sendCancelled;
  String get themeSelector;
  String get themePreview;
  String get txExchange;
  String get txExchangePending;
  String get txExchangeFailed;

  String? get loadingGif;
  String? get background;
}<|MERGE_RESOLUTION|>--- conflicted
+++ resolved
@@ -1902,7 +1902,6 @@
   late final String wownero;
   late final String namecoin;
   late final String particl;
-  late final String nano;
   late final String bitcoinImage;
   late final String bitcoincashImage;
   late final String dogecoinImage;
@@ -1914,7 +1913,6 @@
   late final String wowneroImage;
   late final String namecoinImage;
   late final String particlImage;
-  late final String nanoImage;
   late final String bitcoinImageSecondary;
   late final String bitcoincashImageSecondary;
   late final String dogecoinImageSecondary;
@@ -1926,11 +1924,7 @@
   late final String wowneroImageSecondary;
   late final String namecoinImageSecondary;
   late final String particlImageSecondary;
-<<<<<<< HEAD
-  late final String nanoImageSecondary;
-=======
-  @override
->>>>>>> d18ba61c
+  @override
   late final String? loadingGif;
   @override
   late final String? background;
@@ -2003,8 +1997,6 @@
           "$applicationThemesDirectoryPath/$themeId/assets/${json["namecoin"] as String}"
       ..particl =
           "$applicationThemesDirectoryPath/$themeId/assets/${json["particl"] as String}"
-      ..nano =
-          "$applicationThemesDirectoryPath/$themeId/assets/${json["bitcoin"] as String}" // TODO: Change this to nano
       ..bitcoinImage =
           "$applicationThemesDirectoryPath/$themeId/assets/${json["bitcoin_image"] as String}"
       ..bitcoincashImage =
@@ -2027,8 +2019,6 @@
           "$applicationThemesDirectoryPath/$themeId/assets/${json["namecoin_image"] as String}"
       ..particlImage =
           "$applicationThemesDirectoryPath/$themeId/assets/${json["particl_image"] as String}"
-      ..nanoImage =
-          "$applicationThemesDirectoryPath/$themeId/assets/${json["bitcoin_image"] as String}" // TODO: Change this to nano
       ..bitcoinImageSecondary =
           "$applicationThemesDirectoryPath/$themeId/assets/${json["bitcoin_image_secondary"] as String}"
       ..bitcoincashImageSecondary =
@@ -2051,8 +2041,6 @@
           "$applicationThemesDirectoryPath/$themeId/assets/${json["namecoin_image_secondary"] as String}"
       ..particlImageSecondary =
           "$applicationThemesDirectoryPath/$themeId/assets/${json["particl_image_secondary"] as String}"
-      ..nanoImageSecondary =
-          "$applicationThemesDirectoryPath/$themeId/assets/${json["bitcoin_image_secondary"] as String}" // TODO: Change this to nano
       ..loadingGif = json["loading_gif"] is String
           ? "$applicationThemesDirectoryPath/$themeId/assets/${json["loading_gif"] as String}"
           : null
