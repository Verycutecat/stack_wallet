import 'dart:convert';

import 'package:isar/isar.dart';
import 'package:stackwallet/exceptions/address/address_exception.dart';
import 'package:stackwallet/models/isar/models/blockchain_data/crypto_currency_address.dart';
import 'package:stackwallet/models/isar/models/blockchain_data/transaction.dart';

part 'address.g.dart';

@Collection(accessor: "addresses")
class Address extends CryptoCurrencyAddress {
  Address({
    required this.walletId,
    required this.value,
    required this.publicKey,
    required this.derivationIndex,
    required this.derivationPath,
    required this.type,
    required this.subType,
    this.otherData,
  });

  Id id = Isar.autoIncrement;

  @Index()
  late final String walletId;

  @Index(unique: true, composite: [CompositeIndex("walletId")])
  late final String value;

  late final List<byte> publicKey;

  @Index()
  late final int derivationIndex; // -1 generally means unknown

  @enumerated
  late final AddressType type;

  @enumerated
  late final AddressSubType subType;

  late final DerivationPath? derivationPath;

  late final String? otherData;

  final transactions = IsarLinks<Transaction>();

  int derivationChain() {
    if (subType == AddressSubType.receiving) {
      return 0; // 0 for receiving (external)
    } else if (subType == AddressSubType.change) {
      return 1; // 1 for change (internal)
    } else {
      throw AddressException("Could not imply derivation chain value");
    }
  }

  bool isPaynymAddress() =>
      subType == AddressSubType.paynymNotification ||
      subType == AddressSubType.paynymSend ||
      subType == AddressSubType.paynymReceive;

  @override
  String toString() => "{ "
      "id: $id, "
      "walletId: $walletId, "
      "value: $value, "
      "publicKey: $publicKey, "
      "derivationIndex: $derivationIndex, "
      "type: ${type.name}, "
      "subType: ${subType.name}, "
      "transactionsLength: ${transactions.length} "
      "derivationPath: $derivationPath, "
      "otherData: $otherData, "
      "}";

  String toJsonString() {
    final Map<String, dynamic> result = {
      "walletId": walletId,
      "value": value,
      "publicKey": publicKey,
      "derivationIndex": derivationIndex,
      "type": type.name,
      "subType": subType.name,
      "derivationPath": derivationPath?.value,
      "otherData": otherData,
    };
    return jsonEncode(result);
  }

  static Address fromJsonString(
    String jsonString, {
    String? overrideWalletId,
  }) {
    final json = jsonDecode(jsonString);
    final derivationPathString = json["derivationPath"] as String?;

    final DerivationPath? derivationPath =
        derivationPathString == null ? null : DerivationPath();
    if (derivationPath != null) {
      derivationPath.value = derivationPathString!;
    }

    return Address(
      walletId: overrideWalletId ?? json["walletId"] as String,
      value: json["value"] as String,
      publicKey: List<int>.from(json["publicKey"] as List),
      derivationIndex: json["derivationIndex"] as int,
      derivationPath: derivationPath,
      type: AddressType.values.byName(json["type"] as String),
      subType: AddressSubType.values.byName(json["subType"] as String),
      otherData: json["otherData"] as String?,
    );
  }
}

// do not modify
enum AddressType {
  p2pkh,
  p2sh,
  p2wpkh,
  cryptonote,
  mimbleWimble,
  unknown,
<<<<<<< HEAD
  nonWallet,
  ethereum,
=======
  nonWallet;

  String get readableName {
    switch (this) {
      case AddressType.p2pkh:
        return "Legacy";
      case AddressType.p2sh:
        return "Wrapped segwit";
      case AddressType.p2wpkh:
        return "Segwit";
      case AddressType.cryptonote:
        return "Cryptonote";
      case AddressType.mimbleWimble:
        return "Mimble Wimble";
      case AddressType.unknown:
        return "Unknown";
      case AddressType.nonWallet:
        return "Non wallet/unknown";
    }
  }
>>>>>>> 17463c4a
}

// do not modify
enum AddressSubType {
  receiving,
  change,
  paynymNotification,
  paynymSend,
  paynymReceive,
  unknown,
  nonWallet;

  String get prettyName {
    switch (this) {
      case AddressSubType.receiving:
        return "Receiving";
      case AddressSubType.change:
        return "Change";
      case AddressSubType.paynymNotification:
        return "PayNym Notification";
      case AddressSubType.paynymSend:
        return "PayNym Send";
      case AddressSubType.paynymReceive:
        return "PayNym Receiving";
      case AddressSubType.unknown:
        return "Unknown";
      case AddressSubType.nonWallet:
        return "Non wallet/unknown";
    }
  }
}

@Embedded(inheritance: false)
class DerivationPath {
  late final String value;

  List<String> getComponents() => value.split("/");

  String getPurpose() => getComponents()[1];

  @override
  toString() => value;

  @override
  bool operator ==(Object other) =>
      identical(this, other) || other is DerivationPath && value == other.value;

  @ignore
  @override
  int get hashCode => value.hashCode;
}<|MERGE_RESOLUTION|>--- conflicted
+++ resolved
@@ -122,11 +122,8 @@
   cryptonote,
   mimbleWimble,
   unknown,
-<<<<<<< HEAD
   nonWallet,
-  ethereum,
-=======
-  nonWallet;
+  ethereum;
 
   String get readableName {
     switch (this) {
@@ -146,7 +143,6 @@
         return "Non wallet/unknown";
     }
   }
->>>>>>> 17463c4a
 }
 
 // do not modify
