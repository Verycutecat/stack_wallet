--- conflicted
+++ resolved
@@ -178,15 +178,9 @@
     }
   }
 
-<<<<<<< HEAD
-  if (!Platform.isWindows) {
-    wownero.onStartup();
-    monero.onStartup();
-=======
   monero.onStartup();
   if (!Platform.isLinux && !Platform.isWindows) {
     wownero.onStartup();
->>>>>>> cd0bcbd3
   }
 
   // SystemChrome.setEnabledSystemUIMode(SystemUiMode.manual,
