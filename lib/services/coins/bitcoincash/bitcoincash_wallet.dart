import 'dart:async';
import 'dart:convert';
import 'dart:io';

import 'package:bech32/bech32.dart';
import 'package:bip32/bip32.dart' as bip32;
import 'package:bip39/bip39.dart' as bip39;
import 'package:bitbox/bitbox.dart' as bitbox;
import 'package:bitcoindart/bitcoindart.dart';
import 'package:bs58check/bs58check.dart' as bs58check;
import 'package:decimal/decimal.dart';
import 'package:flutter/foundation.dart';
import 'package:isar/isar.dart';
import 'package:stackwallet/db/main_db.dart';
import 'package:stackwallet/electrumx_rpc/cached_electrumx.dart';
import 'package:stackwallet/electrumx_rpc/electrumx.dart';
import 'package:stackwallet/models/balance.dart';
import 'package:stackwallet/models/isar/models/address/address.dart';
import 'package:stackwallet/models/isar/models/isar_models.dart' as isar_models;
import 'package:stackwallet/models/paymint/fee_object_model.dart';
import 'package:stackwallet/services/coins/coin_service.dart';
import 'package:stackwallet/services/event_bus/events/global/node_connection_status_changed_event.dart';
import 'package:stackwallet/services/event_bus/events/global/refresh_percent_changed_event.dart';
import 'package:stackwallet/services/event_bus/events/global/updated_in_background_event.dart';
import 'package:stackwallet/services/event_bus/events/global/wallet_sync_status_changed_event.dart';
import 'package:stackwallet/services/event_bus/global_event_bus.dart';
import 'package:stackwallet/services/mixins/wallet_cache.dart';
import 'package:stackwallet/services/mixins/wallet_db.dart';
import 'package:stackwallet/services/node_service.dart';
import 'package:stackwallet/services/notifications_api.dart';
import 'package:stackwallet/services/transaction_notification_tracker.dart';
import 'package:stackwallet/utilities/address_utils.dart';
import 'package:stackwallet/utilities/assets.dart';
import 'package:stackwallet/utilities/constants.dart';
import 'package:stackwallet/utilities/default_nodes.dart';
import 'package:stackwallet/utilities/enums/coin_enum.dart';
import 'package:stackwallet/utilities/enums/derive_path_type_enum.dart';
import 'package:stackwallet/utilities/enums/fee_rate_type_enum.dart';
import 'package:stackwallet/utilities/flutter_secure_storage_interface.dart';
import 'package:stackwallet/utilities/format.dart';
import 'package:stackwallet/utilities/logger.dart';
import 'package:stackwallet/utilities/prefs.dart';
import 'package:tuple/tuple.dart';
import 'package:uuid/uuid.dart';

const int MINIMUM_CONFIRMATIONS = 1;
const int DUST_LIMIT = 546;

const String GENESIS_HASH_MAINNET =
    "000000000019d6689c085ae165831e934ff763ae46a2a6c172b3f1b60a8ce26f";
const String GENESIS_HASH_TESTNET =
    "000000000933ea01ad0ee984209779baaec3ced90fa3f408719526f8d77f4943";

bip32.BIP32 getBip32Node(int chain, int index, String mnemonic,
    NetworkType network, DerivePathType derivePathType) {
  final root = getBip32Root(mnemonic, network);

  final node = getBip32NodeFromRoot(chain, index, root, derivePathType);
  return node;
}

/// wrapper for compute()
bip32.BIP32 getBip32NodeWrapper(
  Tuple5<int, int, String, NetworkType, DerivePathType> args,
) {
  return getBip32Node(
    args.item1,
    args.item2,
    args.item3,
    args.item4,
    args.item5,
  );
}

bip32.BIP32 getBip32NodeFromRoot(
    int chain, int index, bip32.BIP32 root, DerivePathType derivePathType) {
  String coinType;
  switch (root.network.wif) {
    case 0x80: // bch mainnet wif
      coinType =
          derivePathType == DerivePathType.bch44 ? "145" : "0"; // bch mainnet
      break;
    case 0xef: // bch testnet wif
      coinType = "1"; // bch testnet
      break;
    default:
      throw Exception("Invalid Bitcoincash network type used!");
  }
  switch (derivePathType) {
    case DerivePathType.bip44:
    case DerivePathType.bch44:
      return root.derivePath("m/44'/$coinType'/0'/$chain/$index");
    case DerivePathType.bip49:
      return root.derivePath("m/49'/$coinType'/0'/$chain/$index");
    default:
      throw Exception("DerivePathType must not be null.");
  }
}

/// wrapper for compute()
bip32.BIP32 getBip32NodeFromRootWrapper(
  Tuple4<int, int, bip32.BIP32, DerivePathType> args,
) {
  return getBip32NodeFromRoot(
    args.item1,
    args.item2,
    args.item3,
    args.item4,
  );
}

bip32.BIP32 getBip32Root(String mnemonic, NetworkType network) {
  final seed = bip39.mnemonicToSeed(mnemonic);
  final networkType = bip32.NetworkType(
    wif: network.wif,
    bip32: bip32.Bip32Type(
      public: network.bip32.public,
      private: network.bip32.private,
    ),
  );

  final root = bip32.BIP32.fromSeed(seed, networkType);
  return root;
}

/// wrapper for compute()
bip32.BIP32 getBip32RootWrapper(Tuple2<String, NetworkType> args) {
  return getBip32Root(args.item1, args.item2);
}

class BitcoinCashWallet extends CoinServiceAPI with WalletCache, WalletDB {
  static const integrationTestFlag =
      bool.fromEnvironment("IS_INTEGRATION_TEST");
  final _prefs = Prefs.instance;

  Timer? timer;
  late final Coin _coin;

  late final TransactionNotificationTracker txTracker;

  NetworkType get _network {
    switch (coin) {
      case Coin.bitcoincash:
        return bitcoincash;
      case Coin.bitcoincashTestnet:
        return bitcoincashtestnet;
      default:
        throw Exception("Bitcoincash network type not set!");
    }
  }

  @override
  Future<List<isar_models.UTXO>> get utxos => db.getUTXOs(walletId).findAll();

  @override
  Future<List<isar_models.Transaction>> get transactions =>
      db.getTransactions(walletId).sortByTimestampDesc().findAll();

  @override
  Coin get coin => _coin;

  @override
  Future<String> get currentReceivingAddress async =>
      (await _currentReceivingAddress).value;

  Future<isar_models.Address> get _currentReceivingAddress async =>
      (await db
          .getAddresses(walletId)
          .filter()
          .typeEqualTo(isar_models.AddressType.p2pkh)
          .subTypeEqualTo(isar_models.AddressSubType.receiving)
          .sortByDerivationIndexDesc()
          .findFirst()) ??
      await _generateAddressForChain(0, 0, DerivePathTypeExt.primaryFor(coin));

  Future<String> get currentChangeAddress async =>
      (await _currentChangeAddress).value;

  Future<isar_models.Address> get _currentChangeAddress async =>
      (await db
          .getAddresses(walletId)
          .filter()
          .typeEqualTo(isar_models.AddressType.p2pkh)
          .subTypeEqualTo(isar_models.AddressSubType.change)
          .sortByDerivationIndexDesc()
          .findFirst()) ??
      await _generateAddressForChain(1, 0, DerivePathTypeExt.primaryFor(coin));

  @override
  Future<void> exit() async {
    _hasCalledExit = true;
    timer?.cancel();
    timer = null;
    stopNetworkAlivePinging();
  }

  bool _hasCalledExit = false;

  @override
  bool get hasCalledExit => _hasCalledExit;

  @override
  Future<FeeObject> get fees => _feeObject ??= _getFees();
  Future<FeeObject>? _feeObject;

  @override
  Future<int> get maxFee async {
    final fee = (await fees).fast;
    final satsFee = Format.satoshisToAmount(fee, coin: coin) *
        Decimal.fromInt(Constants.satsPerCoin(coin));
    return satsFee.floor().toBigInt().toInt();
  }

  @override
  Future<List<String>> get mnemonic => _getMnemonicList();

  Future<int> get chainHeight async {
    try {
      final result = await _electrumXClient.getBlockHeadTip();
      final height = result["height"] as int;
      await updateCachedChainHeight(height);
      if (height > storedChainHeight) {
        GlobalEventBus.instance.fire(
          UpdatedInBackgroundEvent(
            "Updated current chain height in $walletId $walletName!",
            walletId,
          ),
        );
      }
      return height;
    } catch (e, s) {
      Logging.instance.log("Exception caught in chainHeight: $e\n$s",
          level: LogLevel.Error);
      return storedChainHeight;
    }
  }

  @override
  int get storedChainHeight => getCachedChainHeight();

  DerivePathType addressType({required String address}) {
    Uint8List? decodeBase58;
    Segwit? decodeBech32;
    try {
      if (bitbox.Address.detectFormat(address) ==
          bitbox.Address.formatCashAddr) {
        if (validateCashAddr(address)) {
          address = bitbox.Address.toLegacyAddress(address);
        } else {
          throw ArgumentError('$address is not currently supported');
        }
      }
    } catch (e, s) {}
    try {
      decodeBase58 = bs58check.decode(address);
    } catch (err) {
      // Base58check decode fail
    }
    if (decodeBase58 != null) {
      if (decodeBase58[0] == _network.pubKeyHash) {
        // P2PKH
        return DerivePathType.bip44;
      }

      if (decodeBase58[0] == _network.scriptHash) {
        // P2SH
        return DerivePathType.bip49;
      }
      throw ArgumentError('Invalid version or Network mismatch');
    } else {
      try {
        decodeBech32 = segwit.decode(address);
      } catch (err) {
        // Bech32 decode fail
      }

      if (decodeBech32 != null) {
        if (_network.bech32 != decodeBech32.hrp) {
          throw ArgumentError('Invalid prefix or Network mismatch');
        }
        if (decodeBech32.version != 0) {
          throw ArgumentError('Invalid address version');
        }
      }
    }
    throw ArgumentError('$address has no matching Script');
  }

  bool longMutex = false;

  @override
  Future<void> recoverFromMnemonic({
    required String mnemonic,
    required int maxUnusedAddressGap,
    required int maxNumberOfIndexesToCheck,
    required int height,
  }) async {
    longMutex = true;
    final start = DateTime.now();
    try {
      Logging.instance.log("IS_INTEGRATION_TEST: $integrationTestFlag",
          level: LogLevel.Info);
      if (!integrationTestFlag) {
        final features = await electrumXClient.getServerFeatures();
        Logging.instance.log("features: $features", level: LogLevel.Info);
        switch (coin) {
          case Coin.bitcoincash:
            if (features['genesis_hash'] != GENESIS_HASH_MAINNET) {
              throw Exception("genesis hash does not match main net!");
            }
            break;
          case Coin.bitcoincashTestnet:
            if (features['genesis_hash'] != GENESIS_HASH_TESTNET) {
              throw Exception("genesis hash does not match test net!");
            }
            break;
          default:
            throw Exception(
                "Attempted to generate a BitcoinCashWallet using a non bch coin type: ${coin.name}");
        }
      }
      // check to make sure we aren't overwriting a mnemonic
      // this should never fail
      if ((await _secureStore.read(key: '${_walletId}_mnemonic')) != null) {
        longMutex = false;
        throw Exception("Attempted to overwrite mnemonic on restore!");
      }
      await _secureStore.write(
          key: '${_walletId}_mnemonic', value: mnemonic.trim());
      await _recoverWalletFromBIP32SeedPhrase(
        mnemonic: mnemonic.trim(),
        maxUnusedAddressGap: maxUnusedAddressGap,
        maxNumberOfIndexesToCheck: maxNumberOfIndexesToCheck,
        coin: coin,
      );
    } catch (e, s) {
      Logging.instance.log(
          "Exception rethrown from recoverFromMnemonic(): $e\n$s",
          level: LogLevel.Error);
      longMutex = false;
      rethrow;
    }
    longMutex = false;

    final end = DateTime.now();
    Logging.instance.log(
        "$walletName recovery time: ${end.difference(start).inMilliseconds} millis",
        level: LogLevel.Info);
  }

  Future<Map<String, dynamic>> _checkGaps(
      int maxNumberOfIndexesToCheck,
      int maxUnusedAddressGap,
      int txCountBatchSize,
      bip32.BIP32 root,
      DerivePathType type,
      int chain) async {
    List<isar_models.Address> addressArray = [];
    int returningIndex = -1;
    Map<String, Map<String, String>> derivations = {};
    int gapCounter = 0;
    for (int index = 0;
        index < maxNumberOfIndexesToCheck && gapCounter < maxUnusedAddressGap;
        index += txCountBatchSize) {
      List<String> iterationsAddressArray = [];
      Logging.instance.log(
          "index: $index, \t GapCounter $chain ${type.name}: $gapCounter",
          level: LogLevel.Info);

      final _id = "k_$index";
      Map<String, String> txCountCallArgs = {};
      final Map<String, dynamic> receivingNodes = {};

      for (int j = 0; j < txCountBatchSize; j++) {
        final node = await compute(
          getBip32NodeFromRootWrapper,
          Tuple4(
            chain,
            index + j,
            root,
            type,
          ),
        );
        String addressString;
        final data = PaymentData(pubkey: node.publicKey);
        isar_models.AddressType addrType;
        switch (type) {
          case DerivePathType.bip44:
            addressString = P2PKH(data: data, network: _network).data.address!;
            addrType = isar_models.AddressType.p2pkh;
            addressString = bitbox.Address.toCashAddress(addressString);
            break;
          case DerivePathType.bch44:
            addressString = P2PKH(data: data, network: _network).data.address!;
            addrType = isar_models.AddressType.unknown;
            addressString = bitbox.Address.toCashAddress(addressString);
            break;
          case DerivePathType.bip49:
            addressString = P2SH(
                    data: PaymentData(
                        redeem: P2WPKH(data: data, network: _network).data),
                    network: _network)
                .data
                .address!;
            addrType = isar_models.AddressType.p2sh;
            break;
          default:
            throw Exception("DerivePathType $type not supported");
        }

        final address = isar_models.Address(
          walletId: walletId,
          value: addressString,
          publicKey: node.publicKey,
          type: addrType,
          derivationIndex: index + j,
          subType: chain == 0
              ? isar_models.AddressSubType.receiving
              : isar_models.AddressSubType.change,
        );

        receivingNodes.addAll({
          "${_id}_$j": {
            "node": node,
            "address": address,
          }
        });
        txCountCallArgs.addAll({
          "${_id}_$j": addressString,
        });
      }

      // get address tx counts
      final counts = await _getBatchTxCount(addresses: txCountCallArgs);
      if (kDebugMode) {
        print("Counts $counts");
      }
      // check and add appropriate addresses
      for (int k = 0; k < txCountBatchSize; k++) {
        int count = counts["${_id}_$k"]!;
        if (count > 0) {
          final node = receivingNodes["${_id}_$k"];
          final address = node["address"] as isar_models.Address;
          // add address to array
          addressArray.add(address);
          iterationsAddressArray.add(address.value);
          // set current index
          returningIndex = index + k;
          // reset counter
          gapCounter = 0;
          // add info to derivations
          derivations[address.value] = {
            "pubKey": Format.uint8listToString(
                (node["node"] as bip32.BIP32).publicKey),
            "wif": (node["node"] as bip32.BIP32).toWIF(),
          };
        }

        // increase counter when no tx history found
        if (count == 0) {
          gapCounter++;
        }
      }
      // cache all the transactions while waiting for the current function to finish.
      unawaited(getTransactionCacheEarly(iterationsAddressArray));
    }
    return {
      "addressArray": addressArray,
      "index": returningIndex,
      "derivations": derivations
    };
  }

  Future<void> getTransactionCacheEarly(List<String> allAddresses) async {
    try {
      final List<Map<String, dynamic>> allTxHashes =
          await _fetchHistory(allAddresses);
      for (final txHash in allTxHashes) {
        try {
          unawaited(cachedElectrumXClient.getTransaction(
            txHash: txHash["tx_hash"] as String,
            verbose: true,
            coin: coin,
          ));
        } catch (e) {
          continue;
        }
      }
    } catch (e) {
      //
    }
  }

<<<<<<< HEAD
  Future<void> _recoverWalletFromBIP32SeedPhrase({
    required String mnemonic,
    int maxUnusedAddressGap = 20,
    int maxNumberOfIndexesToCheck = 1000,
    bool isRescan = false,
  }) async {
=======
  Future<void> _recoverWalletFromBIP32SeedPhrase(
      {required String mnemonic,
      int maxUnusedAddressGap = 20,
      int maxNumberOfIndexesToCheck = 1000,
      Coin? coin}) async {
>>>>>>> 4aec78f0
    longMutex = true;

    Map<String, Map<String, String>> bip44P2pkhReceiveDerivations = {};
    Map<String, Map<String, String>> bch44P2pkhReceiveDerivations = {};
    Map<String, Map<String, String>> p2shReceiveDerivations = {};
    Map<String, Map<String, String>> bip44P2pkhChangeDerivations = {};
    Map<String, Map<String, String>> bch44P2pkhChangeDerivations = {};
    Map<String, Map<String, String>> p2shChangeDerivations = {};

    final root = await compute(getBip32RootWrapper, Tuple2(mnemonic, _network));

    List<isar_models.Address> bip44P2pkhReceiveAddressArray = [];
    List<isar_models.Address> bch44P2pkhReceiveAddressArray = [];
    List<isar_models.Address> p2shReceiveAddressArray = [];
    int bch44P2pkhReceiveIndex = -1;
    int bip44P2pkhReceiveIndex = -1;
    int p2shReceiveIndex = -1;

    List<isar_models.Address> bip44P2pkhChangeAddressArray = [];
    List<isar_models.Address> bch44P2pkhChangeAddressArray = [];
    List<isar_models.Address> p2shChangeAddressArray = [];
    int bch44P2pkhChangeIndex = -1;
    int bip44P2pkhChangeIndex = -1;
    int p2shChangeIndex = -1;

    // The gap limit will be capped at [maxUnusedAddressGap]
    // int receivingGapCounter = 0;
    // int changeGapCounter = 0;

    // actual size is 24 due to p2pkh and p2sh so 12x2
    const txCountBatchSize = 12;

    try {
      bool testnet = ((coin ?? null) == Coin.bitcoincashTestnet) ? true : false;
      // receiving addresses
      Logging.instance
          .log("checking receiving addresses...", level: LogLevel.Info);
      final resultReceiveBip44 = _checkGaps(maxNumberOfIndexesToCheck,
          maxUnusedAddressGap, txCountBatchSize, root, DerivePathType.bip44, 0);

      final resultReceive49 = _checkGaps(maxNumberOfIndexesToCheck,
          maxUnusedAddressGap, txCountBatchSize, root, DerivePathType.bip49, 0);

      Logging.instance
          .log("checking change addresses...", level: LogLevel.Info);
      // change addresses
      final bip44ResultChange = _checkGaps(maxNumberOfIndexesToCheck,
          maxUnusedAddressGap, txCountBatchSize, root, DerivePathType.bip44, 1);

      final resultChange49 = _checkGaps(maxNumberOfIndexesToCheck,
          maxUnusedAddressGap, txCountBatchSize, root, DerivePathType.bip49, 1);

      await Future.wait([
        resultReceiveBip44,
        resultReceive49,
        bip44ResultChange,
        resultChange49,
      ]);

      bip44P2pkhReceiveAddressArray = (await resultReceiveBip44)['addressArray']
          as List<isar_models.Address>;
      bip44P2pkhReceiveIndex = (await resultReceiveBip44)['index'] as int;
      bip44P2pkhReceiveDerivations = (await resultReceiveBip44)['derivations']
          as Map<String, Map<String, String>>;

      p2shReceiveAddressArray =
          (await resultReceive49)['addressArray'] as List<isar_models.Address>;
      p2shReceiveIndex = (await resultReceive49)['index'] as int;
      p2shReceiveDerivations = (await resultReceive49)['derivations']
          as Map<String, Map<String, String>>;

      bip44P2pkhChangeAddressArray = (await bip44ResultChange)['addressArray']
          as List<isar_models.Address>;
      bip44P2pkhChangeIndex = (await bip44ResultChange)['index'] as int;
      bip44P2pkhChangeDerivations = (await bip44ResultChange)['derivations']
          as Map<String, Map<String, String>>;

      p2shChangeAddressArray =
          (await resultChange49)['addressArray'] as List<isar_models.Address>;
      p2shChangeIndex = (await resultChange49)['index'] as int;
      p2shChangeDerivations = (await resultChange49)['derivations']
          as Map<String, Map<String, String>>;

      // save the derivations (if any)
      if (bip44P2pkhReceiveDerivations.isNotEmpty) {
        await addDerivations(
            chain: 0,
            derivePathType: DerivePathType.bip44,
            derivationsToAdd: bip44P2pkhReceiveDerivations);
      }
      if (p2shReceiveDerivations.isNotEmpty) {
        await addDerivations(
            chain: 0,
            derivePathType: DerivePathType.bip49,
            derivationsToAdd: p2shReceiveDerivations);
      }
      if (bip44P2pkhChangeDerivations.isNotEmpty) {
        await addDerivations(
            chain: 1,
            derivePathType: DerivePathType.bip44,
            derivationsToAdd: bip44P2pkhChangeDerivations);
      }
      if (p2shChangeDerivations.isNotEmpty) {
        await addDerivations(
            chain: 1,
            derivePathType: DerivePathType.bip49,
            derivationsToAdd: p2shChangeDerivations);
      }

      // If restoring a wallet that never received any funds, then set receivingArray manually
      // If we didn't do this, it'd store an empty array
      if (bip44P2pkhReceiveIndex == -1) {
        final address =
            await _generateAddressForChain(0, 0, DerivePathType.bip44);
        bip44P2pkhReceiveAddressArray.add(address);
      }
      if (p2shReceiveIndex == -1) {
        final address =
            await _generateAddressForChain(0, 0, DerivePathType.bip49);
        p2shReceiveAddressArray.add(address);
      }

      // If restoring a wallet that never sent any funds with change, then set changeArray
      // manually. If we didn't do this, it'd store an empty array.
      if (bip44P2pkhChangeIndex == -1) {
        final address =
            await _generateAddressForChain(1, 0, DerivePathType.bip44);
        bip44P2pkhChangeAddressArray.add(address);
      }
      if (p2shChangeIndex == -1) {
        final address =
            await _generateAddressForChain(1, 0, DerivePathType.bip49);
        p2shChangeAddressArray.add(address);
      }

<<<<<<< HEAD
      if (isRescan) {
        await db.updateOrPutAddresses([
          ...p2pkhReceiveAddressArray,
          ...p2pkhChangeAddressArray,
=======
      if (!testnet) {
        final resultReceiveBch44 = _checkGaps(
            maxNumberOfIndexesToCheck,
            maxUnusedAddressGap,
            txCountBatchSize,
            root,
            DerivePathType.bch44,
            0);
        final Future<Map<String, dynamic>> bch44ResultChange = _checkGaps(
            maxNumberOfIndexesToCheck,
            maxUnusedAddressGap,
            txCountBatchSize,
            root,
            DerivePathType.bch44,
            1);
        await Future.wait([
          resultReceiveBch44,
          bch44ResultChange,
        ]);

        bch44P2pkhReceiveAddressArray =
            (await resultReceiveBch44)['addressArray']
                as List<isar_models.Address>;
        bch44P2pkhReceiveIndex = (await resultReceiveBch44)['index'] as int;
        bch44P2pkhReceiveDerivations = (await resultReceiveBch44)['derivations']
            as Map<String, Map<String, String>>;

        bch44P2pkhChangeAddressArray = (await bch44ResultChange)['addressArray']
            as List<isar_models.Address>;
        bch44P2pkhChangeIndex = (await bch44ResultChange)['index'] as int;
        bch44P2pkhChangeDerivations = (await bch44ResultChange)['derivations']
            as Map<String, Map<String, String>>;

        if (bch44P2pkhReceiveDerivations.isNotEmpty) {
          await addDerivations(
              chain: 0,
              derivePathType: DerivePathType.bch44,
              derivationsToAdd: bch44P2pkhReceiveDerivations);
        }
        if (bch44P2pkhChangeDerivations.isNotEmpty) {
          await addDerivations(
              chain: 1,
              derivePathType: DerivePathType.bch44,
              derivationsToAdd: bch44P2pkhChangeDerivations);
        }

        if (bch44P2pkhReceiveIndex == -1) {
          final address =
              await _generateAddressForChain(0, 0, DerivePathType.bch44);
          bch44P2pkhReceiveAddressArray.add(address);
        }

        if (bch44P2pkhChangeIndex == -1) {
          final address =
              await _generateAddressForChain(1, 0, DerivePathType.bch44);
          bch44P2pkhChangeAddressArray.add(address);
        }

        await db.putAddresses([
          ...bip44P2pkhReceiveAddressArray,
        ...bip44P2pkhChangeAddressArray,
        ...bch44P2pkhReceiveAddressArray,
        ...bch44P2pkhChangeAddressArray,
>>>>>>> 4aec78f0
          ...p2shReceiveAddressArray,
          ...p2shChangeAddressArray,
        ]);
      } else {
        await db.putAddresses([
<<<<<<< HEAD
          ...p2pkhReceiveAddressArray,
          ...p2pkhChangeAddressArray,
=======
          ...bip44P2pkhReceiveAddressArray,
          ...bip44P2pkhChangeAddressArray,
>>>>>>> 4aec78f0
          ...p2shReceiveAddressArray,
          ...p2shChangeAddressArray,
        ]);
      }

      await _updateUTXOs();

      await Future.wait([
        updateCachedId(walletId),
        updateCachedIsFavorite(false),
      ]);

      longMutex = false;
    } catch (e, s) {
      Logging.instance.log(
          "Exception rethrown from _recoverWalletFromBIP32SeedPhrase(): $e\n$s",
          level: LogLevel.Info);

      longMutex = false;
      rethrow;
    }
  }

  Future<bool> refreshIfThereIsNewData() async {
    if (longMutex) return false;
    if (_hasCalledExit) return false;
    Logging.instance.log("refreshIfThereIsNewData", level: LogLevel.Info);

    try {
      bool needsRefresh = false;
      Logging.instance.log(
          "notified unconfirmed transactions: ${txTracker.pendings}",
          level: LogLevel.Info);
      Set<String> txnsToCheck = {};

      for (final String txid in txTracker.pendings) {
        if (!txTracker.wasNotifiedConfirmed(txid)) {
          txnsToCheck.add(txid);
        }
      }

      for (String txid in txnsToCheck) {
        final txn = await electrumXClient.getTransaction(txHash: txid);
        var confirmations = txn["confirmations"];
        if (confirmations is! int) continue;
        bool isUnconfirmed = confirmations < MINIMUM_CONFIRMATIONS;
        if (!isUnconfirmed) {
          // unconfirmedTxs = {};
          needsRefresh = true;
          break;
        }
      }
      if (!needsRefresh) {
        var allOwnAddresses = await _fetchAllOwnAddresses();
        List<Map<String, dynamic>> allTxs = await _fetchHistory(
            allOwnAddresses.map((e) => e.value).toList(growable: false));
        for (Map<String, dynamic> transaction in allTxs) {
          final txid = transaction['tx_hash'] as String;
          if ((await db
                  .getTransactions(walletId)
                  .filter()
                  .txidMatches(txid)
                  .findFirst()) ==
              null) {
            Logging.instance.log(
                " txid not found in address history already ${transaction['tx_hash']}",
                level: LogLevel.Info);
            needsRefresh = true;
            break;
          }
        }
      }
      return needsRefresh;
    } catch (e, s) {
      Logging.instance.log(
          "Exception caught in refreshIfThereIsNewData: $e\n$s",
          level: LogLevel.Info);
      rethrow;
    }
  }

  Future<void> getAllTxsToWatch() async {
    if (_hasCalledExit) return;
    List<isar_models.Transaction> unconfirmedTxnsToNotifyPending = [];
    List<isar_models.Transaction> unconfirmedTxnsToNotifyConfirmed = [];

    final currentChainHeight = await chainHeight;

    final txCount = await db.getTransactions(walletId).count();

    const paginateLimit = 50;

    for (int i = 0; i < txCount; i += paginateLimit) {
      final transactions = await db
          .getTransactions(walletId)
          .offset(i)
          .limit(paginateLimit)
          .findAll();
      for (final tx in transactions) {
        if (tx.isConfirmed(currentChainHeight, MINIMUM_CONFIRMATIONS)) {
          if (txTracker.wasNotifiedPending(tx.txid) &&
              !txTracker.wasNotifiedConfirmed(tx.txid)) {
            unconfirmedTxnsToNotifyConfirmed.add(tx);
          }
        } else {
          if (!txTracker.wasNotifiedPending(tx.txid)) {
            unconfirmedTxnsToNotifyPending.add(tx);
          }
        }
      }
    }

    // notify on new incoming transaction
    for (final tx in unconfirmedTxnsToNotifyPending) {
      final confirmations = tx.getConfirmations(currentChainHeight);

      if (tx.type == isar_models.TransactionType.incoming) {
        unawaited(
          NotificationApi.showNotification(
            title: "Incoming transaction",
            body: walletName,
            walletId: walletId,
            iconAssetName: Assets.svg.iconFor(coin: coin),
            date: DateTime.now(),
            shouldWatchForUpdates: confirmations < MINIMUM_CONFIRMATIONS,
            coinName: coin.name,
            txid: tx.txid,
            confirmations: confirmations,
            requiredConfirmations: MINIMUM_CONFIRMATIONS,
          ),
        );
        await txTracker.addNotifiedPending(tx.txid);
      } else if (tx.type == isar_models.TransactionType.outgoing) {
        unawaited(
          NotificationApi.showNotification(
            title: "Sending transaction",
            body: walletName,
            walletId: walletId,
            iconAssetName: Assets.svg.iconFor(coin: coin),
            date: DateTime.fromMillisecondsSinceEpoch(tx.timestamp * 1000),
            shouldWatchForUpdates: confirmations < MINIMUM_CONFIRMATIONS,
            coinName: coin.name,
            txid: tx.txid,
            confirmations: confirmations,
            requiredConfirmations: MINIMUM_CONFIRMATIONS,
          ),
        );
        await txTracker.addNotifiedPending(tx.txid);
      }
    }

    // notify on confirmed
    for (final tx in unconfirmedTxnsToNotifyConfirmed) {
      if (tx.type == isar_models.TransactionType.incoming) {
        unawaited(
          NotificationApi.showNotification(
            title: "Incoming transaction confirmed",
            body: walletName,
            walletId: walletId,
            iconAssetName: Assets.svg.iconFor(coin: coin),
            date: DateTime.now(),
            shouldWatchForUpdates: false,
            coinName: coin.name,
          ),
        );

        await txTracker.addNotifiedConfirmed(tx.txid);
      } else if (tx.type == isar_models.TransactionType.outgoing) {
        unawaited(
          NotificationApi.showNotification(
            title: "Outgoing transaction confirmed",
            body: walletName,
            walletId: walletId,
            iconAssetName: Assets.svg.iconFor(coin: coin),
            date: DateTime.now(),
            shouldWatchForUpdates: false,
            coinName: coin.name,
          ),
        );
        await txTracker.addNotifiedConfirmed(tx.txid);
      }
    }
  }

  bool refreshMutex = false;

  bool _shouldAutoSync = false;

  @override
  bool get shouldAutoSync => _shouldAutoSync;

  @override
  set shouldAutoSync(bool shouldAutoSync) {
    if (_shouldAutoSync != shouldAutoSync) {
      _shouldAutoSync = shouldAutoSync;
      if (!shouldAutoSync) {
        timer?.cancel();
        timer = null;
        stopNetworkAlivePinging();
      } else {
        startNetworkAlivePinging();
        refresh();
      }
    }
  }

  //TODO Show percentages properly/more consistently
  /// Refreshes display data for the wallet
  @override
  Future<void> refresh() async {
    if (refreshMutex) {
      Logging.instance.log("$walletId $walletName refreshMutex denied",
          level: LogLevel.Info);
      return;
    } else {
      refreshMutex = true;
    }

    try {
      GlobalEventBus.instance.fire(
        WalletSyncStatusChangedEvent(
          WalletSyncStatus.syncing,
          walletId,
          coin,
        ),
      );

      GlobalEventBus.instance.fire(RefreshPercentChangedEvent(0.0, walletId));

      GlobalEventBus.instance.fire(RefreshPercentChangedEvent(0.1, walletId));

      final currentHeight = await chainHeight;
      const storedHeight = 1; //await storedChainHeight;

      Logging.instance
          .log("chain height: $currentHeight", level: LogLevel.Info);
      Logging.instance
          .log("cached height: $storedHeight", level: LogLevel.Info);

      if (currentHeight != storedHeight) {
        GlobalEventBus.instance.fire(RefreshPercentChangedEvent(0.2, walletId));
        await _checkChangeAddressForTransactions();

        GlobalEventBus.instance.fire(RefreshPercentChangedEvent(0.3, walletId));
        await _checkCurrentReceivingAddressesForTransactions();

        final fetchFuture = _refreshTransactions();
        final utxosRefreshFuture = _updateUTXOs();
        GlobalEventBus.instance
            .fire(RefreshPercentChangedEvent(0.50, walletId));

        final feeObj = _getFees();
        GlobalEventBus.instance
            .fire(RefreshPercentChangedEvent(0.60, walletId));

        GlobalEventBus.instance
            .fire(RefreshPercentChangedEvent(0.70, walletId));
        _feeObject = Future(() => feeObj);

        await utxosRefreshFuture;
        GlobalEventBus.instance
            .fire(RefreshPercentChangedEvent(0.80, walletId));

        await fetchFuture;
        await getAllTxsToWatch();
        GlobalEventBus.instance
            .fire(RefreshPercentChangedEvent(0.90, walletId));
      }

      GlobalEventBus.instance.fire(RefreshPercentChangedEvent(1.0, walletId));
      GlobalEventBus.instance.fire(
        WalletSyncStatusChangedEvent(
          WalletSyncStatus.synced,
          walletId,
          coin,
        ),
      );
      refreshMutex = false;

      if (shouldAutoSync) {
        timer ??= Timer.periodic(const Duration(seconds: 150), (timer) async {
          // chain height check currently broken
          // if ((await chainHeight) != (await storedChainHeight)) {
          if (await refreshIfThereIsNewData()) {
            await refresh();
            GlobalEventBus.instance.fire(UpdatedInBackgroundEvent(
                "New data found in $walletId $walletName in background!",
                walletId));
          }
          // }
        });
      }
    } catch (error, strace) {
      refreshMutex = false;
      GlobalEventBus.instance.fire(
        NodeConnectionStatusChangedEvent(
          NodeConnectionStatus.disconnected,
          walletId,
          coin,
        ),
      );
      GlobalEventBus.instance.fire(
        WalletSyncStatusChangedEvent(
          WalletSyncStatus.unableToSync,
          walletId,
          coin,
        ),
      );
      Logging.instance.log(
          "Caught exception in refreshWalletData(): $error\n$strace",
          level: LogLevel.Error);
    }
  }

  @override
  Future<Map<String, dynamic>> prepareSend({
    required String address,
    required int satoshiAmount,
    Map<String, dynamic>? args,
  }) async {
    try {
      final feeRateType = args?["feeRate"];
      final feeRateAmount = args?["feeRateAmount"];
      if (feeRateType is FeeRateType || feeRateAmount is int) {
        late final int rate;
        if (feeRateType is FeeRateType) {
          int fee = 0;
          final feeObject = await fees;
          switch (feeRateType) {
            case FeeRateType.fast:
              fee = feeObject.fast;
              break;
            case FeeRateType.average:
              fee = feeObject.medium;
              break;
            case FeeRateType.slow:
              fee = feeObject.slow;
              break;
          }
          rate = fee;
        } else {
          rate = feeRateAmount as int;
        }
        // check for send all
        bool isSendAll = false;
        if (satoshiAmount == balance.spendable) {
          isSendAll = true;
        }

        final result =
            await coinSelection(satoshiAmount, rate, address, isSendAll);
        Logging.instance.log("SEND RESULT: $result", level: LogLevel.Info);
        if (result is int) {
          switch (result) {
            case 1:
              throw Exception("Insufficient balance!");
            case 2:
              throw Exception("Insufficient funds to pay for transaction fee!");
            default:
              throw Exception("Transaction failed with error code $result");
          }
        } else {
          final hex = result["hex"];
          if (hex is String) {
            final fee = result["fee"] as int;
            final vSize = result["vSize"] as int;

            Logging.instance.log("txHex: $hex", level: LogLevel.Info);
            Logging.instance.log("fee: $fee", level: LogLevel.Info);
            Logging.instance.log("vsize: $vSize", level: LogLevel.Info);
            // fee should never be less than vSize sanity check
            if (fee < vSize) {
              throw Exception(
                  "Error in fee calculation: Transaction fee cannot be less than vSize");
            }
            return result as Map<String, dynamic>;
          } else {
            throw Exception("sent hex is not a String!!!");
          }
        }
      } else {
        throw ArgumentError("Invalid fee rate argument provided!");
      }
    } catch (e, s) {
      Logging.instance.log("Exception rethrown from prepareSend(): $e\n$s",
          level: LogLevel.Error);
      rethrow;
    }
  }

  @override
  Future<String> confirmSend({dynamic txData}) async {
    try {
      Logging.instance.log("confirmSend txData: $txData", level: LogLevel.Info);
      final txHash = await _electrumXClient.broadcastTransaction(
          rawTx: txData["hex"] as String);
      Logging.instance.log("Sent txHash: $txHash", level: LogLevel.Info);
      return txHash;
    } catch (e, s) {
      Logging.instance.log("Exception rethrown from confirmSend(): $e\n$s",
          level: LogLevel.Error);
      rethrow;
    }
  }

  @override
  Future<bool> testNetworkConnection() async {
    try {
      final result = await _electrumXClient.ping();
      return result;
    } catch (_) {
      return false;
    }
  }

  Timer? _networkAliveTimer;

  void startNetworkAlivePinging() {
    // call once on start right away
    _periodicPingCheck();

    // then periodically check
    _networkAliveTimer = Timer.periodic(
      Constants.networkAliveTimerDuration,
      (_) async {
        _periodicPingCheck();
      },
    );
  }

  void _periodicPingCheck() async {
    bool hasNetwork = await testNetworkConnection();
    _isConnected = hasNetwork;
    if (_isConnected != hasNetwork) {
      NodeConnectionStatus status = hasNetwork
          ? NodeConnectionStatus.connected
          : NodeConnectionStatus.disconnected;
      GlobalEventBus.instance
          .fire(NodeConnectionStatusChangedEvent(status, walletId, coin));
    }
  }

  void stopNetworkAlivePinging() {
    _networkAliveTimer?.cancel();
    _networkAliveTimer = null;
  }

  bool _isConnected = false;

  @override
  bool get isConnected => _isConnected;

  @override
  Future<void> initializeNew() async {
    Logging.instance
        .log("Generating new ${coin.prettyName} wallet.", level: LogLevel.Info);

    if (getCachedId() != null) {
      throw Exception(
          "Attempted to initialize a new wallet using an existing wallet ID!");
    }
    await _prefs.init();
    try {
      await _generateNewWallet();
    } catch (e, s) {
      Logging.instance.log("Exception rethrown from initializeNew(): $e\n$s",
          level: LogLevel.Fatal);
      rethrow;
    }
    await Future.wait([
      updateCachedId(walletId),
      updateCachedIsFavorite(false),
    ]);
  }

  @override
  Future<void> initializeExisting() async {
    Logging.instance.log("Opening existing ${coin.prettyName} wallet.",
        level: LogLevel.Info);

    if (getCachedId() == null) {
      throw Exception(
          "Attempted to initialize an existing wallet using an unknown wallet ID!");
    }

    await _prefs.init();
    await _checkCurrentChangeAddressesForTransactions();
    await _checkCurrentReceivingAddressesForTransactions();
  }

  // hack to add tx to txData before refresh completes
  // required based on current app architecture where we don't properly store
  // transactions locally in a good way
  @override
  Future<void> updateSentCachedTxData(Map<String, dynamic> txData) async {
    // final priceData =
    //     await _priceAPI.getPricesAnd24hChange(baseCurrency: _prefs.currency);
    // Decimal currentPrice = priceData[coin]?.item1 ?? Decimal.zero;
    // final locale =
    //     Platform.isWindows ? "en_US" : await Devicelocale.currentLocale;
    // final String worthNow = Format.localizedStringAsFixed(
    //     value:
    //         ((currentPrice * Decimal.fromInt(txData["recipientAmt"] as int)) /
    //                 Decimal.fromInt(Constants.satsPerCoin(coin)))
    //             .toDecimal(scaleOnInfinitePrecision: 2),
    //     decimalPlaces: 2,
    //     locale: locale!);
    //
    // final tx = models.Transaction(
    //   txid: txData["txid"] as String,
    //   confirmedStatus: false,
    //   timestamp: DateTime.now().millisecondsSinceEpoch ~/ 1000,
    //   txType: "Sent",
    //   amount: txData["recipientAmt"] as int,
    //   worthNow: worthNow,
    //   worthAtBlockTimestamp: worthNow,
    //   fees: txData["fee"] as int,
    //   inputSize: 0,
    //   outputSize: 0,
    //   inputs: [],
    //   outputs: [],
    //   address: txData["address"] as String,
    //   height: -1,
    //   confirmations: 0,
    // );
    //
    // if (cachedTxData == null) {
    //   final data = await _fetchTransactionData();
    //   _transactionData = Future(() => data);
    // }
    //
    // final transactions = cachedTxData!.getAllTransactions();
    // transactions[tx.txid] = tx;
    // cachedTxData = models.TransactionData.fromMap(transactions);
    // _transactionData = Future(() => cachedTxData!);
  }

  bool validateCashAddr(String cashAddr) {
    String addr = cashAddr;
    if (cashAddr.contains(":")) {
      addr = cashAddr.split(":").last;
    }

    return addr.startsWith("q");
  }

  @override
  bool validateAddress(String address) {
    try {
      // 0 for bitcoincash: address scheme, 1 for legacy address
      final format = bitbox.Address.detectFormat(address);
      if (kDebugMode) {
        print("format $format");
      }

      if (_coin == Coin.bitcoincashTestnet) {
        return true;
      }

      if (format == bitbox.Address.formatCashAddr) {
        return validateCashAddr(address);
      } else {
        return address.startsWith("1");
      }
    } catch (e) {
      return false;
    }
  }

  @override
  String get walletId => _walletId;
  late final String _walletId;

  @override
  String get walletName => _walletName;
  late String _walletName;

  // setter for updating on rename
  @override
  set walletName(String newName) => _walletName = newName;

  late ElectrumX _electrumXClient;

  ElectrumX get electrumXClient => _electrumXClient;

  late CachedElectrumX _cachedElectrumXClient;

  CachedElectrumX get cachedElectrumXClient => _cachedElectrumXClient;

  late SecureStorageInterface _secureStore;

  BitcoinCashWallet({
    required String walletId,
    required String walletName,
    required Coin coin,
    required ElectrumX client,
    required CachedElectrumX cachedClient,
    required TransactionNotificationTracker tracker,
    required SecureStorageInterface secureStore,
    MainDB? mockableOverride,
  }) {
    txTracker = tracker;
    _walletId = walletId;
    _walletName = walletName;
    _coin = coin;
    _electrumXClient = client;
    _cachedElectrumXClient = cachedClient;
    _secureStore = secureStore;
    initCache(walletId, coin);
    initWalletDB(mockableOverride: mockableOverride);
  }

  @override
  Future<void> updateNode(bool shouldRefresh) async {
    final failovers = NodeService(secureStorageInterface: _secureStore)
        .failoverNodesFor(coin: coin)
        .map((e) => ElectrumXNode(
              address: e.host,
              port: e.port,
              name: e.name,
              id: e.id,
              useSSL: e.useSSL,
            ))
        .toList();
    final newNode = await getCurrentNode();
    _cachedElectrumXClient = CachedElectrumX.from(
      node: newNode,
      prefs: _prefs,
      failovers: failovers,
    );
    _electrumXClient = ElectrumX.from(
      node: newNode,
      prefs: _prefs,
      failovers: failovers,
    );

    if (shouldRefresh) {
      unawaited(refresh());
    }
  }

  Future<List<String>> _getMnemonicList() async {
    final mnemonicString =
        await _secureStore.read(key: '${_walletId}_mnemonic');
    if (mnemonicString == null) {
      return [];
    }
    final List<String> data = mnemonicString.split(' ');
    return data;
  }

  Future<ElectrumXNode> getCurrentNode() async {
    final node = NodeService(secureStorageInterface: _secureStore)
            .getPrimaryNodeFor(coin: coin) ??
        DefaultNodes.getNodeFor(coin);

    return ElectrumXNode(
      address: node.host,
      port: node.port,
      name: node.name,
      useSSL: node.useSSL,
      id: node.id,
    );
  }

  Future<List<isar_models.Address>> _fetchAllOwnAddresses() async {
    final allAddresses = await db
        .getAddresses(walletId)
        .filter()
        .not()
        .typeEqualTo(isar_models.AddressType.nonWallet)
        .and()
        .group((q) => q
            .subTypeEqualTo(isar_models.AddressSubType.receiving)
            .or()
            .subTypeEqualTo(isar_models.AddressSubType.change))
        .findAll();

    // for (var i = 0; i < receivingAddressesP2PKH.length; i++) {
    //   if (!allAddresses.contains(receivingAddressesP2PKH[i])) {
    //     allAddresses.add(receivingAddressesP2PKH[i] as String);
    //   }
    // }
    // for (var i = 0; i < changeAddressesP2PKH.length; i++) {
    //   if (!allAddresses.contains(changeAddressesP2PKH[i])) {
    //     allAddresses.add(changeAddressesP2PKH[i] as String);
    //   }
    // }
    return allAddresses;
  }

  Future<FeeObject> _getFees() async {
    try {
      //TODO adjust numbers for different speeds?
      const int f = 1, m = 5, s = 20;

      final fast = await electrumXClient.estimateFee(blocks: f);
      final medium = await electrumXClient.estimateFee(blocks: m);
      final slow = await electrumXClient.estimateFee(blocks: s);

      final feeObject = FeeObject(
        numberOfBlocksFast: f,
        numberOfBlocksAverage: m,
        numberOfBlocksSlow: s,
        fast: Format.decimalAmountToSatoshis(fast, coin),
        medium: Format.decimalAmountToSatoshis(medium, coin),
        slow: Format.decimalAmountToSatoshis(slow, coin),
      );

      Logging.instance.log("fetched fees: $feeObject", level: LogLevel.Info);
      return feeObject;
    } catch (e) {
      Logging.instance
          .log("Exception rethrown from _getFees(): $e", level: LogLevel.Error);
      rethrow;
    }
  }

  Future<void> _generateNewWallet() async {
    Logging.instance
        .log("IS_INTEGRATION_TEST: $integrationTestFlag", level: LogLevel.Info);
    if (!integrationTestFlag) {
      try {
        final features = await electrumXClient
            .getServerFeatures()
            .timeout(const Duration(seconds: 3));
        Logging.instance.log("features: $features", level: LogLevel.Info);
        switch (coin) {
          case Coin.bitcoincash:
            if (features['genesis_hash'] != GENESIS_HASH_MAINNET) {
              throw Exception("genesis hash does not match main net!");
            }
            break;
          case Coin.bitcoincashTestnet:
            if (features['genesis_hash'] != GENESIS_HASH_TESTNET) {
              throw Exception("genesis hash does not match test net!");
            }
            break;
          default:
            throw Exception(
                "Attempted to generate a BitcoinWallet using a non bitcoin coin type: ${coin.name}");
        }
      } catch (e, s) {
        Logging.instance.log("$e/n$s", level: LogLevel.Info);
      }
    }

    // this should never fail
    if ((await _secureStore.read(key: '${_walletId}_mnemonic')) != null) {
      throw Exception(
          "Attempted to overwrite mnemonic on generate new wallet!");
    }
    await _secureStore.write(
        key: '${_walletId}_mnemonic',
        value: bip39.generateMnemonic(strength: 256));

    // Generate and add addresses to relevant arrays
    final initialAddresses = await Future.wait([
      // P2PKH
      _generateAddressForChain(0, 0, DerivePathType.bip44),
      _generateAddressForChain(1, 0, DerivePathType.bip44),

      // P2SH
      _generateAddressForChain(0, 0, DerivePathType.bip49),
      _generateAddressForChain(1, 0, DerivePathType.bip49),
    ]);

    await db.putAddresses(initialAddresses);

    Logging.instance.log("_generateNewWalletFinished", level: LogLevel.Info);
  }

  /// Generates a new internal or external chain address for the wallet using a BIP44 or BIP49 derivation path.
  /// [chain] - Use 0 for receiving (external), 1 for change (internal). Should not be any other value!
  /// [index] - This can be any integer >= 0
  Future<isar_models.Address> _generateAddressForChain(
    int chain,
    int index,
    DerivePathType derivePathType,
  ) async {
    final mnemonic = await _secureStore.read(key: '${_walletId}_mnemonic');
    final node = await compute(
      getBip32NodeWrapper,
      Tuple5(
        chain,
        index,
        mnemonic!,
        _network,
        derivePathType,
      ),
    );
    final data = PaymentData(pubkey: node.publicKey);

    String address;
    isar_models.AddressType addrType;

    switch (derivePathType) {
      case DerivePathType.bip44:
        address = P2PKH(data: data, network: _network).data.address!;
        addrType = isar_models.AddressType.p2pkh;
        address = bitbox.Address.toCashAddress(address);
        break;
      case DerivePathType.bch44:
        address = P2PKH(data: data, network: _network).data.address!;
        addrType = isar_models.AddressType.unknown;
        address = bitbox.Address.toCashAddress(address);
        break;
      case DerivePathType.bip49:
        address = P2SH(
                data: PaymentData(
                    redeem: P2WPKH(data: data, network: _network).data),
                network: _network)
            .data
            .address!;
        addrType = isar_models.AddressType.p2sh;
        break;
      case DerivePathType.bip84:
        throw UnsupportedError("bip84 not supported by BCH");
      default:
        throw Exception("DerivePathType $derivePathType not supported");
    }

    // add generated address & info to derivations
    await addDerivation(
      chain: chain,
      address: address,
      pubKey: Format.uint8listToString(node.publicKey),
      wif: node.toWIF(),
      derivePathType: derivePathType,
    );

    return isar_models.Address(
      walletId: walletId,
      value: address,
      publicKey: node.publicKey,
      type: addrType,
      derivationIndex: index,
      subType: chain == 0
          ? isar_models.AddressSubType.receiving
          : isar_models.AddressSubType.change,
    );
  }

  /// Returns the latest receiving/change (external/internal) address for the wallet depending on [chain]
  /// and
  /// [chain] - Use 0 for receiving (external), 1 for change (internal). Should not be any other value!
  Future<String> _getCurrentAddressForChain(
    int chain,
    DerivePathType derivePathType,
  ) async {
    final subType = chain == 0 // Here, we assume that chain == 1 if it isn't 0
        ? isar_models.AddressSubType.receiving
        : isar_models.AddressSubType.change;

    isar_models.AddressType type;
    switch (derivePathType) {
      case DerivePathType.bip44:
        type = isar_models.AddressType.p2pkh;
        break;
      case DerivePathType.bch44:
        type = isar_models.AddressType.unknown;
        break;
      case DerivePathType.bip49:
        type = isar_models.AddressType.p2sh;
        break;
      case DerivePathType.bip84:
        throw UnsupportedError("bip84 not supported by BCH");
      default:
        throw Exception("DerivePathType $derivePathType not supported");
    }

    final address = await db
        .getAddresses(walletId)
        .filter()
        .typeEqualTo(type)
        .subTypeEqualTo(subType)
        .sortByDerivationIndexDesc()
        .findFirst();
    return address!.value;
  }

  String _buildDerivationStorageKey({
    required int chain,
    required DerivePathType derivePathType,
  }) {
    String key;
    String chainId = chain == 0 ? "receive" : "change";
    switch (derivePathType) {
      case DerivePathType.bip44:
        key = "${walletId}_${chainId}DerivationsP2PKH";
        break;
      case DerivePathType.bch44:
        key = "${walletId}_${chainId}DerivationsBch44P2PKH";
        break;
      case DerivePathType.bip49:
        key = "${walletId}_${chainId}DerivationsP2SH";
        break;
      case DerivePathType.bip84:
        throw UnsupportedError("bip84 not supported by BCH");
    }
    return key;
  }

  Future<Map<String, dynamic>> _fetchDerivations(
      {required int chain, required DerivePathType derivePathType}) async {
    // build lookup key
    final key = _buildDerivationStorageKey(
        chain: chain, derivePathType: derivePathType);

    // fetch current derivations
    final derivationsString = await _secureStore.read(key: key);
    return Map<String, dynamic>.from(
        jsonDecode(derivationsString ?? "{}") as Map);
  }

  /// Add a single derivation to the local secure storage for [chain] and
  /// [derivePathType] where [chain] must either be 1 for change or 0 for receive.
  /// This will overwrite a previous entry where the address of the new derivation
  /// matches a derivation currently stored.
  Future<void> addDerivation({
    required int chain,
    required String address,
    required String pubKey,
    required String wif,
    required DerivePathType derivePathType,
  }) async {
    // build lookup key
    final key = _buildDerivationStorageKey(
        chain: chain, derivePathType: derivePathType);

    // fetch current derivations
    final derivationsString = await _secureStore.read(key: key);
    final derivations =
        Map<String, dynamic>.from(jsonDecode(derivationsString ?? "{}") as Map);

    // add derivation
    derivations[address] = {
      "pubKey": pubKey,
      "wif": wif,
    };

    // save derivations
    final newReceiveDerivationsString = jsonEncode(derivations);
    await _secureStore.write(key: key, value: newReceiveDerivationsString);
  }

  /// Add multiple derivations to the local secure storage for [chain] and
  /// [derivePathType] where [chain] must either be 1 for change or 0 for receive.
  /// This will overwrite any previous entries where the address of the new derivation
  /// matches a derivation currently stored.
  /// The [derivationsToAdd] must be in the format of:
  /// {
  ///   addressA : {
  ///     "pubKey": <the pubKey string>,
  ///     "wif": <the wif string>,
  ///   },
  ///   addressB : {
  ///     "pubKey": <the pubKey string>,
  ///     "wif": <the wif string>,
  ///   },
  /// }
  Future<void> addDerivations({
    required int chain,
    required DerivePathType derivePathType,
    required Map<String, dynamic> derivationsToAdd,
  }) async {
    // build lookup key
    final key = _buildDerivationStorageKey(
        chain: chain, derivePathType: derivePathType);

    // fetch current derivations
    final derivationsString = await _secureStore.read(key: key);
    final derivations =
        Map<String, dynamic>.from(jsonDecode(derivationsString ?? "{}") as Map);

    // add derivation
    derivations.addAll(derivationsToAdd);

    // save derivations
    final newReceiveDerivationsString = jsonEncode(derivations);
    await _secureStore.write(key: key, value: newReceiveDerivationsString);
  }

  Future<void> _updateUTXOs() async {
    final allAddresses = await _fetchAllOwnAddresses();

    try {
      final fetchedUtxoList = <List<Map<String, dynamic>>>[];

      final Map<int, Map<String, List<dynamic>>> batches = {};
      const batchSizeMax = 10;
      int batchNumber = 0;
      for (int i = 0; i < allAddresses.length; i++) {
        if (batches[batchNumber] == null) {
          batches[batchNumber] = {};
        }
        final scripthash =
            _convertToScriptHash(allAddresses[i].value, _network);
        if (kDebugMode) {
          print("SCRIPT_HASH_FOR_ADDRESS ${allAddresses[i]} IS $scripthash");
        }
        batches[batchNumber]!.addAll({
          scripthash: [scripthash]
        });
        if (i % batchSizeMax == batchSizeMax - 1) {
          batchNumber++;
        }
      }

      for (int i = 0; i < batches.length; i++) {
        final response =
            await _electrumXClient.getBatchUTXOs(args: batches[i]!);
        for (final entry in response.entries) {
          if (entry.value.isNotEmpty) {
            fetchedUtxoList.add(entry.value);
          }
        }
      }

      final currentChainHeight = await chainHeight;

      final List<isar_models.UTXO> outputArray = [];
      int satoshiBalanceTotal = 0;
      int satoshiBalancePending = 0;
      int satoshiBalanceSpendable = 0;
      int satoshiBalanceBlocked = 0;

      for (int i = 0; i < fetchedUtxoList.length; i++) {
        for (int j = 0; j < fetchedUtxoList[i].length; j++) {
          final txn = await cachedElectrumXClient.getTransaction(
            txHash: fetchedUtxoList[i][j]["tx_hash"] as String,
            verbose: true,
            coin: coin,
          );

          // todo check here if we should mark as blocked
          final utxo = isar_models.UTXO(
            walletId: walletId,
            txid: txn["txid"] as String,
            vout: fetchedUtxoList[i][j]["tx_pos"] as int,
            value: fetchedUtxoList[i][j]["value"] as int,
            name: "",
            isBlocked: false,
            blockedReason: null,
            isCoinbase: txn["is_coinbase"] as bool? ?? false,
            blockHash: txn["blockhash"] as String?,
            blockHeight: fetchedUtxoList[i][j]["height"] as int?,
            blockTime: txn["blocktime"] as int?,
          );

          satoshiBalanceTotal += utxo.value;

          if (utxo.isBlocked) {
            satoshiBalanceBlocked += utxo.value;
          } else {
            if (utxo.isConfirmed(currentChainHeight, MINIMUM_CONFIRMATIONS)) {
              satoshiBalanceSpendable += utxo.value;
            } else {
              satoshiBalancePending += utxo.value;
            }
          }

          outputArray.add(utxo);
        }
      }

      Logging.instance
          .log('Outputs fetched: $outputArray', level: LogLevel.Info);

      // TODO move this out of here and into IDB
      await db.isar.writeTxn(() async {
        await db.isar.utxos.where().walletIdEqualTo(walletId).deleteAll();
        await db.isar.utxos.putAll(outputArray);
      });

      // finally update balance
      _balance = Balance(
        coin: coin,
        total: satoshiBalanceTotal,
        spendable: satoshiBalanceSpendable,
        blockedTotal: satoshiBalanceBlocked,
        pendingSpendable: satoshiBalancePending,
      );
      await updateCachedBalance(_balance!);
    } catch (e, s) {
      Logging.instance
          .log("Output fetch unsuccessful: $e\n$s", level: LogLevel.Error);
    }
  }

  @override
  Balance get balance => _balance ??= getCachedBalance();
  Balance? _balance;

  Future<int> getTxCount({required String address}) async {
    String? scripthash;
    try {
      scripthash = _convertToScriptHash(address, _network);
      final transactions =
          await electrumXClient.getHistory(scripthash: scripthash);
      return transactions.length;
    } catch (e) {
      Logging.instance.log(
          "Exception rethrown in _getTxCount(address: $address, scripthash: $scripthash): $e",
          level: LogLevel.Error);
      rethrow;
    }
  }

  Future<Map<String, int>> _getBatchTxCount({
    required Map<String, String> addresses,
  }) async {
    try {
      final Map<String, List<dynamic>> args = {};
      if (kDebugMode) {
        print("Address $addresses");
      }
      for (final entry in addresses.entries) {
        args[entry.key] = [_convertToScriptHash(entry.value, _network)];
      }

      if (kDebugMode) {
        print("Args ${jsonEncode(args)}");
      }

      final response = await electrumXClient.getBatchHistory(args: args);
      if (kDebugMode) {
        print("Response ${jsonEncode(response)}");
      }
      final Map<String, int> result = {};
      for (final entry in response.entries) {
        result[entry.key] = entry.value.length;
      }
      if (kDebugMode) {
        print("result ${jsonEncode(result)}");
      }
      return result;
    } catch (e, s) {
      Logging.instance.log(
          "Exception rethrown in _getBatchTxCount(address: $addresses: $e\n$s",
          level: LogLevel.Error);
      rethrow;
    }
  }

  Future<void> _checkReceivingAddressForTransactions() async {
    try {
      final currentReceiving = await _currentReceivingAddress;

      final int txCount = await getTxCount(address: currentReceiving.value);
      Logging.instance.log(
          'Number of txs for current receiving address $currentReceiving: $txCount',
          level: LogLevel.Info);

      if (txCount >= 1 || currentReceiving.derivationIndex < 0) {
        // First increment the receiving index
        final newReceivingIndex = currentReceiving.derivationIndex + 1;

        // Use new index to derive a new receiving address
        final newReceivingAddress = await _generateAddressForChain(
            0, newReceivingIndex, DerivePathTypeExt.primaryFor(coin));

        final existing = await db
            .getAddresses(walletId)
            .filter()
            .valueEqualTo(newReceivingAddress.value)
            .findFirst();
        if (existing == null) {
          // Add that new change address
          await db.putAddress(newReceivingAddress);
        } else {
          // we need to update the address
          await db.updateAddress(existing, newReceivingAddress);
        }
        // keep checking until address with no tx history is set as current
        await _checkReceivingAddressForTransactions();
      }
    } on SocketException catch (se, s) {
      Logging.instance.log(
          "SocketException caught in _checkReceivingAddressForTransactions(${DerivePathTypeExt.primaryFor(coin)}): $se\n$s",
          level: LogLevel.Error);
      return;
    } catch (e, s) {
      Logging.instance.log(
          "Exception rethrown from _checkReceivingAddressForTransactions(${DerivePathTypeExt.primaryFor(coin)}): $e\n$s",
          level: LogLevel.Error);
      rethrow;
    }
  }

  Future<void> _checkChangeAddressForTransactions() async {
    try {
      final currentChange = await _currentChangeAddress;
      final int txCount = await getTxCount(address: currentChange.value);
      Logging.instance.log(
          'Number of txs for current change address $currentChange: $txCount',
          level: LogLevel.Info);

      if (txCount >= 1 || currentChange.derivationIndex < 0) {
        // First increment the change index
        final newChangeIndex = currentChange.derivationIndex + 1;

        // Use new index to derive a new change address
        final newChangeAddress = await _generateAddressForChain(
            1, newChangeIndex, DerivePathTypeExt.primaryFor(coin));

        final existing = await db
            .getAddresses(walletId)
            .filter()
            .valueEqualTo(newChangeAddress.value)
            .findFirst();
        if (existing == null) {
          // Add that new change address
          await db.putAddress(newChangeAddress);
        } else {
          // we need to update the address
          await db.updateAddress(existing, newChangeAddress);
        }
        // keep checking until address with no tx history is set as current
        await _checkChangeAddressForTransactions();
      }
    } on SocketException catch (se, s) {
      Logging.instance.log(
          "SocketException caught in _checkReceivingAddressForTransactions(${DerivePathTypeExt.primaryFor(coin)}): $se\n$s",
          level: LogLevel.Error);
      return;
    } catch (e, s) {
      Logging.instance.log(
          "Exception rethrown from _checkReceivingAddressForTransactions(${DerivePathTypeExt.primaryFor(coin)}): $e\n$s",
          level: LogLevel.Error);
      rethrow;
    }
  }

  Future<void> _checkCurrentReceivingAddressesForTransactions() async {
    try {
      // for (final type in DerivePathType.values) {
      await _checkReceivingAddressForTransactions();
      // }
    } catch (e, s) {
      Logging.instance.log(
          "Exception rethrown from _checkCurrentReceivingAddressesForTransactions(): $e\n$s",
          level: LogLevel.Info);
      rethrow;
    }
  }

  /// public wrapper because dart can't test private...
  Future<void> checkCurrentReceivingAddressesForTransactions() async {
    if (Platform.environment["FLUTTER_TEST"] == "true") {
      try {
        return _checkCurrentReceivingAddressesForTransactions();
      } catch (_) {
        rethrow;
      }
    }
  }

  Future<void> _checkCurrentChangeAddressesForTransactions() async {
    try {
      // for (final type in DerivePathType.values) {
      await _checkChangeAddressForTransactions();
      // }
    } catch (e, s) {
      Logging.instance.log(
          "Exception rethrown from _checkCurrentChangeAddressesForTransactions(): $e\n$s",
          level: LogLevel.Error);
      rethrow;
    }
  }

  /// public wrapper because dart can't test private...
  Future<void> checkCurrentChangeAddressesForTransactions() async {
    if (Platform.environment["FLUTTER_TEST"] == "true") {
      try {
        return _checkCurrentChangeAddressesForTransactions();
      } catch (_) {
        rethrow;
      }
    }
  }

  /// attempts to convert a string to a valid scripthash
  ///
  /// Returns the scripthash or throws an exception on invalid bch address
  String _convertToScriptHash(String bchAddress, NetworkType network) {
    try {
      if (bitbox.Address.detectFormat(bchAddress) ==
              bitbox.Address.formatCashAddr &&
          validateCashAddr(bchAddress)) {
        bchAddress = bitbox.Address.toLegacyAddress(bchAddress);
      }
      return AddressUtils.convertToScriptHash(bchAddress, network);
    } catch (e) {
      rethrow;
    }
  }

  Future<List<Map<String, dynamic>>> _fetchHistory(
      List<String> allAddresses) async {
    try {
      List<Map<String, dynamic>> allTxHashes = [];

      final Map<int, Map<String, List<dynamic>>> batches = {};
      final Map<String, String> requestIdToAddressMap = {};
      const batchSizeMax = 10;
      int batchNumber = 0;
      for (int i = 0; i < allAddresses.length; i++) {
        if (batches[batchNumber] == null) {
          batches[batchNumber] = {};
        }
        final scripthash = _convertToScriptHash(allAddresses[i], _network);
        final id = Logger.isTestEnv ? "$i" : const Uuid().v1();
        requestIdToAddressMap[id] = allAddresses[i];
        batches[batchNumber]!.addAll({
          id: [scripthash]
        });
        if (i % batchSizeMax == batchSizeMax - 1) {
          batchNumber++;
        }
      }

      for (int i = 0; i < batches.length; i++) {
        final response =
            await _electrumXClient.getBatchHistory(args: batches[i]!);
        for (final entry in response.entries) {
          for (int j = 0; j < entry.value.length; j++) {
            entry.value[j]["address"] = requestIdToAddressMap[entry.key];
            if (!allTxHashes.contains(entry.value[j])) {
              allTxHashes.add(entry.value[j]);
            }
          }
        }
      }

      return allTxHashes;
    } catch (e, s) {
      Logging.instance.log("_fetchHistory: $e\n$s", level: LogLevel.Error);
      rethrow;
    }
  }

  bool _duplicateTxCheck(
      List<Map<String, dynamic>> allTransactions, String txid) {
    for (int i = 0; i < allTransactions.length; i++) {
      if (allTransactions[i]["txid"] == txid) {
        return true;
      }
    }
    return false;
  }

  Future<void> _refreshTransactions() async {
    List<isar_models.Address> allAddressesOld = await _fetchAllOwnAddresses();

    Set<String> receivingAddresses = allAddressesOld
        .where((e) => e.subType == isar_models.AddressSubType.receiving)
        .map((e) {
      if (bitbox.Address.detectFormat(e.value) == bitbox.Address.formatLegacy &&
          (addressType(address: e.value) == DerivePathType.bip44 ||
              addressType(address: e.value) == DerivePathType.bch44)) {
        return bitbox.Address.toCashAddress(e.value);
      } else {
        return e.value;
      }
    }).toSet();

    Set<String> changeAddresses = allAddressesOld
        .where((e) => e.subType == isar_models.AddressSubType.change)
        .map((e) {
      if (bitbox.Address.detectFormat(e.value) == bitbox.Address.formatLegacy &&
          (addressType(address: e.value) == DerivePathType.bip44 ||
              addressType(address: e.value) == DerivePathType.bch44)) {
        return bitbox.Address.toCashAddress(e.value);
      } else {
        return e.value;
      }
    }).toSet();

    final List<Map<String, dynamic>> allTxHashes =
        await _fetchHistory([...receivingAddresses, ...changeAddresses]);

    List<Map<String, dynamic>> allTransactions = [];

    final currentHeight = await chainHeight;

    for (final txHash in allTxHashes) {
      final storedTx = await db
          .getTransactions(walletId)
          .filter()
          .txidEqualTo(txHash["tx_hash"] as String)
          .findFirst();

      if (storedTx == null ||
          !storedTx.isConfirmed(currentHeight, MINIMUM_CONFIRMATIONS)) {
        final tx = await cachedElectrumXClient.getTransaction(
          txHash: txHash["tx_hash"] as String,
          verbose: true,
          coin: coin,
        );

        // Logging.instance.log("TRANSACTION: ${jsonEncode(tx)}");
        if (!_duplicateTxCheck(allTransactions, tx["txid"] as String)) {
          tx["address"] = await db
              .getAddresses(walletId)
              .filter()
              .valueEqualTo(txHash["address"] as String)
              .findFirst();
          tx["height"] = txHash["height"];
          allTransactions.add(tx);
        }
      }
    }
    //
    // Logging.instance.log("addAddresses: $allAddresses", level: LogLevel.Info);
    // Logging.instance.log("allTxHashes: $allTxHashes", level: LogLevel.Info);
    //
    // Logging.instance.log("allTransactions length: ${allTransactions.length}",
    //     level: LogLevel.Info);

    final List<
        Tuple4<isar_models.Transaction, List<isar_models.Output>,
            List<isar_models.Input>, isar_models.Address?>> txns = [];

    for (final txData in allTransactions) {
      Set<String> inputAddresses = {};
      Set<String> outputAddresses = {};

      int totalInputValue = 0;
      int totalOutputValue = 0;

      int amountSentFromWallet = 0;
      int amountReceivedInWallet = 0;
      int changeAmount = 0;

      // parse inputs
      for (final input in txData["vin"] as List) {
        final prevTxid = input["txid"] as String;
        final prevOut = input["vout"] as int;

        // fetch input tx to get address
        final inputTx = await cachedElectrumXClient.getTransaction(
          txHash: prevTxid,
          coin: coin,
        );

        for (final output in inputTx["vout"] as List) {
          // check matching output
          if (prevOut == output["n"]) {
            // get value
            final value = Format.decimalAmountToSatoshis(
              Decimal.parse(output["value"].toString()),
              coin,
            );

            // add value to total
            totalInputValue += value;

            // get input(prevOut) address
            final address =
                output["scriptPubKey"]?["addresses"]?[0] as String? ??
                    output["scriptPubKey"]?["address"] as String?;

            if (address != null) {
              inputAddresses.add(address);

              // if input was from my wallet, add value to amount sent
              if (receivingAddresses.contains(address) ||
                  changeAddresses.contains(address)) {
                amountSentFromWallet += value;
              }
            }
          }
        }
      }

      // parse outputs
      for (final output in txData["vout"] as List) {
        // get value
        final value = Format.decimalAmountToSatoshis(
          Decimal.parse(output["value"].toString()),
          coin,
        );

        // add value to total
        totalOutputValue += value;

        // get output address
        final address = output["scriptPubKey"]?["addresses"]?[0] as String? ??
            output["scriptPubKey"]?["address"] as String?;
        if (address != null) {
          outputAddresses.add(address);

          // if output was to my wallet, add value to amount received
          if (receivingAddresses.contains(address)) {
            amountReceivedInWallet += value;
          } else if (changeAddresses.contains(address)) {
            changeAmount += value;
          }
        }
      }

      final mySentFromAddresses = [
        ...receivingAddresses.intersection(inputAddresses),
        ...changeAddresses.intersection(inputAddresses)
      ];
      final myReceivedOnAddresses =
          receivingAddresses.intersection(outputAddresses);
      final myChangeReceivedOnAddresses =
          changeAddresses.intersection(outputAddresses);

      final fee = totalInputValue - totalOutputValue;

      // this is the address initially used to fetch the txid
      isar_models.Address transactionAddress =
          txData["address"] as isar_models.Address;

      isar_models.TransactionType type;
      int amount;
      if (mySentFromAddresses.isNotEmpty && myReceivedOnAddresses.isNotEmpty) {
        // tx is sent to self
        type = isar_models.TransactionType.sentToSelf;
        amount =
            amountSentFromWallet - amountReceivedInWallet - fee - changeAmount;
      } else if (mySentFromAddresses.isNotEmpty) {
        // outgoing tx
        type = isar_models.TransactionType.outgoing;
        amount = amountSentFromWallet - changeAmount - fee;
        final possible =
            outputAddresses.difference(myChangeReceivedOnAddresses).first;

        if (transactionAddress.value != possible) {
          transactionAddress = isar_models.Address(
            walletId: walletId,
            value: possible,
            publicKey: [],
            type: AddressType.nonWallet,
            derivationIndex: -1,
            subType: AddressSubType.nonWallet,
          );
        }
      } else {
        // incoming tx
        type = isar_models.TransactionType.incoming;
        amount = amountReceivedInWallet;
      }

      final tx = isar_models.Transaction(
        walletId: walletId,
        txid: txData["txid"] as String,
        timestamp: txData["blocktime"] as int? ??
            (DateTime.now().millisecondsSinceEpoch ~/ 1000),
        type: type,
        subType: isar_models.TransactionSubType.none,
        amount: amount,
        fee: fee,
        height: txData["height"] as int?,
        isCancelled: false,
        isLelantus: false,
        slateId: null,
        otherData: null,
      );

      List<isar_models.Input> inputs = [];
      List<isar_models.Output> outputs = [];

      for (final json in txData["vin"] as List) {
        bool isCoinBase = json['coinbase'] != null;
        final input = isar_models.Input(
          walletId: walletId,
          txid: json['txid'] as String,
          vout: json['vout'] as int? ?? -1,
          scriptSig: json['scriptSig']?['hex'] as String?,
          scriptSigAsm: json['scriptSig']?['asm'] as String?,
          isCoinbase: isCoinBase ? isCoinBase : json['is_coinbase'] as bool?,
          sequence: json['sequence'] as int?,
          innerRedeemScriptAsm: json['innerRedeemscriptAsm'] as String?,
        );
        inputs.add(input);
      }

      for (final json in txData["vout"] as List) {
        final output = isar_models.Output(
          walletId: walletId,
          scriptPubKey: json['scriptPubKey']?['hex'] as String?,
          scriptPubKeyAsm: json['scriptPubKey']?['asm'] as String?,
          scriptPubKeyType: json['scriptPubKey']?['type'] as String?,
          scriptPubKeyAddress:
              json["scriptPubKey"]?["addresses"]?[0] as String? ??
                  json['scriptPubKey']['type'] as String,
          value: Format.decimalAmountToSatoshis(
            Decimal.parse(json["value"].toString()),
            coin,
          ),
        );
        outputs.add(output);
      }

      txns.add(Tuple4(tx, outputs, inputs, transactionAddress));
    }

    await db.addNewTransactionData(txns, walletId);

    // quick hack to notify manager to call notifyListeners if
    // transactions changed
    if (txns.isNotEmpty) {
      GlobalEventBus.instance.fire(
        UpdatedInBackgroundEvent(
          "Transactions updated/added for: $walletId $walletName  ",
          walletId,
        ),
      );
    }
  }

  int estimateTxFee({required int vSize, required int feeRatePerKB}) {
    return vSize * (feeRatePerKB / 1000).ceil();
  }

  /// The coinselection algorithm decides whether or not the user is eligible to make the transaction
  /// with [satoshiAmountToSend] and [selectedTxFeeRate]. If so, it will call buildTrasaction() and return
  /// a map containing the tx hex along with other important information. If not, then it will return
  /// an integer (1 or 2)
  dynamic coinSelection(
    int satoshiAmountToSend,
    int selectedTxFeeRate,
    String _recipientAddress,
    bool isSendAll, {
    int additionalOutputs = 0,
    List<isar_models.UTXO>? utxos,
  }) async {
    Logging.instance
        .log("Starting coinSelection ----------", level: LogLevel.Info);
    final List<isar_models.UTXO> availableOutputs = utxos ?? await this.utxos;
    final currentChainHeight = await chainHeight;
    final List<isar_models.UTXO> spendableOutputs = [];
    int spendableSatoshiValue = 0;

    // Build list of spendable outputs and totaling their satoshi amount
    for (var i = 0; i < availableOutputs.length; i++) {
      if (availableOutputs[i].isBlocked == false &&
          availableOutputs[i]
                  .isConfirmed(currentChainHeight, MINIMUM_CONFIRMATIONS) ==
              true) {
        spendableOutputs.add(availableOutputs[i]);
        spendableSatoshiValue += availableOutputs[i].value;
      }
    }

    // sort spendable by age (oldest first)
    spendableOutputs.sort((a, b) => b.blockTime!.compareTo(a.blockTime!));

    Logging.instance.log("spendableOutputs.length: ${spendableOutputs.length}",
        level: LogLevel.Info);
    Logging.instance
        .log("spendableOutputs: $spendableOutputs", level: LogLevel.Info);
    Logging.instance.log("spendableSatoshiValue: $spendableSatoshiValue",
        level: LogLevel.Info);
    Logging.instance
        .log("satoshiAmountToSend: $satoshiAmountToSend", level: LogLevel.Info);
    // If the amount the user is trying to send is smaller than the amount that they have spendable,
    // then return 1, which indicates that they have an insufficient balance.
    if (spendableSatoshiValue < satoshiAmountToSend) {
      return 1;
      // If the amount the user wants to send is exactly equal to the amount they can spend, then return
      // 2, which indicates that they are not leaving enough over to pay the transaction fee
    } else if (spendableSatoshiValue == satoshiAmountToSend && !isSendAll) {
      return 2;
    }
    // If neither of these statements pass, we assume that the user has a spendable balance greater
    // than the amount they're attempting to send. Note that this value still does not account for
    // the added transaction fee, which may require an extra input and will need to be checked for
    // later on.

    // Possible situation right here
    int satoshisBeingUsed = 0;
    int inputsBeingConsumed = 0;
    List<isar_models.UTXO> utxoObjectsToUse = [];

    for (var i = 0;
        satoshisBeingUsed < satoshiAmountToSend && i < spendableOutputs.length;
        i++) {
      utxoObjectsToUse.add(spendableOutputs[i]);
      satoshisBeingUsed += spendableOutputs[i].value;
      inputsBeingConsumed += 1;
    }
    for (int i = 0;
        i < additionalOutputs && inputsBeingConsumed < spendableOutputs.length;
        i++) {
      utxoObjectsToUse.add(spendableOutputs[inputsBeingConsumed]);
      satoshisBeingUsed += spendableOutputs[inputsBeingConsumed].value;
      inputsBeingConsumed += 1;
    }

    Logging.instance
        .log("satoshisBeingUsed: $satoshisBeingUsed", level: LogLevel.Info);
    Logging.instance
        .log("inputsBeingConsumed: $inputsBeingConsumed", level: LogLevel.Info);
    Logging.instance
        .log('utxoObjectsToUse: $utxoObjectsToUse', level: LogLevel.Info);
    Logging.instance
        .log('satoshiAmountToSend $satoshiAmountToSend', level: LogLevel.Info);

    // numberOfOutputs' length must always be equal to that of recipientsArray and recipientsAmtArray
    List<String> recipientsArray = [_recipientAddress];
    List<int> recipientsAmtArray = [satoshiAmountToSend];

    // gather required signing data
    final utxoSigningData = await fetchBuildTxData(utxoObjectsToUse);

    if (isSendAll) {
      Logging.instance
          .log("Attempting to send all $coin", level: LogLevel.Info);

      final int vSizeForOneOutput = (await buildTransaction(
        utxosToUse: utxoObjectsToUse,
        utxoSigningData: utxoSigningData,
        recipients: [_recipientAddress],
        satoshiAmounts: [satoshisBeingUsed - 1],
      ))["vSize"] as int;
      int feeForOneOutput = estimateTxFee(
        vSize: vSizeForOneOutput,
        feeRatePerKB: selectedTxFeeRate,
      );
      if (feeForOneOutput < (vSizeForOneOutput + 1)) {
        feeForOneOutput = (vSizeForOneOutput + 1);
      }

      final int amount = satoshiAmountToSend - feeForOneOutput;
      dynamic txn = await buildTransaction(
        utxosToUse: utxoObjectsToUse,
        utxoSigningData: utxoSigningData,
        recipients: recipientsArray,
        satoshiAmounts: [amount],
      );
      Map<String, dynamic> transactionObject = {
        "hex": txn["hex"],
        "recipient": recipientsArray[0],
        "recipientAmt": amount,
        "fee": feeForOneOutput,
        "vSize": txn["vSize"],
      };
      return transactionObject;
    }

    final int vSizeForOneOutput = (await buildTransaction(
      utxosToUse: utxoObjectsToUse,
      utxoSigningData: utxoSigningData,
      recipients: [_recipientAddress],
      satoshiAmounts: [satoshisBeingUsed - 1],
    ))["vSize"] as int;
    final int vSizeForTwoOutPuts = (await buildTransaction(
      utxosToUse: utxoObjectsToUse,
      utxoSigningData: utxoSigningData,
      recipients: [
        _recipientAddress,
        await _getCurrentAddressForChain(1, DerivePathTypeExt.primaryFor(coin)),
      ],
      satoshiAmounts: [
        satoshiAmountToSend,
        satoshisBeingUsed - satoshiAmountToSend - 1,
      ], // dust limit is the minimum amount a change output should be
    ))["vSize"] as int;
    //todo: check if print needed
    // debugPrint("vSizeForOneOutput $vSizeForOneOutput");
    // debugPrint("vSizeForTwoOutPuts $vSizeForTwoOutPuts");

    // Assume 1 output, only for recipient and no change
    var feeForOneOutput = estimateTxFee(
      vSize: vSizeForOneOutput,
      feeRatePerKB: selectedTxFeeRate,
    );
    // Assume 2 outputs, one for recipient and one for change
    var feeForTwoOutputs = estimateTxFee(
      vSize: vSizeForTwoOutPuts,
      feeRatePerKB: selectedTxFeeRate,
    );

    Logging.instance
        .log("feeForTwoOutputs: $feeForTwoOutputs", level: LogLevel.Info);
    Logging.instance
        .log("feeForOneOutput: $feeForOneOutput", level: LogLevel.Info);
    if (feeForOneOutput < (vSizeForOneOutput + 1)) {
      feeForOneOutput = (vSizeForOneOutput + 1);
    }
    if (feeForTwoOutputs < ((vSizeForTwoOutPuts + 1))) {
      feeForTwoOutputs = ((vSizeForTwoOutPuts + 1));
    }

    Logging.instance
        .log("feeForTwoOutputs: $feeForTwoOutputs", level: LogLevel.Info);
    Logging.instance
        .log("feeForOneOutput: $feeForOneOutput", level: LogLevel.Info);

    if (satoshisBeingUsed - satoshiAmountToSend > feeForOneOutput) {
      if (satoshisBeingUsed - satoshiAmountToSend >
          feeForOneOutput + DUST_LIMIT) {
        // Here, we know that theoretically, we may be able to include another output(change) but we first need to
        // factor in the value of this output in satoshis.
        int changeOutputSize =
            satoshisBeingUsed - satoshiAmountToSend - feeForTwoOutputs;
        // We check to see if the user can pay for the new transaction with 2 outputs instead of one. If they can and
        // the second output's size > 546 satoshis, we perform the mechanics required to properly generate and use a new
        // change address.
        if (changeOutputSize > DUST_LIMIT &&
            satoshisBeingUsed - satoshiAmountToSend - changeOutputSize ==
                feeForTwoOutputs) {
          // generate new change address if current change address has been used
          await _checkChangeAddressForTransactions();
          final String newChangeAddress = await _getCurrentAddressForChain(
              1, DerivePathTypeExt.primaryFor(coin));

          int feeBeingPaid =
              satoshisBeingUsed - satoshiAmountToSend - changeOutputSize;

          recipientsArray.add(newChangeAddress);
          recipientsAmtArray.add(changeOutputSize);
          // At this point, we have the outputs we're going to use, the amounts to send along with which addresses
          // we intend to send these amounts to. We have enough to send instructions to build the transaction.
          Logging.instance.log('2 outputs in tx', level: LogLevel.Info);
          Logging.instance
              .log('Input size: $satoshisBeingUsed', level: LogLevel.Info);
          Logging.instance.log('Recipient output size: $satoshiAmountToSend',
              level: LogLevel.Info);
          Logging.instance.log('Change Output Size: $changeOutputSize',
              level: LogLevel.Info);
          Logging.instance.log(
              'Difference (fee being paid): $feeBeingPaid sats',
              level: LogLevel.Info);
          Logging.instance
              .log('Estimated fee: $feeForTwoOutputs', level: LogLevel.Info);
          dynamic txn = await buildTransaction(
            utxosToUse: utxoObjectsToUse,
            utxoSigningData: utxoSigningData,
            recipients: recipientsArray,
            satoshiAmounts: recipientsAmtArray,
          );

          // make sure minimum fee is accurate if that is being used
          if (txn["vSize"] - feeBeingPaid == 1) {
            int changeOutputSize =
                satoshisBeingUsed - satoshiAmountToSend - (txn["vSize"] as int);
            feeBeingPaid =
                satoshisBeingUsed - satoshiAmountToSend - changeOutputSize;
            recipientsAmtArray.removeLast();
            recipientsAmtArray.add(changeOutputSize);
            Logging.instance.log('Adjusted Input size: $satoshisBeingUsed',
                level: LogLevel.Info);
            Logging.instance.log(
                'Adjusted Recipient output size: $satoshiAmountToSend',
                level: LogLevel.Info);
            Logging.instance.log(
                'Adjusted Change Output Size: $changeOutputSize',
                level: LogLevel.Info);
            Logging.instance.log(
                'Adjusted Difference (fee being paid): $feeBeingPaid sats',
                level: LogLevel.Info);
            Logging.instance.log('Adjusted Estimated fee: $feeForTwoOutputs',
                level: LogLevel.Info);
            txn = await buildTransaction(
              utxosToUse: utxoObjectsToUse,
              utxoSigningData: utxoSigningData,
              recipients: recipientsArray,
              satoshiAmounts: recipientsAmtArray,
            );
          }

          Map<String, dynamic> transactionObject = {
            "hex": txn["hex"],
            "recipient": recipientsArray[0],
            "recipientAmt": recipientsAmtArray[0],
            "fee": feeBeingPaid,
            "vSize": txn["vSize"],
          };
          return transactionObject;
        } else {
          // Something went wrong here. It either overshot or undershot the estimated fee amount or the changeOutputSize
          // is smaller than or equal to [DUST_LIMIT]. Revert to single output transaction.
          Logging.instance.log('1 output in tx', level: LogLevel.Info);
          Logging.instance
              .log('Input size: $satoshisBeingUsed', level: LogLevel.Info);
          Logging.instance.log('Recipient output size: $satoshiAmountToSend',
              level: LogLevel.Info);
          Logging.instance.log(
              'Difference (fee being paid): ${satoshisBeingUsed - satoshiAmountToSend} sats',
              level: LogLevel.Info);
          Logging.instance
              .log('Estimated fee: $feeForOneOutput', level: LogLevel.Info);
          dynamic txn = await buildTransaction(
            utxosToUse: utxoObjectsToUse,
            utxoSigningData: utxoSigningData,
            recipients: recipientsArray,
            satoshiAmounts: recipientsAmtArray,
          );
          Map<String, dynamic> transactionObject = {
            "hex": txn["hex"],
            "recipient": recipientsArray[0],
            "recipientAmt": recipientsAmtArray[0],
            "fee": satoshisBeingUsed - satoshiAmountToSend,
            "vSize": txn["vSize"],
          };
          return transactionObject;
        }
      } else {
        // No additional outputs needed since adding one would mean that it'd be smaller than 546 sats
        // which makes it uneconomical to add to the transaction. Here, we pass data directly to instruct
        // the wallet to begin crafting the transaction that the user requested.
        Logging.instance.log('1 output in tx', level: LogLevel.Info);
        Logging.instance
            .log('Input size: $satoshisBeingUsed', level: LogLevel.Info);
        Logging.instance.log('Recipient output size: $satoshiAmountToSend',
            level: LogLevel.Info);
        Logging.instance.log(
            'Difference (fee being paid): ${satoshisBeingUsed - satoshiAmountToSend} sats',
            level: LogLevel.Info);
        Logging.instance
            .log('Estimated fee: $feeForOneOutput', level: LogLevel.Info);
        dynamic txn = await buildTransaction(
          utxosToUse: utxoObjectsToUse,
          utxoSigningData: utxoSigningData,
          recipients: recipientsArray,
          satoshiAmounts: recipientsAmtArray,
        );
        Map<String, dynamic> transactionObject = {
          "hex": txn["hex"],
          "recipient": recipientsArray[0],
          "recipientAmt": recipientsAmtArray[0],
          "fee": satoshisBeingUsed - satoshiAmountToSend,
          "vSize": txn["vSize"],
        };
        return transactionObject;
      }
    } else if (satoshisBeingUsed - satoshiAmountToSend == feeForOneOutput) {
      // In this scenario, no additional change output is needed since inputs - outputs equal exactly
      // what we need to pay for fees. Here, we pass data directly to instruct the wallet to begin
      // crafting the transaction that the user requested.
      Logging.instance.log('1 output in tx', level: LogLevel.Info);
      Logging.instance
          .log('Input size: $satoshisBeingUsed', level: LogLevel.Info);
      Logging.instance.log('Recipient output size: $satoshiAmountToSend',
          level: LogLevel.Info);
      Logging.instance.log(
          'Fee being paid: ${satoshisBeingUsed - satoshiAmountToSend} sats',
          level: LogLevel.Info);
      Logging.instance
          .log('Estimated fee: $feeForOneOutput', level: LogLevel.Info);
      dynamic txn = await buildTransaction(
        utxosToUse: utxoObjectsToUse,
        utxoSigningData: utxoSigningData,
        recipients: recipientsArray,
        satoshiAmounts: recipientsAmtArray,
      );
      Map<String, dynamic> transactionObject = {
        "hex": txn["hex"],
        "recipient": recipientsArray[0],
        "recipientAmt": recipientsAmtArray[0],
        "fee": feeForOneOutput,
        "vSize": txn["vSize"],
      };
      return transactionObject;
    } else {
      // Remember that returning 2 indicates that the user does not have a sufficient balance to
      // pay for the transaction fee. Ideally, at this stage, we should check if the user has any
      // additional outputs they're able to spend and then recalculate fees.
      Logging.instance.log(
          'Cannot pay tx fee - checking for more outputs and trying again',
          level: LogLevel.Warning);
      // try adding more outputs
      if (spendableOutputs.length > inputsBeingConsumed) {
        return coinSelection(satoshiAmountToSend, selectedTxFeeRate,
            _recipientAddress, isSendAll,
            additionalOutputs: additionalOutputs + 1, utxos: utxos);
      }
      return 2;
    }
  }

  Future<Map<String, dynamic>> fetchBuildTxData(
    List<isar_models.UTXO> utxosToUse,
  ) async {
    // return data
    Map<String, dynamic> results = {};
    Map<String, List<String>> addressTxid = {};

    // addresses to check
    List<String> addressesP2PKH = [];
    List<String> addressesP2SH = [];

    try {
      // Populating the addresses to check
      for (var i = 0; i < utxosToUse.length; i++) {
        final txid = utxosToUse[i].txid;
        final tx = await _cachedElectrumXClient.getTransaction(
          txHash: txid,
          coin: coin,
        );

        for (final output in tx["vout"] as List) {
          final n = output["n"];
          if (n != null && n == utxosToUse[i].vout) {
            String address = output["scriptPubKey"]["addresses"][0] as String;
            if (bitbox.Address.detectFormat(address) !=
                bitbox.Address.formatCashAddr) {
              try {
                address = bitbox.Address.toCashAddress(address);
              } catch (_) {
                rethrow;
              }
            }
            if (!addressTxid.containsKey(address)) {
              addressTxid[address] = <String>[];
            }
            (addressTxid[address] as List).add(txid);
            switch (addressType(address: address)) {
              case DerivePathType.bip44:
              case DerivePathType.bch44:
                addressesP2PKH.add(address);
                break;
              case DerivePathType.bip49:
                addressesP2SH.add(address);
                break;
              case DerivePathType.bip84:
                throw UnsupportedError("bip84 not supported by BCH");
            }
          }
        }
      }

      // p2pkh / bip44
      final p2pkhLength = addressesP2PKH.length;
      if (p2pkhLength > 0) {
        final receiveDerivations = await _fetchDerivations(
          chain: 0,
          derivePathType: DerivePathType.bip44,
        );
        final changeDerivations = await _fetchDerivations(
          chain: 1,
          derivePathType: DerivePathType.bip44,
        );
        for (int i = 0; i < p2pkhLength; i++) {
          String address = addressesP2PKH[i];

          // receives
          final receiveDerivation = receiveDerivations[address];
          // if a match exists it will not be null
          if (receiveDerivation != null) {
            final data = P2PKH(
              data: PaymentData(
                  pubkey: Format.stringToUint8List(
                      receiveDerivation["pubKey"] as String)),
              network: _network,
            ).data;

            for (String tx in addressTxid[address]!) {
              results[tx] = {
                "output": data.output,
                "keyPair": ECPair.fromWIF(
                  receiveDerivation["wif"] as String,
                  network: _network,
                ),
              };
            }
          } else {
            // if its not a receive, check change
            final changeDerivation = changeDerivations[address];
            // if a match exists it will not be null
            if (changeDerivation != null) {
              final data = P2PKH(
                data: PaymentData(
                    pubkey: Format.stringToUint8List(
                        changeDerivation["pubKey"] as String)),
                network: _network,
              ).data;

              for (String tx in addressTxid[address]!) {
                results[tx] = {
                  "output": data.output,
                  "keyPair": ECPair.fromWIF(
                    changeDerivation["wif"] as String,
                    network: _network,
                  ),
                };
              }
            }
          }
        }
      }

      // p2sh / bip49
      final p2shLength = addressesP2SH.length;
      if (p2shLength > 0) {
        final receiveDerivations = await _fetchDerivations(
          chain: 0,
          derivePathType: DerivePathType.bip49,
        );
        final changeDerivations = await _fetchDerivations(
          chain: 1,
          derivePathType: DerivePathType.bip49,
        );
        for (int i = 0; i < p2shLength; i++) {
          // receives
          final receiveDerivation = receiveDerivations[addressesP2SH[i]];
          // if a match exists it will not be null
          if (receiveDerivation != null) {
            final p2wpkh = P2WPKH(
                    data: PaymentData(
                        pubkey: Format.stringToUint8List(
                            receiveDerivation["pubKey"] as String)),
                    network: _network)
                .data;

            final redeemScript = p2wpkh.output;

            final data =
                P2SH(data: PaymentData(redeem: p2wpkh), network: _network).data;

            for (String tx in addressTxid[addressesP2SH[i]]!) {
              results[tx] = {
                "output": data.output,
                "keyPair": ECPair.fromWIF(
                  receiveDerivation["wif"] as String,
                  network: _network,
                ),
                "redeemScript": redeemScript,
              };
            }
          } else {
            // if its not a receive, check change
            final changeDerivation = changeDerivations[addressesP2SH[i]];
            // if a match exists it will not be null
            if (changeDerivation != null) {
              final p2wpkh = P2WPKH(
                      data: PaymentData(
                          pubkey: Format.stringToUint8List(
                              changeDerivation["pubKey"] as String)),
                      network: _network)
                  .data;

              final redeemScript = p2wpkh.output;

              final data =
                  P2SH(data: PaymentData(redeem: p2wpkh), network: _network)
                      .data;

              for (String tx in addressTxid[addressesP2SH[i]]!) {
                results[tx] = {
                  "output": data.output,
                  "keyPair": ECPair.fromWIF(
                    changeDerivation["wif"] as String,
                    network: _network,
                  ),
                  "redeemScript": redeemScript,
                };
              }
            }
          }
        }
      }

      return results;
    } catch (e, s) {
      Logging.instance
          .log("fetchBuildTxData() threw: $e,\n$s", level: LogLevel.Error);
      rethrow;
    }
  }

  /// Builds and signs a transaction
  Future<Map<String, dynamic>> buildTransaction({
    required List<isar_models.UTXO> utxosToUse,
    required Map<String, dynamic> utxoSigningData,
    required List<String> recipients,
    required List<int> satoshiAmounts,
  }) async {
    final builder = bitbox.Bitbox.transactionBuilder();

    // retrieve address' utxos from the rest api
    List<bitbox.Utxo> _utxos =
        []; // await Bitbox.Address.utxo(address) as List<Bitbox.Utxo>;
    for (var element in utxosToUse) {
      _utxos.add(bitbox.Utxo(
          element.txid,
          element.vout,
          bitbox.BitcoinCash.fromSatoshi(element.value),
          element.value,
          0,
          MINIMUM_CONFIRMATIONS + 1));
    }
    Logger.print("bch utxos: $_utxos");

    // placeholder for input signatures
    final List<Map<dynamic, dynamic>> signatures = [];

    // placeholder for total input balance
    // int totalBalance = 0;

    // iterate through the list of address _utxos and use them as inputs for the
    // withdrawal transaction
    for (var utxo in _utxos) {
      // add the utxo as an input for the transaction
      builder.addInput(utxo.txid, utxo.vout);
      final ec = utxoSigningData[utxo.txid]["keyPair"] as ECPair;

      final bitboxEC = bitbox.ECPair.fromWIF(ec.toWIF());

      // add a signature to the list to be used later
      signatures.add({
        "vin": signatures.length,
        "key_pair": bitboxEC,
        "original_amount": utxo.satoshis
      });

      // totalBalance += utxo.satoshis;
    }

    // calculate the fee based on number of inputs and one expected output
    // final fee =
    //     bitbox.BitcoinCash.getByteCount(signatures.length, recipients.length);

    // calculate how much balance will be left over to spend after the fee
    // final sendAmount = totalBalance - fee;

    // add the output based on the address provided in the testing data
    for (int i = 0; i < recipients.length; i++) {
      String recipient = recipients[i];
      int satoshiAmount = satoshiAmounts[i];
      builder.addOutput(recipient, satoshiAmount);
    }

    // sign all inputs
    for (var signature in signatures) {
      builder.sign(
          signature["vin"] as int,
          signature["key_pair"] as bitbox.ECPair,
          signature["original_amount"] as int);
    }

    // build the transaction
    final tx = builder.build();
    final txHex = tx.toHex();
    final vSize = tx.virtualSize();
    //todo: check if print needed
    Logger.print("bch raw hex: $txHex");

    return {"hex": txHex, "vSize": vSize};
  }

  @override
  Future<void> fullRescan(
    int maxUnusedAddressGap,
    int maxNumberOfIndexesToCheck,
  ) async {
    Logging.instance.log("Starting full rescan!", level: LogLevel.Info);
    longMutex = true;
    GlobalEventBus.instance.fire(
      WalletSyncStatusChangedEvent(
        WalletSyncStatus.syncing,
        walletId,
        coin,
      ),
    );

    // clear cache
    await _cachedElectrumXClient.clearSharedTransactionCache(coin: coin);

    // clear blockchain info
    await db.deleteWalletBlockchainData(walletId);
    await _deleteDerivations();

    try {
      final mnemonic = await _secureStore.read(key: '${_walletId}_mnemonic');
      await _recoverWalletFromBIP32SeedPhrase(
        mnemonic: mnemonic!,
        maxUnusedAddressGap: maxUnusedAddressGap,
        maxNumberOfIndexesToCheck: maxNumberOfIndexesToCheck,
        isRescan: true,
      );

      longMutex = false;
      await refresh();
      Logging.instance.log("Full rescan complete!", level: LogLevel.Info);
      GlobalEventBus.instance.fire(
        WalletSyncStatusChangedEvent(
          WalletSyncStatus.synced,
          walletId,
          coin,
        ),
      );
    } catch (e, s) {
      GlobalEventBus.instance.fire(
        WalletSyncStatusChangedEvent(
          WalletSyncStatus.unableToSync,
          walletId,
          coin,
        ),
      );

      longMutex = false;
      Logging.instance.log("Exception rethrown from fullRescan(): $e\n$s",
          level: LogLevel.Error);
      rethrow;
    }
  }

  Future<void> _deleteDerivations() async {
    // P2PKH derivations
    await _secureStore.delete(key: "${walletId}_receiveDerivationsP2PKH");
    await _secureStore.delete(key: "${walletId}_changeDerivationsP2PKH");

    // P2SH derivations
    await _secureStore.delete(key: "${walletId}_receiveDerivationsP2SH");
    await _secureStore.delete(key: "${walletId}_changeDerivationsP2SH");
  }

  @override
  set isFavorite(bool markFavorite) {
    _isFavorite = markFavorite;
    updateCachedIsFavorite(markFavorite);
  }

  @override
  bool get isFavorite => _isFavorite ??= getCachedIsFavorite();

  bool? _isFavorite;

  @override
  bool get isRefreshing => refreshMutex;

  bool isActive = false;

  @override
  void Function(bool)? get onIsActiveWalletChanged =>
      (isActive) => this.isActive = isActive;

  @override
  Future<int> estimateFeeFor(int satoshiAmount, int feeRate) async {
    final available = balance.spendable;

    if (available == satoshiAmount) {
      return satoshiAmount - (await sweepAllEstimate(feeRate));
    } else if (satoshiAmount <= 0 || satoshiAmount > available) {
      return roughFeeEstimate(1, 2, feeRate);
    }

    int runningBalance = 0;
    int inputCount = 0;
    for (final output in (await utxos)) {
      if (!output.isBlocked) {
        runningBalance += output.value;
        inputCount++;
        if (runningBalance > satoshiAmount) {
          break;
        }
      }
    }

    final oneOutPutFee = roughFeeEstimate(inputCount, 1, feeRate);
    final twoOutPutFee = roughFeeEstimate(inputCount, 2, feeRate);

    if (runningBalance - satoshiAmount > oneOutPutFee) {
      if (runningBalance - satoshiAmount > oneOutPutFee + DUST_LIMIT) {
        final change = runningBalance - satoshiAmount - twoOutPutFee;
        if (change > DUST_LIMIT &&
            runningBalance - satoshiAmount - change == twoOutPutFee) {
          return runningBalance - satoshiAmount - change;
        } else {
          return runningBalance - satoshiAmount;
        }
      } else {
        return runningBalance - satoshiAmount;
      }
    } else if (runningBalance - satoshiAmount == oneOutPutFee) {
      return oneOutPutFee;
    } else {
      return twoOutPutFee;
    }
  }

  // TODO: correct formula for bch?
  int roughFeeEstimate(int inputCount, int outputCount, int feeRatePerKB) {
    return ((181 * inputCount) + (34 * outputCount) + 10) *
        (feeRatePerKB / 1000).ceil();
  }

  Future<int> sweepAllEstimate(int feeRate) async {
    int available = 0;
    int inputCount = 0;
    for (final output in (await utxos)) {
      if (!output.isBlocked &&
          output.isConfirmed(storedChainHeight, MINIMUM_CONFIRMATIONS)) {
        available += output.value;
        inputCount++;
      }
    }

    // transaction will only have 1 output minus the fee
    final estimatedFee = roughFeeEstimate(inputCount, 1, feeRate);

    return available - estimatedFee;
  }

  @override
  Future<bool> generateNewAddress() async {
    try {
      final currentReceiving = await _currentReceivingAddress;

      final newReceivingIndex = currentReceiving.derivationIndex + 1;

      // Use new index to derive a new receiving address
      final newReceivingAddress = await _generateAddressForChain(
          0, newReceivingIndex, DerivePathTypeExt.primaryFor(coin));

      // Add that new receiving address
      await db.putAddress(newReceivingAddress);

      return true;
    } catch (e, s) {
      Logging.instance.log(
          "Exception rethrown from generateNewAddress(): $e\n$s",
          level: LogLevel.Error);
      return false;
    }
  }
}

// Bitcoincash Network
final bitcoincash = NetworkType(
    messagePrefix: '\x18Bitcoin Signed Message:\n',
    bech32: 'bc',
    bip32: Bip32Type(public: 0x0488b21e, private: 0x0488ade4),
    pubKeyHash: 0x00,
    scriptHash: 0x05,
    wif: 0x80);

final bitcoincashtestnet = NetworkType(
    messagePrefix: '\x18Bitcoin Signed Message:\n',
    bech32: 'tb',
    bip32: Bip32Type(public: 0x043587cf, private: 0x04358394),
    pubKeyHash: 0x6f,
    scriptHash: 0xc4,
    wif: 0xef);<|MERGE_RESOLUTION|>--- conflicted
+++ resolved
@@ -491,20 +491,13 @@
     }
   }
 
-<<<<<<< HEAD
   Future<void> _recoverWalletFromBIP32SeedPhrase({
     required String mnemonic,
     int maxUnusedAddressGap = 20,
     int maxNumberOfIndexesToCheck = 1000,
     bool isRescan = false,
+    Coin? coin,
   }) async {
-=======
-  Future<void> _recoverWalletFromBIP32SeedPhrase(
-      {required String mnemonic,
-      int maxUnusedAddressGap = 20,
-      int maxNumberOfIndexesToCheck = 1000,
-      Coin? coin}) async {
->>>>>>> 4aec78f0
     longMutex = true;
 
     Map<String, Map<String, String>> bip44P2pkhReceiveDerivations = {};
@@ -640,12 +633,6 @@
         p2shChangeAddressArray.add(address);
       }
 
-<<<<<<< HEAD
-      if (isRescan) {
-        await db.updateOrPutAddresses([
-          ...p2pkhReceiveAddressArray,
-          ...p2pkhChangeAddressArray,
-=======
       if (!testnet) {
         final resultReceiveBch44 = _checkGaps(
             maxNumberOfIndexesToCheck,
@@ -704,27 +691,41 @@
           bch44P2pkhChangeAddressArray.add(address);
         }
 
-        await db.putAddresses([
-          ...bip44P2pkhReceiveAddressArray,
-        ...bip44P2pkhChangeAddressArray,
-        ...bch44P2pkhReceiveAddressArray,
-        ...bch44P2pkhChangeAddressArray,
->>>>>>> 4aec78f0
-          ...p2shReceiveAddressArray,
-          ...p2shChangeAddressArray,
-        ]);
+        if (isRescan) {
+          await db.updateOrPutAddresses([
+            ...bip44P2pkhReceiveAddressArray,
+            ...bip44P2pkhChangeAddressArray,
+            ...bch44P2pkhReceiveAddressArray,
+            ...bch44P2pkhChangeAddressArray,
+            ...p2shReceiveAddressArray,
+            ...p2shChangeAddressArray,
+          ]);
+        } else {
+          await db.putAddresses([
+            ...bip44P2pkhReceiveAddressArray,
+            ...bip44P2pkhChangeAddressArray,
+            ...bch44P2pkhReceiveAddressArray,
+            ...bch44P2pkhChangeAddressArray,
+            ...p2shReceiveAddressArray,
+            ...p2shChangeAddressArray,
+          ]);
+        }
       } else {
-        await db.putAddresses([
-<<<<<<< HEAD
-          ...p2pkhReceiveAddressArray,
-          ...p2pkhChangeAddressArray,
-=======
-          ...bip44P2pkhReceiveAddressArray,
-          ...bip44P2pkhChangeAddressArray,
->>>>>>> 4aec78f0
-          ...p2shReceiveAddressArray,
-          ...p2shChangeAddressArray,
-        ]);
+        if (isRescan) {
+          await db.updateOrPutAddresses([
+            ...bip44P2pkhReceiveAddressArray,
+            ...bip44P2pkhChangeAddressArray,
+            ...p2shReceiveAddressArray,
+            ...p2shChangeAddressArray,
+          ]);
+        } else {
+          await db.putAddresses([
+            ...bip44P2pkhReceiveAddressArray,
+            ...bip44P2pkhChangeAddressArray,
+            ...p2shReceiveAddressArray,
+            ...p2shChangeAddressArray,
+          ]);
+        }
       }
 
       await _updateUTXOs();
