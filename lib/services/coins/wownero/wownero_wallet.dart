--- conflicted
+++ resolved
@@ -980,7 +980,6 @@
       // extract seed height from 14 word seed
       if (seedLength == 14) {
         height = getSeedHeightSync(mnemonic.trim());
-<<<<<<< HEAD
       } else {
         // 25 word seed. TODO validate
         if (height == 0) {
@@ -989,8 +988,6 @@
                   days:
                       2))); // subtract a couple days to ensure we have a buffer for SWB\
         }
-=======
->>>>>>> 6afc9129
       }
 
       await DB.instance
