--- conflicted
+++ resolved
@@ -488,21 +488,11 @@
         } else if (typeString == "receive") {
           type = TransactionType.incoming;
         }
-<<<<<<< HEAD
-        var intAmount = int.parse(
-            (BigInt.parse(tx["amount"].toString()) ~/ BigInt.from(10).pow(23))
-                .toString());
-        var strAmount = jsonEncode({
-          "raw": intAmount.toString(),
-          "fractionDigits": 7,
-        });
-=======
         final amount = Amount(
           rawValue: BigInt.parse(tx["amount"].toString()),
           fractionDigits: coin.decimals,
         );
 
->>>>>>> feabebcc
         var transaction = Transaction(
             walletId: walletId,
             txid: tx["hash"].toString(),
