--- conflicted
+++ resolved
@@ -9,11 +9,8 @@
 import 'package:stackwallet/services/coins/epiccash/epiccash_wallet.dart';
 import 'package:stackwallet/services/coins/firo/firo_wallet.dart';
 import 'package:stackwallet/services/coins/monero/monero_wallet.dart';
-<<<<<<< HEAD
 import 'package:stackwallet/services/coins/wownero/wownero_wallet.dart';
-=======
 import 'package:stackwallet/services/coins/namecoin/namecoin_wallet.dart';
->>>>>>> b5ade065
 import 'package:stackwallet/services/transaction_notification_tracker.dart';
 import 'package:stackwallet/utilities/enums/coin_enum.dart';
 import 'package:stackwallet/utilities/prefs.dart';
@@ -149,14 +146,14 @@
           // tracker: tracker,
         );
 
-<<<<<<< HEAD
       case Coin.wownero:
         return WowneroWallet(
           walletId: walletId,
           walletName: walletName,
           coin: coin,
           // tracker: tracker,
-=======
+        );
+
       case Coin.namecoin:
         return NamecoinWallet(
           walletId: walletId,
@@ -165,7 +162,6 @@
           tracker: tracker,
           cachedClient: cachedClient,
           client: client,
->>>>>>> b5ade065
         );
 
       case Coin.dogecoinTestNet:
