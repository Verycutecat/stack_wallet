--- conflicted
+++ resolved
@@ -293,7 +293,8 @@
   // used for electrumx coins
   Future<void> updateSentCachedTxData(Map<String, dynamic> txData);
 
-<<<<<<< HEAD
+  int get storedChainHeight;
+
   // Certain outputs return address as an array/list of strings like List<String> ["addresses"][0], some return it as a string like String ["address"]
   String? getAddress(dynamic output) {
     // Julian's code from https://github.com/cypherstack/stack_wallet/blob/35a8172d35f1b5cdbd22f0d56c4db02f795fd032/lib/services/coins/coin_paynym_extension.dart#L170 wins codegolf for this, I'd love to commit it now but need to retest this section ... should make unit tests for this case
@@ -335,7 +336,4 @@
 
     return addresses;
   }
-=======
-  int get storedChainHeight;
->>>>>>> 13840f0d
 }