--- conflicted
+++ resolved
@@ -9,10 +9,7 @@
 import 'package:stackwallet/services/coins/epiccash/epiccash_wallet.dart';
 import 'package:stackwallet/services/coins/firo/firo_wallet.dart';
 import 'package:stackwallet/services/coins/monero/monero_wallet.dart';
-<<<<<<< HEAD
-=======
 import 'package:stackwallet/services/coins/namecoin/namecoin_wallet.dart';
->>>>>>> 61f31358
 import 'package:stackwallet/services/coins/particl/particl_wallet.dart';
 import 'package:stackwallet/services/coins/wownero/wownero_wallet.dart';
 import 'package:stackwallet/services/transaction_notification_tracker.dart';
@@ -190,10 +187,7 @@
             walletId: walletId,
             walletName: walletName,
             coin: coin,
-<<<<<<< HEAD
-=======
             secureStore: secureStorageInterface,
->>>>>>> 61f31358
             client: client,
             cachedClient: cachedClient,
             tracker: tracker);
