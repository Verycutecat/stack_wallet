--- conflicted
+++ resolved
@@ -926,7 +926,6 @@
     await updateCachedChainHeight(height ?? 0);
   }
 
-<<<<<<< HEAD
   Future<void> updateMonkeyImageBytes(List<int> bytes) async {
     await DB.instance.put<dynamic>(
       boxName: _walletId,
@@ -940,7 +939,8 @@
       boxName: _walletId,
       key: "monkeyImageBytesKey",
     ) as List<int>?;
-=======
+  }
+
   Future<String> getCurrentRepresentative() async {
     final serverURI = Uri.parse(getCurrentNode().host);
     final address = await currentReceivingAddress;
@@ -986,6 +986,5 @@
     } catch (_) {
       rethrow;
     }
->>>>>>> 68af2830
   }
 }