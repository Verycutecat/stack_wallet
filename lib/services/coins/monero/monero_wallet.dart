import 'dart:async';
import 'dart:io';
import 'dart:math';

import 'package:cw_core/monero_transaction_priority.dart';
import 'package:cw_core/node.dart';
import 'package:cw_core/pending_transaction.dart';
import 'package:cw_core/sync_status.dart';
import 'package:cw_core/transaction_direction.dart';
import 'package:cw_core/wallet_base.dart';
import 'package:cw_core/wallet_credentials.dart';
import 'package:cw_core/wallet_info.dart';
import 'package:cw_core/wallet_service.dart';
import 'package:cw_core/wallet_type.dart';
import 'package:cw_monero/api/exceptions/creation_transaction_exception.dart';
import 'package:cw_monero/monero_wallet.dart';
import 'package:cw_monero/pending_monero_transaction.dart';
import 'package:decimal/decimal.dart';
import 'package:flutter/cupertino.dart';
import 'package:flutter_libmonero/core/key_service.dart';
import 'package:flutter_libmonero/core/wallet_creation_service.dart';
import 'package:flutter_libmonero/monero/monero.dart';
import 'package:flutter_libmonero/view_model/send/output.dart' as monero_output;
import 'package:isar/isar.dart';
import 'package:mutex/mutex.dart';
import 'package:stackwallet/db/main_db.dart';
import 'package:stackwallet/hive/db.dart';
import 'package:stackwallet/models/balance.dart';
import 'package:stackwallet/models/isar/models/isar_models.dart' as isar_models;
import 'package:stackwallet/models/node_model.dart';
import 'package:stackwallet/models/paymint/fee_object_model.dart';
import 'package:stackwallet/services/coins/coin_service.dart';
import 'package:stackwallet/services/event_bus/events/global/blocks_remaining_event.dart';
import 'package:stackwallet/services/event_bus/events/global/refresh_percent_changed_event.dart';
import 'package:stackwallet/services/event_bus/events/global/updated_in_background_event.dart';
import 'package:stackwallet/services/event_bus/events/global/wallet_sync_status_changed_event.dart';
import 'package:stackwallet/services/event_bus/global_event_bus.dart';
import 'package:stackwallet/services/mixins/wallet_cache.dart';
import 'package:stackwallet/services/mixins/wallet_db.dart';
import 'package:stackwallet/services/node_service.dart';
import 'package:stackwallet/utilities/constants.dart';
import 'package:stackwallet/utilities/default_nodes.dart';
import 'package:stackwallet/utilities/enums/coin_enum.dart';
import 'package:stackwallet/utilities/enums/fee_rate_type_enum.dart';
import 'package:stackwallet/utilities/flutter_secure_storage_interface.dart';
import 'package:stackwallet/utilities/format.dart';
import 'package:stackwallet/utilities/logger.dart';
import 'package:stackwallet/utilities/prefs.dart';
import 'package:stackwallet/utilities/stack_file_system.dart';
import 'package:tuple/tuple.dart';

const int MINIMUM_CONFIRMATIONS = 10;

class MoneroWallet extends CoinServiceAPI with WalletCache, WalletDB {
  late final String _walletId;
  late final Coin _coin;
  late final SecureStorageInterface _secureStorage;
  late final Prefs _prefs;

  late String _walletName;

  bool _shouldAutoSync = false;
  bool _isConnected = false;
  bool _hasCalledExit = false;
  bool refreshMutex = false;
  bool longMutex = false;

  WalletService? walletService;
  KeyService? keysStorage;
  MoneroWalletBase? walletBase;
  WalletCreationService? _walletCreationService;
  Timer? _autoSaveTimer;

  Future<isar_models.Address?> get _currentReceivingAddress =>
      db.getAddresses(walletId).sortByDerivationIndexDesc().findFirst();
  Future<FeeObject>? _feeObject;

  Mutex prepareSendMutex = Mutex();
  Mutex estimateFeeMutex = Mutex();

  MoneroWallet({
    required String walletId,
    required String walletName,
    required Coin coin,
    required SecureStorageInterface secureStorage,
    Prefs? prefs,
    MainDB? mockableOverride,
  }) {
    _walletId = walletId;
    _walletName = walletName;
    _coin = coin;
    _secureStorage = secureStorage;
    _prefs = prefs ?? Prefs.instance;
    initCache(walletId, coin);
    isarInit(mockableOverride: mockableOverride);
  }

  @override
  set isFavorite(bool markFavorite) {
    _isFavorite = markFavorite;
    updateCachedIsFavorite(markFavorite);
  }

  @override
  bool get isFavorite => _isFavorite ??= getCachedIsFavorite();

  bool? _isFavorite;

  @override
  bool get shouldAutoSync => _shouldAutoSync;

  @override
  set shouldAutoSync(bool shouldAutoSync) {
    if (_shouldAutoSync != shouldAutoSync) {
      _shouldAutoSync = shouldAutoSync;
      // xmr wallets cannot be open at the same time
      // leave following commented out for now

      // if (!shouldAutoSync) {
      //   timer?.cancel();
      //   moneroAutosaveTimer?.cancel();
      //   timer = null;
      //   moneroAutosaveTimer = null;
      //   stopNetworkAlivePinging();
      // } else {
      //   startNetworkAlivePinging();
      //   // Walletbase needs to be open for this to work
      //   refresh();
      // }
    }
  }

  @override
  String get walletName => _walletName;

  // setter for updating on rename
  @override
  set walletName(String newName) => _walletName = newName;

  @override
  Coin get coin => _coin;

  @override
  Future<String> confirmSend({required Map<String, dynamic> txData}) async {
    try {
      Logging.instance.log("confirmSend txData: $txData", level: LogLevel.Info);
      final pendingMoneroTransaction =
          txData['pendingMoneroTransaction'] as PendingMoneroTransaction;
      try {
        await pendingMoneroTransaction.commit();
        Logging.instance.log(
            "transaction ${pendingMoneroTransaction.id} has been sent",
            level: LogLevel.Info);
        return pendingMoneroTransaction.id;
      } catch (e, s) {
        Logging.instance.log("$walletName monero confirmSend: $e\n$s",
            level: LogLevel.Error);
        rethrow;
      }
    } catch (e, s) {
      Logging.instance.log("Exception rethrown from confirmSend(): $e\n$s",
          level: LogLevel.Info);
      rethrow;
    }
  }

  @override
  Future<String> get currentReceivingAddress async =>
      (await _currentReceivingAddress)?.value ??
      (await _generateAddressForChain(0, 0)).value;

  @override
  Future<int> estimateFeeFor(int satoshiAmount, int feeRate) async {
    MoneroTransactionPriority priority;

    switch (feeRate) {
      case 1:
        priority = MoneroTransactionPriority.regular;
        break;
      case 2:
        priority = MoneroTransactionPriority.medium;
        break;
      case 3:
        priority = MoneroTransactionPriority.fast;
        break;
      case 4:
        priority = MoneroTransactionPriority.fastest;
        break;
      case 0:
      default:
        priority = MoneroTransactionPriority.slow;
        break;
    }

    final fee = walletBase!.calculateEstimatedFee(priority, satoshiAmount);

    return fee;
  }

  @override
  Future<void> exit() async {
    if (!_hasCalledExit) {
      walletBase?.onNewBlock = null;
      walletBase?.onNewTransaction = null;
      walletBase?.syncStatusChanged = null;
      _hasCalledExit = true;
      _autoSaveTimer?.cancel();
      await walletBase?.save(prioritySave: true);
      walletBase?.close();
    }
  }

  @override
  Future<FeeObject> get fees => _feeObject ??= _getFees();

  @override
  Future<void> fullRescan(
    int maxUnusedAddressGap,
    int maxNumberOfIndexesToCheck,
  ) async {
    // clear blockchain info
    await db.deleteWalletBlockchainData(walletId);

    var restoreHeight = walletBase?.walletInfo.restoreHeight;
    highestPercentCached = 0;
    await walletBase?.rescan(height: restoreHeight);
    await refresh();
  }

  @override
  Future<bool> generateNewAddress() async {
    try {
      final currentReceiving = await _currentReceivingAddress;

      final newReceivingIndex = currentReceiving!.derivationIndex + 1;

      // Use new index to derive a new receiving address
      final newReceivingAddress = await _generateAddressForChain(
        0,
        newReceivingIndex,
      );

      // Add that new receiving address
      await db.putAddress(newReceivingAddress);

      return true;
    } catch (e, s) {
      Logging.instance.log(
          "Exception rethrown from generateNewAddress(): $e\n$s",
          level: LogLevel.Error);
      return false;
    }
  }

  @override
  bool get hasCalledExit => _hasCalledExit;

  @override
  Future<void> initializeExisting() async {
    Logging.instance.log(
      "Opening existing ${coin.prettyName} wallet $walletName...",
      level: LogLevel.Info,
    );

    if (getCachedId() == null) {
      throw Exception(
          "Attempted to initialize an existing wallet using an unknown wallet ID!");
    }

    walletService =
        monero.createMoneroWalletService(DB.instance.moneroWalletInfoBox);
    keysStorage = KeyService(_secureStorage);

    await _prefs.init();

    // final data =
    //     DB.instance.get<dynamic>(boxName: walletId, key: "latest_tx_model")
    //         as TransactionData?;
    // if (data != null) {
    //   _transactionData = Future(() => data);
    // }

    String password;
    try {
      password = await keysStorage!.getWalletPassword(walletName: _walletId);
    } catch (_) {
      throw Exception("Monero password not found for $walletName");
    }
    walletBase = (await walletService!.openWallet(_walletId, password))
        as MoneroWalletBase;
    // walletBase!.onNewBlock = onNewBlock;
    // walletBase!.onNewTransaction = onNewTransaction;
    // walletBase!.syncStatusChanged = syncStatusChanged;
    Logging.instance.log(
      "Opened existing ${coin.prettyName} wallet $walletName",
      level: LogLevel.Info,
    );
    // Wallet already exists, triggers for a returning user

    // String indexKey = "receivingIndex";
    // final curIndex =
    //     await DB.instance.get<dynamic>(boxName: walletId, key: indexKey) as int;
    // // Use new index to derive a new receiving address
    // final newReceivingAddress = await _generateAddressForChain(0, curIndex);
    // Logging.instance.log("xmr address in init existing: $newReceivingAddress",
    //     level: LogLevel.Info);
    // _currentReceivingAddress = Future(() => newReceivingAddress);
  }

  @override
  Future<void> initializeNew() async {
    await _prefs.init();

    // this should never fail
    if ((await _secureStorage.read(key: '${_walletId}_mnemonic')) != null) {
      throw Exception(
          "Attempted to overwrite mnemonic on generate new wallet!");
    }

    walletService =
        monero.createMoneroWalletService(DB.instance.moneroWalletInfoBox);
    keysStorage = KeyService(_secureStorage);
    WalletInfo walletInfo;
    WalletCredentials credentials;
    try {
      String name = _walletId;
      final dirPath =
          await _pathForWalletDir(name: name, type: WalletType.monero);
      final path = await _pathForWallet(name: name, type: WalletType.monero);
      credentials = monero.createMoneroNewWalletCredentials(
        name: name,
        language: "English",
      );

      // subtract a couple days to ensure we have a buffer for SWB
      final bufferedCreateHeight = monero.getHeigthByDate(
          date: DateTime.now().subtract(const Duration(days: 2)));

      await DB.instance.put<dynamic>(
          boxName: walletId, key: "restoreHeight", value: bufferedCreateHeight);

      walletInfo = WalletInfo.external(
          id: WalletBase.idFor(name, WalletType.monero),
          name: name,
          type: WalletType.monero,
          isRecovery: false,
          restoreHeight: bufferedCreateHeight,
          date: DateTime.now(),
          path: path,
          dirPath: dirPath,
          // TODO: find out what to put for address
          address: '');
      credentials.walletInfo = walletInfo;

      _walletCreationService = WalletCreationService(
        secureStorage: _secureStorage,
        walletService: walletService,
        keyService: keysStorage,
      );
      _walletCreationService?.changeWalletType();
      // To restore from a seed
      final wallet = await _walletCreationService?.create(credentials);

      await _secureStorage.write(
          key: '${_walletId}_mnemonic', value: wallet?.seed.trim());
      walletInfo.address = wallet?.walletAddresses.address;
      await DB.instance
          .add<WalletInfo>(boxName: WalletInfo.boxName, value: walletInfo);
      walletBase?.close();
      walletBase = wallet as MoneroWalletBase;
      // walletBase!.onNewBlock = onNewBlock;
      // walletBase!.onNewTransaction = onNewTransaction;
      // walletBase!.syncStatusChanged = syncStatusChanged;
    } catch (e, s) {
      //todo: come back to this
      debugPrint("some nice searchable string thing");
      debugPrint(e.toString());
      debugPrint(s.toString());
      walletBase?.close();
    }
    final node = await _getCurrentNode();
    final host = Uri.parse(node.host).host;
    await walletBase!.connectToNode(
        node: Node(
            uri: "$host:${node.port}",
            type: WalletType.monero,
            trusted: node.trusted ?? false));
    await walletBase!.startSync();

    await Future.wait([
      updateCachedId(walletId),
      updateCachedIsFavorite(false),
    ]);

    // Generate and add addresses to relevant arrays
    final initialReceivingAddress = await _generateAddressForChain(0, 0);
    // final initialChangeAddress = await _generateAddressForChain(1, 0);

    await db.putAddress(initialReceivingAddress);

    walletBase?.close();
    Logging.instance
        .log("initializeNew for $walletName $walletId", level: LogLevel.Info);
  }

  @override
  bool get isConnected => _isConnected;

  @override
  bool get isRefreshing => refreshMutex;

  @override
  // not used in xmr
  Future<int> get maxFee => throw UnimplementedError();

  @override
  Future<List<String>> get mnemonic async {
    final mnemonicString =
        await _secureStorage.read(key: '${_walletId}_mnemonic');
    if (mnemonicString == null) {
      return [];
    }
    final List<String> data = mnemonicString.split(' ');
    return data;
  }

  @override
  Future<Map<String, dynamic>> prepareSend({
    required String address,
    required int satoshiAmount,
    Map<String, dynamic>? args,
  }) async {
    String toAddress = address;
    try {
      final feeRate = args?["feeRate"];
      if (feeRate is FeeRateType) {
        MoneroTransactionPriority feePriority;
        switch (feeRate) {
          case FeeRateType.fast:
            feePriority = MoneroTransactionPriority.fast;
            break;
          case FeeRateType.average:
            feePriority = MoneroTransactionPriority.regular;
            break;
          case FeeRateType.slow:
            feePriority = MoneroTransactionPriority.slow;
            break;
        }

        Future<PendingTransaction>? awaitPendingTransaction;
        try {
          // check for send all
          bool isSendAll = false;
          final balance = await _availableBalance;
          if (satoshiAmount == balance) {
            isSendAll = true;
          }
          Logging.instance
              .log("$toAddress $satoshiAmount $args", level: LogLevel.Info);
          String amountToSend =
              Format.satoshisToAmount(satoshiAmount, coin: coin)
                  .toStringAsFixed(Constants.decimalPlacesForCoin(coin));
          Logging.instance
              .log("$satoshiAmount $amountToSend", level: LogLevel.Info);

          monero_output.Output output = monero_output.Output(walletBase!);
          output.address = toAddress;
          output.sendAll = isSendAll;
          output.setCryptoAmount(amountToSend);

          List<monero_output.Output> outputs = [output];
          Object tmp = monero.createMoneroTransactionCreationCredentials(
              outputs: outputs, priority: feePriority);

          await prepareSendMutex.protect(() async {
            awaitPendingTransaction = walletBase!.createTransaction(tmp);
          });
        } catch (e, s) {
          Logging.instance.log("Exception rethrown from prepareSend(): $e\n$s",
              level: LogLevel.Warning);
        }

        PendingMoneroTransaction pendingMoneroTransaction =
            await (awaitPendingTransaction!) as PendingMoneroTransaction;

        int realfee = Format.decimalAmountToSatoshis(
            Decimal.parse(pendingMoneroTransaction.feeFormatted), coin);
        debugPrint("fee? $realfee");
        Map<String, dynamic> txData = {
          "pendingMoneroTransaction": pendingMoneroTransaction,
          "fee": realfee,
          "addresss": toAddress,
          "recipientAmt": satoshiAmount,
        };

        Logging.instance.log("prepare send: $txData", level: LogLevel.Info);
        return txData;
      } else {
        throw ArgumentError("Invalid fee rate argument provided!");
      }
    } catch (e, s) {
      Logging.instance.log("Exception rethrown from prepare send(): $e\n$s",
          level: LogLevel.Info);

      if (e.toString().contains("Incorrect unlocked balance")) {
        throw Exception("Insufficient balance!");
      } else if (e is CreationTransactionException) {
        throw Exception("Insufficient funds to pay for transaction fee!");
      } else {
        throw Exception("Transaction failed with error code $e");
      }
    }
  }

  @override
  Future<void> recoverFromMnemonic({
    required String mnemonic,
    required int maxUnusedAddressGap,
    required int maxNumberOfIndexesToCheck,
    required int height,
  }) async {
    await _prefs.init();
    longMutex = true;
    final start = DateTime.now();
    try {
      // Logging.instance.log("IS_INTEGRATION_TEST: $integrationTestFlag");
      // if (!integrationTestFlag) {
      //   final features = await electrumXClient.getServerFeatures();
      //   Logging.instance.log("features: $features");
      //   if (_networkType == BasicNetworkType.main) {
      //     if (features['genesis_hash'] != GENESIS_HASH_MAINNET) {
      //       throw Exception("genesis hash does not match main net!");
      //     }
      //   } else if (_networkType == BasicNetworkType.test) {
      //     if (features['genesis_hash'] != GENESIS_HASH_TESTNET) {
      //       throw Exception("genesis hash does not match test net!");
      //     }
      //   }
      // }
      // check to make sure we aren't overwriting a mnemonic
      // this should never fail
      if ((await _secureStorage.read(key: '${_walletId}_mnemonic')) != null) {
        longMutex = false;
        throw Exception("Attempted to overwrite mnemonic on restore!");
      }
      await _secureStorage.write(
          key: '${_walletId}_mnemonic', value: mnemonic.trim());

      await DB.instance
          .put<dynamic>(boxName: walletId, key: "restoreHeight", value: height);

      walletService =
          monero.createMoneroWalletService(DB.instance.moneroWalletInfoBox);
      keysStorage = KeyService(_secureStorage);
      WalletInfo walletInfo;
      WalletCredentials credentials;
      String name = _walletId;
      final dirPath =
          await _pathForWalletDir(name: name, type: WalletType.monero);
      final path = await _pathForWallet(name: name, type: WalletType.monero);
      credentials = monero.createMoneroRestoreWalletFromSeedCredentials(
        name: name,
        height: height,
        mnemonic: mnemonic.trim(),
      );
      try {
        walletInfo = WalletInfo.external(
            id: WalletBase.idFor(name, WalletType.monero),
            name: name,
            type: WalletType.monero,
            isRecovery: false,
            restoreHeight: credentials.height ?? 0,
            date: DateTime.now(),
            path: path,
            dirPath: dirPath,
            // TODO: find out what to put for address
            address: '');
        credentials.walletInfo = walletInfo;

        _walletCreationService = WalletCreationService(
          secureStorage: _secureStorage,
          walletService: walletService,
          keyService: keysStorage,
        );
        _walletCreationService!.changeWalletType();
        // To restore from a seed
        final wallet =
            await _walletCreationService!.restoreFromSeed(credentials);
        walletInfo.address = wallet.walletAddresses.address;
        await DB.instance
            .add<WalletInfo>(boxName: WalletInfo.boxName, value: walletInfo);
        walletBase?.close();
        walletBase = wallet as MoneroWalletBase;
        // walletBase!.onNewBlock = onNewBlock;
        // walletBase!.onNewTransaction = onNewTransaction;
        // walletBase!.syncStatusChanged = syncStatusChanged;

        await Future.wait([
          updateCachedId(walletId),
          updateCachedIsFavorite(false),
        ]);
      } catch (e, s) {
        debugPrint(e.toString());
        debugPrint(s.toString());
      }
      final node = await _getCurrentNode();
      final host = Uri.parse(node.host).host;
      await walletBase!.connectToNode(
          node: Node(
              uri: "$host:${node.port}",
              type: WalletType.monero,
              trusted: node.trusted ?? false));
      await walletBase!.rescan(height: credentials.height);
      walletBase!.close();
    } catch (e, s) {
      Logging.instance.log(
          "Exception rethrown from recoverFromMnemonic(): $e\n$s",
          level: LogLevel.Error);
      longMutex = false;
      rethrow;
    }
    longMutex = false;

    final end = DateTime.now();
    Logging.instance.log(
        "$walletName Recovery time: ${end.difference(start).inMilliseconds} millis",
        level: LogLevel.Info);
  }

  @override
  Future<void> refresh() async {
    if (refreshMutex) {
      Logging.instance.log("$walletId $walletName refreshMutex denied",
          level: LogLevel.Info);
      return;
    } else {
      refreshMutex = true;
    }

    GlobalEventBus.instance.fire(
      WalletSyncStatusChangedEvent(
        WalletSyncStatus.syncing,
        walletId,
        coin,
      ),
    );

    await _refreshTransactions();
    await _updateBalance();

    await _checkCurrentReceivingAddressesForTransactions();

    if (walletBase?.syncStatus is SyncedSyncStatus) {
      refreshMutex = false;
      GlobalEventBus.instance.fire(
        WalletSyncStatusChangedEvent(
          WalletSyncStatus.synced,
          walletId,
          coin,
        ),
      );
    }
  }

  @override
  Future<bool> testNetworkConnection() async {
    return await walletBase?.isConnected() ?? false;
  }

  bool _isActive = false;

  @override
  void Function(bool)? get onIsActiveWalletChanged => (isActive) async {
        if (_isActive == isActive) {
          return;
        }
        _isActive = isActive;

        if (isActive) {
          _hasCalledExit = false;
          String? password;
          try {
            password =
                await keysStorage?.getWalletPassword(walletName: _walletId);
          } catch (e, s) {
            throw Exception("Password not found $e, $s");
          }
          walletBase = (await walletService?.openWallet(_walletId, password!))
              as MoneroWalletBase?;

          walletBase!.onNewBlock = onNewBlock;
          walletBase!.onNewTransaction = onNewTransaction;
          walletBase!.syncStatusChanged = syncStatusChanged;

          if (!(await walletBase!.isConnected())) {
            final node = await _getCurrentNode();
            final host = Uri.parse(node.host).host;
            await walletBase?.connectToNode(
                node: Node(
                    uri: "$host:${node.port}",
                    type: WalletType.monero,
                    trusted: node.trusted ?? false));
          }
          await walletBase?.startSync();
          await refresh();
          _autoSaveTimer?.cancel();
          _autoSaveTimer = Timer.periodic(
            const Duration(seconds: 193),
            (_) async => await walletBase?.save(),
          );
        } else {
          await exit();
          // _autoSaveTimer?.cancel();
          // await walletBase?.save(prioritySave: true);
          // walletBase?.close();
        }
      };

  Future<void> _updateCachedBalance(int sats) async {
    await DB.instance.put<dynamic>(
      boxName: walletId,
      key: "cachedMoneroBalanceSats",
      value: sats,
    );
  }

  int _getCachedBalance() =>
      DB.instance.get<dynamic>(
        boxName: walletId,
        key: "cachedMoneroBalanceSats",
      ) as int? ??
      0;

  Future<void> _updateBalance() async {
    final total = await _totalBalance;
    final available = await _availableBalance;
    _balance = Balance(
      coin: coin,
      total: total,
      spendable: available,
      blockedTotal: 0,
      pendingSpendable: total - available,
    );
    await updateCachedBalance(_balance!);
  }

  Future<int> get _availableBalance async {
    try {
      int runningBalance = 0;
      for (final entry in walletBase!.balance!.entries) {
        runningBalance += entry.value.unlockedBalance;
      }
      return runningBalance;
    } catch (_) {
      return 0;
    }
  }

  Future<int> get _totalBalance async {
    try {
      final balanceEntries = walletBase?.balance?.entries;
      if (balanceEntries != null) {
        int bal = 0;
        for (var element in balanceEntries) {
          bal = bal + element.value.fullBalance;
        }
        await _updateCachedBalance(bal);
        return bal;
      } else {
        final transactions = walletBase!.transactionHistory!.transactions;
        int transactionBalance = 0;
        for (var tx in transactions!.entries) {
          if (tx.value.direction == TransactionDirection.incoming) {
            transactionBalance += tx.value.amount!;
          } else {
            transactionBalance += -tx.value.amount! - tx.value.fee!;
          }
        }

        await _updateCachedBalance(transactionBalance);
        return transactionBalance;
      }
    } catch (_) {
      return _getCachedBalance();
    }
  }

  @override
  Future<void> updateNode(bool shouldRefresh) async {
    final node = await _getCurrentNode();

    final host = Uri.parse(node.host).host;
    await walletBase?.connectToNode(
        node: Node(
            uri: "$host:${node.port}",
            type: WalletType.monero,
            trusted: node.trusted ?? false));

    // TODO: is this sync call needed? Do we need to notify ui here?
    await walletBase?.startSync();

    if (shouldRefresh) {
      await refresh();
    }
  }

  @override
  Future<void> updateSentCachedTxData(Map<String, dynamic> txData) async {
    // not used for xmr
    return;
  }

  @override
  bool validateAddress(String address) => walletBase!.validateAddress(address);

  @override
  String get walletId => _walletId;

  Future<isar_models.Address> _generateAddressForChain(
    int chain,
    int index,
  ) async {
    //
    String address = walletBase!.getTransactionAddress(chain, index);

    return isar_models.Address(
      walletId: walletId,
      derivationIndex: index,
      value: address,
      publicKey: [],
      type: isar_models.AddressType.cryptonote,
      subType: chain == 0
          ? isar_models.AddressSubType.receiving
          : isar_models.AddressSubType.change,
    );
  }

  Future<FeeObject> _getFees() async {
    // TODO: not use random hard coded values here
    return FeeObject(
      numberOfBlocksFast: 10,
      numberOfBlocksAverage: 15,
      numberOfBlocksSlow: 20,
      fast: MoneroTransactionPriority.fast.raw!,
      medium: MoneroTransactionPriority.regular.raw!,
      slow: MoneroTransactionPriority.slow.raw!,
    );
  }

  Future<void> _refreshTransactions() async {
    await walletBase!.updateTransactions();
    final transactions = walletBase?.transactionHistory!.transactions;

    // final cachedTransactions =
    //     DB.instance.get<dynamic>(boxName: walletId, key: 'latest_tx_model')
    //         as TransactionData?;
    // int latestTxnBlockHeight =
    //     DB.instance.get<dynamic>(boxName: walletId, key: "storedTxnDataHeight")
    //             as int? ??
    //         0;

    // final txidsList = DB.instance
    //         .get<dynamic>(boxName: walletId, key: "cachedTxids") as List? ??
    //     [];
    //
    // final Set<String> cachedTxids = Set<String>.from(txidsList);

    final List<
        Tuple4<isar_models.Transaction, List<isar_models.Output>,
            List<isar_models.Input>, isar_models.Address?>> txnsData = [];

    if (transactions != null) {
      for (var tx in transactions.entries) {
        // cachedTxids.add(tx.value.id);
        // Logging.instance.log(
        //     "${tx.value.accountIndex} ${tx.value.addressIndex} ${tx.value.amount} ${tx.value.date} "
        //     "${tx.value.direction} ${tx.value.fee} ${tx.value.height} ${tx.value.id} ${tx.value.isPending} ${tx.value.key} "
        //     "${tx.value.recipientAddress}, ${tx.value.additionalInfo} con:${tx.value.confirmations}"
        //     " ${tx.value.keyIndex}",
        //     level: LogLevel.Info);

        isar_models.Address? address;
        isar_models.TransactionType type;
        if (tx.value.direction == TransactionDirection.incoming) {
          final addressInfo = tx.value.additionalInfo;

          final addressString = walletBase?.getTransactionAddress(
            addressInfo!['accountIndex'] as int,
            addressInfo['addressIndex'] as int,
          );

          if (addressString != null) {
            address = await db
                .getAddresses(walletId)
                .filter()
                .valueEqualTo(addressString)
                .findFirst();
          }

          type = isar_models.TransactionType.incoming;
        } else {
          // txn.address = "";
          type = isar_models.TransactionType.outgoing;
        }

        final txn = isar_models.Transaction(
          walletId: walletId,
          txid: tx.value.id,
          timestamp: (tx.value.date.millisecondsSinceEpoch ~/ 1000),
          type: type,
          subType: isar_models.TransactionSubType.none,
          amount: tx.value.amount ?? 0,
          fee: tx.value.fee ?? 0,
          height: tx.value.height,
          isCancelled: false,
          isLelantus: false,
          slateId: null,
          otherData: null,
        );

        txnsData.add(Tuple4(txn, [], [], address));
      }
    }

    await db.addNewTransactionData(txnsData, walletId);

    // quick hack to notify manager to call notifyListeners if
    // transactions changed
    if (txnsData.isNotEmpty) {
      GlobalEventBus.instance.fire(
        UpdatedInBackgroundEvent(
          "Transactions updated/added for: $walletId $walletName  ",
          walletId,
        ),
      );
    }
  }

  Future<String> _pathForWalletDir({
    required String name,
    required WalletType type,
  }) async {
    Directory root = await StackFileSystem.applicationRootDirectory();

    final prefix = walletTypeToString(type).toLowerCase();
    final walletsDir = Directory('${root.path}/wallets');
    final walletDire = Directory('${walletsDir.path}/$prefix/$name');

    if (!walletDire.existsSync()) {
      walletDire.createSync(recursive: true);
    }

    return walletDire.path;
  }

  Future<String> _pathForWallet({
    required String name,
    required WalletType type,
  }) async =>
      await _pathForWalletDir(name: name, type: type)
          .then((path) => '$path/$name');

  Future<NodeModel> _getCurrentNode() async {
    return NodeService(secureStorageInterface: _secureStorage)
            .getPrimaryNodeFor(coin: coin) ??
        DefaultNodes.getNodeFor(coin);
  }

  void onNewBlock({required int height, required int blocksLeft}) {
    //
    print("=============================");
    print("New Block! :: $walletName");
    print("=============================");
<<<<<<< HEAD
=======
    updateCachedChainHeight(height);
>>>>>>> 13840f0d
    _refreshTxDataHelper();
  }

  void onNewTransaction() {
    //
    print("=============================");
    print("New Transaction! :: $walletName");
    print("=============================");

    // call this here?
    GlobalEventBus.instance.fire(
      UpdatedInBackgroundEvent(
        "New data found in $walletId $walletName in background!",
        walletId,
      ),
    );
  }

  bool _txRefreshLock = false;
  int _lastCheckedHeight = -1;
  int _txCount = 0;

  Future<void> _refreshTxDataHelper() async {
    if (_txRefreshLock) return;
    _txRefreshLock = true;

    final syncStatus = walletBase?.syncStatus;

    if (syncStatus != null && syncStatus is SyncingSyncStatus) {
      final int blocksLeft = syncStatus.blocksLeft;
      final tenKChange = blocksLeft ~/ 10000;

      // only refresh transactions periodically during a sync
      if (_lastCheckedHeight == -1 || tenKChange < _lastCheckedHeight) {
        _lastCheckedHeight = tenKChange;
        await _refreshTxData();
      }
    } else {
      await _refreshTxData();
    }

    _txRefreshLock = false;
  }

  Future<void> _refreshTxData() async {
<<<<<<< HEAD
    final txnData = await _fetchTransactionData();
    final count = txnData.getAllTransactions().length;

    if (count > _txCount) {
      _txCount = count;
      _transactionData = Future(() => txnData);
=======
    await _refreshTransactions();
    final count = await db.getTransactions(walletId).count();

    if (count > _txCount) {
      _txCount = count;
      await _updateBalance();
>>>>>>> 13840f0d
      GlobalEventBus.instance.fire(
        UpdatedInBackgroundEvent(
          "New transaction data found in $walletId $walletName!",
          walletId,
        ),
      );
    }
  }

  void syncStatusChanged() async {
    final syncStatus = walletBase?.syncStatus;
    if (syncStatus != null) {
      if (syncStatus.progress() == 1) {
        refreshMutex = false;
      }

      WalletSyncStatus? status;
      _isConnected = true;

      if (syncStatus is SyncingSyncStatus) {
        final int blocksLeft = syncStatus.blocksLeft;

        // ensure at least 1 to prevent math errors
        final int height = max(1, syncStatus.height);

        final nodeHeight = height + blocksLeft;

        final percent = height / nodeHeight;

        final highest = max(highestPercentCached, percent);

        // update cached
        if (highestPercentCached < percent) {
          highestPercentCached = percent;
        }
        await updateCachedChainHeight(height);

        GlobalEventBus.instance.fire(
          RefreshPercentChangedEvent(
            highest,
            walletId,
          ),
        );
        GlobalEventBus.instance.fire(
          BlocksRemainingEvent(
            blocksLeft,
            walletId,
          ),
        );
      } else if (syncStatus is SyncedSyncStatus) {
        status = WalletSyncStatus.synced;
      } else if (syncStatus is NotConnectedSyncStatus) {
        status = WalletSyncStatus.unableToSync;
        _isConnected = false;
      } else if (syncStatus is StartingSyncStatus) {
        status = WalletSyncStatus.syncing;
        GlobalEventBus.instance.fire(
          RefreshPercentChangedEvent(
            highestPercentCached,
            walletId,
          ),
        );
      } else if (syncStatus is FailedSyncStatus) {
        status = WalletSyncStatus.unableToSync;
        _isConnected = false;
      } else if (syncStatus is ConnectingSyncStatus) {
        status = WalletSyncStatus.syncing;
        GlobalEventBus.instance.fire(
          RefreshPercentChangedEvent(
            highestPercentCached,
            walletId,
          ),
        );
      } else if (syncStatus is ConnectedSyncStatus) {
        status = WalletSyncStatus.syncing;
        GlobalEventBus.instance.fire(
          RefreshPercentChangedEvent(
            highestPercentCached,
            walletId,
          ),
        );
      } else if (syncStatus is LostConnectionSyncStatus) {
        status = WalletSyncStatus.unableToSync;
        _isConnected = false;
      }

      if (status != null) {
        GlobalEventBus.instance.fire(
          WalletSyncStatusChangedEvent(
            status,
            walletId,
            coin,
          ),
        );
      }
    }
  }

  Future<void> _checkCurrentReceivingAddressesForTransactions() async {
    try {
      await _checkReceivingAddressForTransactions();
    } catch (e, s) {
      Logging.instance.log(
          "Exception rethrown from _checkCurrentReceivingAddressesForTransactions(): $e\n$s",
          level: LogLevel.Error);
      rethrow;
    }
  }

  Future<void> _checkReceivingAddressForTransactions() async {
    try {
      int highestIndex = -1;
      for (var element
          in walletBase!.transactionHistory!.transactions!.entries) {
        if (element.value.direction == TransactionDirection.incoming) {
          int curAddressIndex =
              element.value.additionalInfo!['addressIndex'] as int;
          if (curAddressIndex > highestIndex) {
            highestIndex = curAddressIndex;
          }
        }
      }

      // Check the new receiving index
      final currentReceiving = await _currentReceivingAddress;
      final curIndex = currentReceiving?.derivationIndex ?? -1;

      if (highestIndex >= curIndex) {
        // First increment the receiving index
        final newReceivingIndex = curIndex + 1;

        // Use new index to derive a new receiving address
        final newReceivingAddress =
            await _generateAddressForChain(0, newReceivingIndex);

        final existing = await db
            .getAddresses(walletId)
            .filter()
            .valueEqualTo(newReceivingAddress.value)
            .findFirst();
        if (existing == null) {
          // Add that new change address
          await db.putAddress(newReceivingAddress);
        } else {
          // we need to update the address
          await db.updateAddress(existing, newReceivingAddress);

          // since we updated an existing address there is a chance it has
          // some tx history. To prevent address reuse we will call check again
          // recursively
          await _checkReceivingAddressForTransactions();
        }
      }
    } on SocketException catch (se, s) {
      Logging.instance.log(
          "SocketException caught in _checkReceivingAddressForTransactions(): $se\n$s",
          level: LogLevel.Error);
      return;
    } catch (e, s) {
      Logging.instance.log(
          "Exception rethrown from _checkReceivingAddressForTransactions(): $e\n$s",
          level: LogLevel.Error);
      rethrow;
    }
  }

  double get highestPercentCached =>
      DB.instance.get<dynamic>(boxName: walletId, key: "highestPercentCached")
          as double? ??
      0;

  set highestPercentCached(double value) => DB.instance.put<dynamic>(
        boxName: walletId,
        key: "highestPercentCached",
        value: value,
      );

  @override
  int get storedChainHeight => getCachedChainHeight();

  @override
  Balance get balance => _balance ??= getCachedBalance();
  Balance? _balance;

  @override
  Future<List<isar_models.Transaction>> get transactions =>
      db.getTransactions(walletId).sortByTimestampDesc().findAll();

  @override
  // TODO: implement utxos
  Future<List<isar_models.UTXO>> get utxos => throw UnimplementedError();
}<|MERGE_RESOLUTION|>--- conflicted
+++ resolved
@@ -381,10 +381,7 @@
     final node = await _getCurrentNode();
     final host = Uri.parse(node.host).host;
     await walletBase!.connectToNode(
-        node: Node(
-            uri: "$host:${node.port}",
-            type: WalletType.monero,
-            trusted: node.trusted ?? false));
+        node: Node(uri: "$host:${node.port}", type: WalletType.monero));
     await walletBase!.startSync();
 
     await Future.wait([
@@ -606,10 +603,7 @@
       final node = await _getCurrentNode();
       final host = Uri.parse(node.host).host;
       await walletBase!.connectToNode(
-          node: Node(
-              uri: "$host:${node.port}",
-              type: WalletType.monero,
-              trusted: node.trusted ?? false));
+          node: Node(uri: "$host:${node.port}", type: WalletType.monero));
       await walletBase!.rescan(height: credentials.height);
       walletBase!.close();
     } catch (e, s) {
@@ -696,10 +690,7 @@
             final node = await _getCurrentNode();
             final host = Uri.parse(node.host).host;
             await walletBase?.connectToNode(
-                node: Node(
-                    uri: "$host:${node.port}",
-                    type: WalletType.monero,
-                    trusted: node.trusted ?? false));
+                node: Node(uri: "$host:${node.port}", type: WalletType.monero));
           }
           await walletBase?.startSync();
           await refresh();
@@ -791,10 +782,7 @@
 
     final host = Uri.parse(node.host).host;
     await walletBase?.connectToNode(
-        node: Node(
-            uri: "$host:${node.port}",
-            type: WalletType.monero,
-            trusted: node.trusted ?? false));
+        node: Node(uri: "$host:${node.port}", type: WalletType.monero));
 
     // TODO: is this sync call needed? Do we need to notify ui here?
     await walletBase?.startSync();
@@ -971,10 +959,7 @@
     print("=============================");
     print("New Block! :: $walletName");
     print("=============================");
-<<<<<<< HEAD
-=======
     updateCachedChainHeight(height);
->>>>>>> 13840f0d
     _refreshTxDataHelper();
   }
 
@@ -1020,21 +1005,12 @@
   }
 
   Future<void> _refreshTxData() async {
-<<<<<<< HEAD
-    final txnData = await _fetchTransactionData();
-    final count = txnData.getAllTransactions().length;
-
-    if (count > _txCount) {
-      _txCount = count;
-      _transactionData = Future(() => txnData);
-=======
     await _refreshTransactions();
     final count = await db.getTransactions(walletId).count();
 
     if (count > _txCount) {
       _txCount = count;
       await _updateBalance();
->>>>>>> 13840f0d
       GlobalEventBus.instance.fire(
         UpdatedInBackgroundEvent(
           "New transaction data found in $walletId $walletName!",
