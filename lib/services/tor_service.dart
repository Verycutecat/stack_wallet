--- conflicted
+++ resolved
@@ -26,11 +26,7 @@
 
   /// Getter for the proxyInfo.
   ///
-<<<<<<< HEAD
-  /// Returns a Map with the host and port of the Tor proxy.
-=======
   /// Returns null if disabled on the stack wallet level.
->>>>>>> b148ae2a
   ({
     InternetAddress host,
     int port,
